// SPDX-License-Identifier: UNLICENSED
pragma solidity 0.6.10;

interface OracleInterface {
    function isLockingPeriodOver(address _asset, uint256 _expiryTimestamp) external view returns (bool);

    function isDisputePeriodOver(address _asset, uint256 _expiryTimestamp) external view returns (bool);

    function getExpiryPrice(address _asset, uint256 _expiryTimestamp) external view returns (uint256, bool);

<<<<<<< HEAD
    function getBatchPrice(bytes32 _batch, uint256 _timestamp) external view returns (uint256, bool);
=======
    function getPricer(address _asset) external view returns (address);
>>>>>>> fcde587e

    function getPricerLockingPeriod(address _pricer) external view returns (uint256);

    function getPricerDisputePeriod(address _pricer) external view returns (uint256);

    // Non-view function

    function setAssetPricer(address _asset, address _pricer) external;

    function setLockingPeriod(address _pricer, uint256 _lockingPeriod) external;

    function setDisputePeriod(address _pricer, uint256 _disputePeriod) external;

    function setExpiryPrice(
        address _asset,
        uint256 _expiryTimestamp,
        uint256 _price
    ) external;

    function disputeExpiryPrice(
        address _asset,
        uint256 _expiryTimestamp,
        uint256 _price
    ) external;
}<|MERGE_RESOLUTION|>--- conflicted
+++ resolved
@@ -8,11 +8,7 @@
 
     function getExpiryPrice(address _asset, uint256 _expiryTimestamp) external view returns (uint256, bool);
 
-<<<<<<< HEAD
-    function getBatchPrice(bytes32 _batch, uint256 _timestamp) external view returns (uint256, bool);
-=======
     function getPricer(address _asset) external view returns (address);
->>>>>>> fcde587e
 
     function getPricerLockingPeriod(address _pricer) external view returns (uint256);
 
