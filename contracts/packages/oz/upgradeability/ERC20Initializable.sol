// SPDX-License-Identifier: MIT
/* solhint-disable */
pragma solidity ^0.6.0;

import "./ContextUpgradeSafe.sol";
<<<<<<< HEAD
import "./IERC20.sol";
=======
import "../IERC20.sol";
import "../SafeMath.sol";
import "../Address.sol";
>>>>>>> 23d138c7
import "./Initializable.sol";
import "../SafeMath.sol";
import "../Address.sol";

/**
 * @dev Implementation of the {IERC20} interface.
 * @notice this contract was renamed from ERC20UpgradeSafe to ERC20Initializable
 * This implementation is agnostic to the way tokens are created. This means
 * that a supply mechanism has to be added in a derived contract using {_mint}.
 * For a generic mechanism see {ERC20MinterPauser}.
 *
 * TIP: For a detailed writeup see our guide
 * https://forum.zeppelin.solutions/t/how-to-implement-erc20-supply-mechanisms/226[How
 * to implement supply mechanisms].
 *
 * We have followed general OpenZeppelin guidelines: functions revert instead
 * of returning `false` on failure. This behavior is nonetheless conventional
 * and does not conflict with the expectations of ERC20 applications.
 *
 * Additionally, an {Approval} event is emitted on calls to {transferFrom}.
 * This allows applications to reconstruct the allowance for all accounts just
 * by listening to said events. Other implementations of the EIP may not emit
 * these events, as it isn't required by the specification.
 *
 * Finally, the non-standard {decreaseAllowance} and {increaseAllowance}
 * functions have been added to mitigate the well-known issues around setting
 * allowances. See {IERC20-approve}.
 */
contract ERC20Initializable is Initializable, ContextUpgradeSafe, IERC20 {
    using SafeMath for uint256;
    using Address for address;

    mapping(address => uint256) private _balances;

    mapping(address => mapping(address => uint256)) private _allowances;

    uint256 private _totalSupply;

    string private _name;
    string private _symbol;
    uint8 private _decimals;

    /**
     * @dev Sets the values for {name} and {symbol}, initializes {decimals} with
     * a default value of 18.
     *
     * To select a different value for {decimals}, use {_setupDecimals}.
     *
     * All three of these values are immutable: they can only be set once during
     * construction.
     */

    function __ERC20_init(string memory name, string memory symbol) internal initializer {
        __Context_init_unchained();
        __ERC20_init_unchained(name, symbol);
    }

    function __ERC20_init_unchained(string memory name, string memory symbol) internal initializer {
        _name = name;
        _symbol = symbol;
        _decimals = 18;
    }

    /**
     * @dev Returns the name of the token.
     */
    function name() public view returns (string memory) {
        return _name;
    }

    /**
     * @dev Returns the symbol of the token, usually a shorter version of the
     * name.
     */
    function symbol() public view returns (string memory) {
        return _symbol;
    }

    /**
     * @dev Returns the number of decimals used to get its user representation.
     * For example, if `decimals` equals `2`, a balance of `505` tokens should
     * be displayed to a user as `5,05` (`505 / 10 ** 2`).
     *
     * Tokens usually opt for a value of 18, imitating the relationship between
     * Ether and Wei. This is the value {ERC20} uses, unless {_setupDecimals} is
     * called.
     *
     * NOTE: This information is only used for _display_ purposes: it in
     * no way affects any of the arithmetic of the contract, including
     * {IERC20-balanceOf} and {IERC20-transfer}.
     */
    function decimals() public view returns (uint8) {
        return _decimals;
    }

    /**
     * @dev See {IERC20-totalSupply}.
     */
    function totalSupply() public override view returns (uint256) {
        return _totalSupply;
    }

    /**
     * @dev See {IERC20-balanceOf}.
     */
    function balanceOf(address account) public override view returns (uint256) {
        return _balances[account];
    }

    /**
     * @dev See {IERC20-transfer}.
     *
     * Requirements:
     *
     * - `recipient` cannot be the zero address.
     * - the caller must have a balance of at least `amount`.
     */
    function transfer(address recipient, uint256 amount) public virtual override returns (bool) {
        _transfer(_msgSender(), recipient, amount);
        return true;
    }

    /**
     * @dev See {IERC20-allowance}.
     */
    function allowance(address owner, address spender) public virtual override view returns (uint256) {
        return _allowances[owner][spender];
    }

    /**
     * @dev See {IERC20-approve}.
     *
     * Requirements:
     *
     * - `spender` cannot be the zero address.
     */
    function approve(address spender, uint256 amount) public virtual override returns (bool) {
        _approve(_msgSender(), spender, amount);
        return true;
    }

    /**
     * @dev See {IERC20-transferFrom}.
     *
     * Emits an {Approval} event indicating the updated allowance. This is not
     * required by the EIP. See the note at the beginning of {ERC20};
     *
     * Requirements:
     * - `sender` and `recipient` cannot be the zero address.
     * - `sender` must have a balance of at least `amount`.
     * - the caller must have allowance for ``sender``'s tokens of at least
     * `amount`.
     */
    function transferFrom(
        address sender,
        address recipient,
        uint256 amount
    ) public virtual override returns (bool) {
        _transfer(sender, recipient, amount);
        _approve(
            sender,
            _msgSender(),
            _allowances[sender][_msgSender()].sub(amount, "ERC20: transfer amount exceeds allowance")
        );
        return true;
    }

    /**
     * @dev Atomically increases the allowance granted to `spender` by the caller.
     *
     * This is an alternative to {approve} that can be used as a mitigation for
     * problems described in {IERC20-approve}.
     *
     * Emits an {Approval} event indicating the updated allowance.
     *
     * Requirements:
     *
     * - `spender` cannot be the zero address.
     */
    function increaseAllowance(address spender, uint256 addedValue) public virtual returns (bool) {
        _approve(_msgSender(), spender, _allowances[_msgSender()][spender].add(addedValue));
        return true;
    }

    /**
     * @dev Atomically decreases the allowance granted to `spender` by the caller.
     *
     * This is an alternative to {approve} that can be used as a mitigation for
     * problems described in {IERC20-approve}.
     *
     * Emits an {Approval} event indicating the updated allowance.
     *
     * Requirements:
     *
     * - `spender` cannot be the zero address.
     * - `spender` must have allowance for the caller of at least
     * `subtractedValue`.
     */
    function decreaseAllowance(address spender, uint256 subtractedValue) public virtual returns (bool) {
        _approve(
            _msgSender(),
            spender,
            _allowances[_msgSender()][spender].sub(subtractedValue, "ERC20: decreased allowance below zero")
        );
        return true;
    }

    /**
     * @dev Moves tokens `amount` from `sender` to `recipient`.
     *
     * This is internal function is equivalent to {transfer}, and can be used to
     * e.g. implement automatic token fees, slashing mechanisms, etc.
     *
     * Emits a {Transfer} event.
     *
     * Requirements:
     *
     * - `sender` cannot be the zero address.
     * - `recipient` cannot be the zero address.
     * - `sender` must have a balance of at least `amount`.
     */
    function _transfer(
        address sender,
        address recipient,
        uint256 amount
    ) internal virtual {
        require(sender != address(0), "ERC20: transfer from the zero address");
        require(recipient != address(0), "ERC20: transfer to the zero address");

        _beforeTokenTransfer(sender, recipient, amount);

        _balances[sender] = _balances[sender].sub(amount, "ERC20: transfer amount exceeds balance");
        _balances[recipient] = _balances[recipient].add(amount);
        emit Transfer(sender, recipient, amount);
    }

    /** @dev Creates `amount` tokens and assigns them to `account`, increasing
     * the total supply.
     *
     * Emits a {Transfer} event with `from` set to the zero address.
     *
     * Requirements
     *
     * - `to` cannot be the zero address.
     */
    function _mint(address account, uint256 amount) internal virtual {
        require(account != address(0), "ERC20: mint to the zero address");

        _beforeTokenTransfer(address(0), account, amount);

        _totalSupply = _totalSupply.add(amount);
        _balances[account] = _balances[account].add(amount);
        emit Transfer(address(0), account, amount);
    }

    /**
     * @dev Destroys `amount` tokens from `account`, reducing the
     * total supply.
     *
     * Emits a {Transfer} event with `to` set to the zero address.
     *
     * Requirements
     *
     * - `account` cannot be the zero address.
     * - `account` must have at least `amount` tokens.
     */
    function _burn(address account, uint256 amount) internal virtual {
        require(account != address(0), "ERC20: burn from the zero address");

        _beforeTokenTransfer(account, address(0), amount);

        _balances[account] = _balances[account].sub(amount, "ERC20: burn amount exceeds balance");
        _totalSupply = _totalSupply.sub(amount);
        emit Transfer(account, address(0), amount);
    }

    /**
     * @dev Sets `amount` as the allowance of `spender` over the `owner`s tokens.
     *
     * This is internal function is equivalent to `approve`, and can be used to
     * e.g. set automatic allowances for certain subsystems, etc.
     *
     * Emits an {Approval} event.
     *
     * Requirements:
     *
     * - `owner` cannot be the zero address.
     * - `spender` cannot be the zero address.
     */
    function _approve(
        address owner,
        address spender,
        uint256 amount
    ) internal virtual {
        require(owner != address(0), "ERC20: approve from the zero address");
        require(spender != address(0), "ERC20: approve to the zero address");

        _allowances[owner][spender] = amount;
        emit Approval(owner, spender, amount);
    }

    /**
     * @dev Sets {decimals} to a value other than the default one of 18.
     *
     * WARNING: This function should only be called from the constructor. Most
     * applications that interact with token contracts will not expect
     * {decimals} to ever change, and may work incorrectly if it does.
     */
    function _setupDecimals(uint8 decimals_) internal {
        _decimals = decimals_;
    }

    /**
     * @dev Hook that is called before any transfer of tokens. This includes
     * minting and burning.
     *
     * Calling conditions:
     *
     * - when `from` and `to` are both non-zero, `amount` of ``from``'s tokens
     * will be to transferred to `to`.
     * - when `from` is zero, `amount` tokens will be minted for `to`.
     * - when `to` is zero, `amount` of ``from``'s tokens will be burned.
     * - `from` and `to` are never both zero.
     *
     * To learn more about hooks, head to xref:ROOT:extending-contracts.adoc#using-hooks[Using Hooks].
     */
    function _beforeTokenTransfer(
        address from,
        address to,
        uint256 amount
    ) internal virtual {}

    uint256[44] private __gap;
}<|MERGE_RESOLUTION|>--- conflicted
+++ resolved
@@ -3,16 +3,10 @@
 pragma solidity ^0.6.0;
 
 import "./ContextUpgradeSafe.sol";
-<<<<<<< HEAD
-import "./IERC20.sol";
-=======
 import "../IERC20.sol";
 import "../SafeMath.sol";
 import "../Address.sol";
->>>>>>> 23d138c7
 import "./Initializable.sol";
-import "../SafeMath.sol";
-import "../Address.sol";
 
 /**
  * @dev Implementation of the {IERC20} interface.
