pragma solidity =0.6.10;

import {SafeMath} from "../packages/oz/SafeMath.sol";

/**
 * SPDX-License-Identifier: UNLICENSED
 * @dev The MarginAccount is a library that provides Controller with an Account of Vault structs, and
 * the functions that manipulate vaults. Vaults describe positions that users have.
 */
library MarginAccount {
    using SafeMath for uint256;

    // Vault is a struct of 6 arrays that describe a position a user has. A user can have multiple vaults.
    struct Vault {
        // the addresses of oTokens a user has shorted (i.e. written) against this vault, including those in spreads/combos
        address[] shortOtokens;
        // the addresses of oTokens a user has gone long (i.e. bought) in this vault, including those in spreads/combos.
        // User can be long oTokens without opening a vault (e.g. by buying on a DEX).
        // Generally, long oTokens will be 'deposited' in vaults to act as collateral in order to write oTokens against (i.e. in spreads/combos).
        address[] longOtokens;
        // the addresses of other tokens a user has deposited as collateral in this vault
        address[] collateralAssets;
        // describes the quantity of options shorted for each oToken address in shortOtokens
        uint256[] shortAmounts;
        // describes the quantity of options longed in the vault for each oToken address in longOtokens
        uint256[] longAmounts;
        // describes the quantity of tokens deposited as collateral in the vault for each token address in collateralAssets
        uint256[] collateralAmounts;
    }

    /**
     * @dev increase the short oToken balance in a vault when a new oToken is minted.
     * @param _vault The vault the protocol is adding the short position to
     * @param _shortOtoken The address of the _shortOtoken the protocol is shorting from the user's vault
     * @param _amount The additional number of _shortOtoken the protocol is shorting from the user's vault
     * @param _index The index of _shortOtoken in the user's vault.shortOtokens array
     */
    function _addShort(
        Vault storage _vault,
        address _shortOtoken,
        uint256 _amount,
        uint256 _index
    ) internal {
        // Valid indexes in any array are between 0 and array.length - 1.
        // If adding amount into an existant short otoken, make sure _index in the range of 0->length-1
        if ((_index >= _vault.shortOtokens.length) && ((_index >= _vault.shortAmounts.length))) {
            _vault.shortOtokens.push(_shortOtoken);
            _vault.shortAmounts.push(_amount);
        } else {
            require(
                (_vault.shortOtokens[_index] == _shortOtoken) || (_vault.shortOtokens[_index] == address(0)),
                "MarginAccount: invalid short otoken position"
            );

            _vault.shortAmounts[_index] = _vault.shortAmounts[_index].add(_amount);
            _vault.shortOtokens[_index] = _shortOtoken;
        }
    }

    /**
     * @dev decrease the short oToken balance in a vault when an oToken is burned.
     * @param _vault The vault from which the protocol is decreasing the short position
     * @param _shortOtoken The address of the _shortOtoken of which the protocol is reducing the short position from the user's vault
     * @param _amount The number of _shortOtoken the protocol is reducing the user's position by from the user's vault
     * @param _index The index of _shortOtoken in the user's vault.shortOtokens array
     */
    function _removeShort(
        Vault storage _vault,
        address _shortOtoken,
        uint256 _amount,
        uint256 _index
    ) internal {
        // Check that the removed short otoken exists in the vault
        require(
            (_index < _vault.shortOtokens.length) && (_vault.shortOtokens[_index] == _shortOtoken),
            "MarginAccount: short otoken address mismatch"
        );

        _vault.shortAmounts[_index] = _vault.shortAmounts[_index].sub(_amount);

        if (_vault.shortAmounts[_index] == 0) {
            delete _vault.shortOtokens[_index];
        }
    }

    /**
     * @dev increase the long oToken balance in a vault when an oToken is deposited
     * @param _vault The vault the protocol is adding the long position to
     * @param _longOtoken The address of the _longOtoken the protocol is adding to the user's vault
     * @param _amount The number of _longOtoken the protocol is adding to the user's vault
     * @param _index The index of _longOtoken in the user's vault.longOtokens array
     */
    function _addLong(
        Vault storage _vault,
        address _longOtoken,
        uint256 _amount,
        uint256 _index
    ) internal {
        require(_amount > 0, "MarginAccount: invalid long otoken amount");

        // Valid indexes in any array are between 0 and array.length - 1.
        // If adding amount into an existant long otoken, make sure _index in the range of 0->length-1
        if ((_index >= _vault.longOtokens.length) && ((_index >= _vault.longAmounts.length))) {
            _vault.longOtokens.push(_longOtoken);
            _vault.longAmounts.push(_amount);
        } else {
            require(
                (_vault.longOtokens[_index] == _longOtoken) || (_vault.longOtokens[_index] == address(0)),
                "MarginAccount: invalid long otoken position"
            );

            _vault.longAmounts[_index] = _vault.longAmounts[_index].add(_amount);
            _vault.longOtokens[_index] = _longOtoken;
        }
    }

    /**
     * @dev decrease the long oToken balance in a vault when an oToken is withdrawn
     * @param _vault The vault from which the protocol is decreasing the short position
     * @param _longOtoken The address of the _longOtoken of which the protocol is reducing the long position from the user's vault
     * @param _amount The number of _longOtoken the protocol is reducing the user's long position by from the user's vault
     * @param _index The index of _longOtoken in the user's vault.longOtokens array
     */
    function _removeLong(
        Vault storage _vault,
        address _longOtoken,
        uint256 _amount,
        uint256 _index
    ) internal {
        // Check that the removed long token exists in the vault
        require(
            (_index < _vault.longOtokens.length) && (_vault.longOtokens[_index] == _longOtoken),
            "MarginAccount: long otoken address mismatch"
        );

        _vault.longAmounts[_index] = _vault.longAmounts[_index].sub(_amount);

        if (_vault.longAmounts[_index] == 0) {
            delete _vault.longOtokens[_index];
        }
    }

    /**
     * @dev increase the collateral balance in a vault
     * @param _vault The vault to which the protocol is adding the collateral
     * @param _collateralAsset The address of the _collateralAsset which the protocol is adding to the user's vault
     * @param _amount The number of _collateralAsset the protocol is adding to the user's collateral position in the user's vault
     * @param _index The index of _collateralAsset in the user's vault.collateralAssets array
     */
    function _addCollateral(
        Vault storage _vault,
        address _collateralAsset,
        uint256 _amount,
        uint256 _index
    ) internal {
<<<<<<< HEAD
=======
        require(_amount > 0, "MarginAccount: invalid collateral amount");

>>>>>>> c991626a
        // Valid indexes in any array are between 0 and array.length - 1.
        // If adding amount into an existing long otoken, make sure _index in the range of 0->length-1
        if ((_index >= _vault.collateralAssets.length) && ((_index >= _vault.collateralAmounts.length))) {
            _vault.collateralAssets.push(_collateralAsset);
            _vault.collateralAmounts.push(_amount);
        } else {
            require(
                (_vault.collateralAssets[_index] == _collateralAsset) ||
                    (_vault.collateralAssets[_index] == address(0)),
                "MarginAccount: invalid collateral token position"
            );

            _vault.collateralAmounts[_index] = _vault.collateralAmounts[_index].add(_amount);
            _vault.collateralAssets[_index] = _collateralAsset;
        }
    }

    /**
     * @dev decrease the collateral balance in a vault
     * @param _vault The vault from which the protocol is removing the collateral
     * @param _collateralAsset The address of the _collateralAsset which the protocol is removing from the user's vault
     * @param _amount The number of _collateralAsset the protocol is removing from the user's collateral position in the user's vault
     * @param _index The index of _collateralAsset in the user's vault.collateralAssets array
     */
    function _removeCollateral(
        Vault storage _vault,
        address _collateralAsset,
        uint256 _amount,
        uint256 _index
    ) internal {
        // Check the token is the same as vault.collateral[idx]
        require(
            (_index < _vault.collateralAssets.length) && (_vault.collateralAssets[_index] == _collateralAsset),
            "MarginAccount: collateral token address mismatch"
        );

        _vault.collateralAmounts[_index] = _vault.collateralAmounts[_index].sub(_amount);

        if (_vault.collateralAmounts[_index] == 0) {
            delete _vault.collateralAssets[_index];
        }
    }

    /**
     * @dev remove everything in a vault. Reset short, long and collateral assets and amounts arrays to an empty array.
     * @param _vault The vault that the user is clearing.
     */
    function _clearVault(Vault storage _vault) internal {
        delete _vault.shortAmounts;
        delete _vault.longAmounts;
        delete _vault.collateralAmounts;
        delete _vault.shortOtokens;
        delete _vault.longOtokens;
        delete _vault.collateralAssets;
    }
}<|MERGE_RESOLUTION|>--- conflicted
+++ resolved
@@ -153,11 +153,8 @@
         uint256 _amount,
         uint256 _index
     ) internal {
-<<<<<<< HEAD
-=======
         require(_amount > 0, "MarginAccount: invalid collateral amount");
 
->>>>>>> c991626a
         // Valid indexes in any array are between 0 and array.length - 1.
         // If adding amount into an existing long otoken, make sure _index in the range of 0->length-1
         if ((_index >= _vault.collateralAssets.length) && ((_index >= _vault.collateralAmounts.length))) {
