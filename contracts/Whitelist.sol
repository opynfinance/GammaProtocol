// SPDX-License-Identifier: UNLICENSED
pragma solidity 0.6.10;

import "./interfaces/AddressBookInterface.sol";
import "./packages/oz/Ownable.sol";

/**
 * @author Opyn Team
 * @title Whitelist Module
 * @notice The whitelist module keeps track of all valid Otoken contracts.
 */
contract Whitelist is Ownable {
    ///@notice AddressBook module address
    address public addressBook;

    /// @notice mapping to track whitelisted product
    mapping(bytes32 => bool) internal whitelistedProduct;
    /// @notice mapping to track whitelised collateral
    mapping(address => bool) internal whitelistedCollateral;
    ///@dev mapping to track whitelisted otokens
    mapping(address => bool) internal whitelistedOtoken;

    /**
     * @dev constructor
     * @param _addressBook AddressBook module address
     */
    constructor(address _addressBook) public {
        require(_addressBook != address(0), "Invalid address book");

        addressBook = _addressBook;
    }

    /// @notice emitted when owner whitelist a product
    event ProductWhitelisted(
        bytes32 productHash,
        address indexed underlying,
        address indexed strike,
        address indexed collateral
    );
<<<<<<< HEAD
    /// @notice emits an event when a collateral address is whitelisted by owner address
=======

    /// @notice emits an event when a collateral address is whitelisted by the owner address
>>>>>>> 07984901
    event CollateralWhitelisted(address indexed collateral);
    ///@notice emitted when Otoken Factory module whitelist an otoken
    event OtokenWhitelisted(address otoken);

    /**
     * @notice check if the sender is the Otoken Factory module
     */
    modifier onlyFactory() {
        require(
            msg.sender == AddressBookInterface(addressBook).getOtokenFactory(),
            "WhiteList: Sender is not Otoken Factory"
        );

        _;
    }

    /**
     * @notice check if a product is whitelisted
     * @dev product = the hash of underlying, strike and collateral asset
     * @param _underlying asset that the option references
     * @param _strike asset that the strike price is denominated in
     * @param _collateral asset that is held as collateral against short/written options
     * @return boolean, true if product is whitelisted
     */
    function isWhitelistedProduct(
        address _underlying,
        address _strike,
        address _collateral
    ) external view returns (bool) {
        bytes32 productHash = keccak256(abi.encode(_underlying, _strike, _collateral));

        return whitelistedProduct[productHash];
    }

    /**
     * @notice check if the collateral is whitelisted
     * @param _collateral collateral asset address
     * @return boolean, true if the collateral is whitelisted
     */
    function isWhitelistedCollateral(address _collateral) external view returns (bool) {
        return whitelistedCollateral[_collateral];
    }

    /**
     * @notice whitelist a product
     * @notice check if an otoken is whitelisted
     * @param _otoken otoken address
     * @return boolean, true if otoken is whitelisted
     */
    function isWhitelistedOtoken(address _otoken) external view returns (bool) {
        return whitelistedOtoken[_otoken];
    }

    /**
     * @notice allow owner to whitelist product
     * @dev a product is the hash of the underlying, collateral and strike assets
     * can only be called from owner address
     * @param _underlying asset that the option references
     * @param _strike asset that the strike price is denominated in
     * @param _collateral asset that is held as collateral against short/written options
     */
    function whitelistProduct(
        address _underlying,
        address _strike,
        address _collateral
    ) external onlyOwner {
        bytes32 productHash = keccak256(abi.encode(_underlying, _strike, _collateral));

        _setWhitelistedProduct(productHash);

        emit ProductWhitelisted(productHash, _underlying, _strike, _collateral);
    }

    /**
     * @notice whitelist a collateral address, can only be called by owner
     * @dev function can only be called by owner
     * @param _collateral collateral asset address
     */
    function whitelistCollateral(address _collateral) external onlyOwner {
        _setWhitelistedCollateral(_collateral);

        emit CollateralWhitelisted(_collateral);
    }

    /**
     * @notice allow Otoken Factory to whitelist a new option
     * @dev can only be called from the owner's address
     * @param _otokenAddress otoken
     */
    function whitelistOtoken(address _otokenAddress) external onlyFactory {
        _setWhitelistedOtoken(_otokenAddress);

        emit OtokenWhitelisted(_otokenAddress);
    }

    /**
     * @notice set a product hash as whitelisted
     * @param _productHash product hash in bytes
     */
    function _setWhitelistedProduct(bytes32 _productHash) internal {
        require(whitelistedProduct[_productHash] == false, "Product already whitelisted");

        whitelistedProduct[_productHash] = true;
    }

    /**
     * @notice set a collateral address as whitelisted
     * @param _collateral collateral address
     */
    function _setWhitelistedCollateral(address _collateral) internal {
        require(whitelistedCollateral[_collateral] == false, "Collateral already whitelisted");

        whitelistedCollateral[_collateral] = true;
    }

    /**
     * @notice set an otoken address as whitelisted
     * @param _otokenAddress address of the oToken that is being whitelisted
     */
    function _setWhitelistedOtoken(address _otokenAddress) internal {
        require(whitelistedOtoken[_otokenAddress] == false, "Otoken already whitelisted");

        whitelistedOtoken[_otokenAddress] = true;
    }
}<|MERGE_RESOLUTION|>--- conflicted
+++ resolved
@@ -12,7 +12,6 @@
 contract Whitelist is Ownable {
     ///@notice AddressBook module address
     address public addressBook;
-
     /// @notice mapping to track whitelisted product
     mapping(bytes32 => bool) internal whitelistedProduct;
     /// @notice mapping to track whitelised collateral
@@ -37,12 +36,7 @@
         address indexed strike,
         address indexed collateral
     );
-<<<<<<< HEAD
-    /// @notice emits an event when a collateral address is whitelisted by owner address
-=======
-
     /// @notice emits an event when a collateral address is whitelisted by the owner address
->>>>>>> 07984901
     event CollateralWhitelisted(address indexed collateral);
     ///@notice emitted when Otoken Factory module whitelist an otoken
     event OtokenWhitelisted(address otoken);
