/* SPDX-License-Identifier: UNLICENSED */
pragma solidity =0.6.10;

import {ERC20Upgradeable} from "./packages/oz/upgradeability/ERC20Upgradeable.sol";
import {ERC20PermitUpgradeable} from "./packages/oz/upgradeability/erc20-permit/ERC20PermitUpgradeable.sol";
<<<<<<< HEAD
import {SafeMath} from "./packages/oz/SafeMath.sol";
=======
>>>>>>> 19375e4b
import {Strings} from "./packages/oz/Strings.sol";
import {BokkyPooBahsDateTimeLibrary} from "./packages/BokkyPooBahsDateTimeLibrary.sol";
import {AddressBookInterface} from "./interfaces/AddressBookInterface.sol";

/**
 * @title Otoken
 * @author Opyn Team
 * @notice Otoken is the ERC20 token for an option
 * @dev The Otoken inherits ERC20Upgradeable because we need to use the init instead of constructor
 */
contract Otoken is ERC20PermitUpgradeable {
<<<<<<< HEAD
    /// @notice address of the AddressBook module
    address public addressBook;
=======
    /// @notice address of the Controller module
    address public controller;
>>>>>>> 19375e4b

    /// @notice asset that the option references
    address public underlyingAsset;

    /// @notice asset that the strike price is denominated in
    address public strikeAsset;

    /// @notice asset that is held as collateral against short/written options
    address public collateralAsset;

    /// @notice strike price with decimals = 8
    uint256 public strikePrice;

    /// @notice expiration timestamp of the option, represented as a unix timestamp
    uint256 public expiryTimestamp;

    /// @notice True if a put option, False if a call option
    bool public isPut;

    uint256 private constant STRIKE_PRICE_SCALE = 1e8;
    uint256 private constant STRIKE_PRICE_DIGITS = 8;

    /**
     * @notice initialize the oToken
     * @param _addressBook addressbook module
     * @param _underlyingAsset asset that the option references
     * @param _strikeAsset asset that the strike price is denominated in
     * @param _collateralAsset asset that is held as collateral against short/written options
     * @param _strikePrice strike price with decimals = 8
     * @param _expiryTimestamp expiration timestamp of the option, represented as a unix timestamp
     * @param _isPut True if a put option, False if a call option
     */
    function init(
        address _addressBook,
        address _underlyingAsset,
        address _strikeAsset,
        address _collateralAsset,
        uint256 _strikePrice,
        uint256 _expiryTimestamp,
        bool _isPut
    ) external initializer {
        controller = AddressBookInterface(_addressBook).getController();
        underlyingAsset = _underlyingAsset;
        strikeAsset = _strikeAsset;
        collateralAsset = _collateralAsset;
        strikePrice = _strikePrice;
        expiryTimestamp = _expiryTimestamp;
        isPut = _isPut;
        (string memory tokenName, string memory tokenSymbol) = _getNameAndSymbol();
        __ERC20_init_unchained(tokenName, tokenSymbol);
        __ERC20Permit_init(tokenName);
        _setupDecimals(8);
    }

    /**
     * @notice mint oToken for an account
     * @dev Controller only method where access control is taken care of by _beforeTokenTransfer hook
     * @param account account to mint token to
     * @param amount amount to mint
     */
    function mintOtoken(address account, uint256 amount) external {
        require(msg.sender == controller, "Otoken: Only Controller can mint Otokens");
        _mint(account, amount);
    }

    /**
     * @notice burn oToken from an account.
     * @dev Controller only method where access control is taken care of by _beforeTokenTransfer hook
     * @param account account to burn token from
     * @param amount amount to burn
     */
    function burnOtoken(address account, uint256 amount) external {
        require(msg.sender == controller, "Otoken: Only Controller can burn Otokens");
        _burn(account, amount);
    }

    /**
     * @notice generates the name and symbol for an option
     * @dev this function uses a named return variable to avoid the stack-too-deep error
     * @return tokenName (ex: ETHUSDC 05-September-2020 200 Put USDC Collateral)
     * @return tokenSymbol (ex: oETHUSDC-05SEP20-200P)
     */
    function _getNameAndSymbol() internal view returns (string memory tokenName, string memory tokenSymbol) {
        string memory underlying = ERC20Upgradeable(underlyingAsset).symbol();
        string memory strike = ERC20Upgradeable(strikeAsset).symbol();
        string memory collateral = ERC20Upgradeable(collateralAsset).symbol();
        string memory displayStrikePrice = _getDisplayedStrikePrice(strikePrice);

        // convert expiry to a readable string
        (uint256 year, uint256 month, uint256 day) = BokkyPooBahsDateTimeLibrary.timestampToDate(expiryTimestamp);

        // get option type string
        (string memory typeSymbol, string memory typeFull) = _getOptionType(isPut);

        //get option month string
        (string memory monthSymbol, string memory monthFull) = _getMonth(month);

        // concatenated name string: ETHUSDC 05-September-2020 200 Put USDC Collateral
        tokenName = string(
            abi.encodePacked(
                underlying,
                strike,
                " ",
                _uintTo2Chars(day),
                "-",
                monthFull,
                "-",
                Strings.toString(year),
                " ",
                displayStrikePrice,
                typeFull,
                " ",
                collateral,
                " Collateral"
            )
        );

        // concatenated symbol string: oETHUSDC/USDC-05SEP20-200P
        tokenSymbol = string(
            abi.encodePacked(
                "o",
                underlying,
                strike,
                "/",
                collateral,
                "-",
                _uintTo2Chars(day),
                monthSymbol,
                _uintTo2Chars(year),
                "-",
                displayStrikePrice,
                typeSymbol
            )
        );
    }

    /**
     * @dev convert strike price scaled by 1e8 to human readable number string
     * @param _strikePrice strike price scaled by 1e8
     * @return strike price string
     */
    function _getDisplayedStrikePrice(uint256 _strikePrice) internal pure returns (string memory) {
        uint256 remainder = _strikePrice.mod(STRIKE_PRICE_SCALE);
        uint256 quotient = _strikePrice.div(STRIKE_PRICE_SCALE);
        string memory quotientStr = Strings.toString(quotient);

        if (remainder == 0) return quotientStr;

        uint256 trailingZeroes;
        while (remainder.mod(10) == 0) {
            remainder = remainder / 10;
            trailingZeroes += 1;
        }

        // pad the number with "1 + starting zeroes"
        remainder += 10**(STRIKE_PRICE_DIGITS - trailingZeroes);

        string memory tmpStr = Strings.toString(remainder);
        tmpStr = _slice(tmpStr, 1, 1 + STRIKE_PRICE_DIGITS - trailingZeroes);

        string memory completeStr = string(abi.encodePacked(quotientStr, ".", tmpStr));
        return completeStr;
    }

    /**
     * @dev return a representation of a number using 2 characters, adds a leading 0 if one digit, uses two trailing digits if a 3 digit number
     * @return 2 characters that corresponds to a number
     */
    function _uintTo2Chars(uint256 number) internal pure returns (string memory) {
        if (number > 99) number = number % 100;
        string memory str = Strings.toString(number);
        if (number < 10) {
            return string(abi.encodePacked("0", str));
        }
        return str;
    }

    /**
     * @dev return string representation of option type
     * @return shortString a 1 character representation of option type (P or C)
     * @return longString a full length string of option type (Put or Call)
     */
    function _getOptionType(bool _isPut) internal pure returns (string memory shortString, string memory longString) {
        if (_isPut) {
            return ("P", "Put");
        } else {
            return ("C", "Call");
        }
    }

    /**
     * @dev cut string s into s[start:end]
     * @param _s the string to cut
     * @param _start the starting index
     * @param _end the ending index (excluded in the substring)
     */
    function _slice(
        string memory _s,
        uint256 _start,
        uint256 _end
    ) internal pure returns (string memory) {
        bytes memory a = new bytes(_end - _start);
        for (uint256 i = 0; i < _end - _start; i++) {
            a[i] = bytes(_s)[_start + i];
        }
        return string(a);
    }

    /**
     * @dev return string representation of a month
     * @return shortString a 3 character representation of a month (ex: SEP, DEC, etc)
     * @return longString a full length string of a month (ex: September, December, etc)
     */
    function _getMonth(uint256 _month) internal pure returns (string memory shortString, string memory longString) {
        if (_month == 1) {
            return ("JAN", "January");
        } else if (_month == 2) {
            return ("FEB", "February");
        } else if (_month == 3) {
            return ("MAR", "March");
        } else if (_month == 4) {
            return ("APR", "April");
        } else if (_month == 5) {
            return ("MAY", "May");
        } else if (_month == 6) {
            return ("JUN", "June");
        } else if (_month == 7) {
            return ("JUL", "July");
        } else if (_month == 8) {
            return ("AUG", "August");
        } else if (_month == 9) {
            return ("SEP", "September");
        } else if (_month == 10) {
            return ("OCT", "October");
        } else if (_month == 11) {
            return ("NOV", "November");
        } else {
            return ("DEC", "December");
        }
    }
}<|MERGE_RESOLUTION|>--- conflicted
+++ resolved
@@ -3,10 +3,6 @@
 
 import {ERC20Upgradeable} from "./packages/oz/upgradeability/ERC20Upgradeable.sol";
 import {ERC20PermitUpgradeable} from "./packages/oz/upgradeability/erc20-permit/ERC20PermitUpgradeable.sol";
-<<<<<<< HEAD
-import {SafeMath} from "./packages/oz/SafeMath.sol";
-=======
->>>>>>> 19375e4b
 import {Strings} from "./packages/oz/Strings.sol";
 import {BokkyPooBahsDateTimeLibrary} from "./packages/BokkyPooBahsDateTimeLibrary.sol";
 import {AddressBookInterface} from "./interfaces/AddressBookInterface.sol";
@@ -18,13 +14,8 @@
  * @dev The Otoken inherits ERC20Upgradeable because we need to use the init instead of constructor
  */
 contract Otoken is ERC20PermitUpgradeable {
-<<<<<<< HEAD
-    /// @notice address of the AddressBook module
-    address public addressBook;
-=======
     /// @notice address of the Controller module
     address public controller;
->>>>>>> 19375e4b
 
     /// @notice asset that the option references
     address public underlyingAsset;
