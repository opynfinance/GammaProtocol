--- conflicted
+++ resolved
@@ -14,17 +14,11 @@
  * @notice Otoken is the ERC20 token for an option
  * @dev The Otoken inherits ERC20Upgradeable because we need to use the init instead of constructor
  */
-<<<<<<< HEAD
 contract Otoken is ERC20PermitUpgradeable {
-    /// @notice address of the AddressBook module
-    address public addressBook;
-=======
-contract Otoken is ERC20Initializable {
     using SafeMath for uint256;
 
     /// @notice address of the Controller module
     address public controller;
->>>>>>> 3c479653
 
     /// @notice asset that the option references
     address public underlyingAsset;
