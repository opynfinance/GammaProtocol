--- conflicted
+++ resolved
@@ -38,11 +38,7 @@
         // ensure the number of collateral, long and short array is valid.
         _checkIsValidSpread(_vault);
         // ensure that the collateral asset is valid for the short asset
-<<<<<<< HEAD
-        require(_isMarginableCollateral(_vault), "MarginCalculator: collateral asset nor marginable for short asset");
-=======
         require(_isMarginableCollateral(_vault), "MarginCalculator: collateral asset not marginable for short asset");
->>>>>>> 667d606f
         // ensure the long asset is valid for the short asset.
         require(_isMarginableLong(_vault), "MarginCalculator: long asset not marginable for short asset");
 
