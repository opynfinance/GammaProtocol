--- conflicted
+++ resolved
@@ -32,8 +32,6 @@
     function isWhitelistedOtoken(address _otoken) external view returns (bool) {
         return _isWhitelistedOtoken[_otoken];
     }
-<<<<<<< HEAD
-=======
 
     function isWhitelistedCollateral(address _collateral) external view returns (bool) {
         return whitelistedCollateral[_collateral];
@@ -44,5 +42,4 @@
 
         whitelistedCollateral[_collateral] = true;
     }
->>>>>>> c991626a
 }