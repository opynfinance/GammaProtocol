pragma solidity =0.6.10;

<<<<<<< HEAD
import {ERC20Upgradeable} from "../packages/oz/upgradeability/ERC20Upgradeable.sol";
=======
import {ERC20Initializable} from "../packages/oz/upgradeability/ERC20Initializable.sol";
import {AddressBookInterface} from "../interfaces/AddressBookInterface.sol";
>>>>>>> 3c479653

/**
 * SPDX-License-Identifier: UNLICENSED
 * @dev The Otoken inherits ERC20Upgradeable because we need to use the init instead of constructor.
 */
<<<<<<< HEAD
contract MockOtoken is ERC20Upgradeable {
    address public addressBook;
=======
contract MockOtoken is ERC20Initializable {
    address public controller;
>>>>>>> 3c479653
    address public underlyingAsset;
    address public strikeAsset;
    address public collateralAsset;

    uint256 public strikePrice;
    uint256 public expiryTimestamp;

    bool public isPut;

    bool public inited = false;

    function init(
        address _addressBook,
        address _underlyingAsset,
        address _strikeAsset,
        address _collateralAsset,
        uint256 _strikePrice,
        uint256 _expiryTimestamp,
        bool _isPut
    ) external {
        inited = true;
        controller = AddressBookInterface(_addressBook).getController();
        underlyingAsset = _underlyingAsset;
        strikeAsset = _strikeAsset;
        collateralAsset = _collateralAsset;
        strikePrice = _strikePrice;
        expiryTimestamp = _expiryTimestamp;
        isPut = _isPut;
        string memory tokenName = "ETHUSDC/1597511955/200P/USDC";
        string memory tokenSymbol = "oETHUSDCP";
        __ERC20_init_unchained(tokenName, tokenSymbol);
        _setupDecimals(8);
    }

    function mintOtoken(address _to, uint256 _amount) external {
        _mint(_to, _amount);
    }

    function burnOtoken(address account, uint256 amount) external {
        _burn(account, amount);
    }
}<|MERGE_RESOLUTION|>--- conflicted
+++ resolved
@@ -1,23 +1,14 @@
 pragma solidity =0.6.10;
 
-<<<<<<< HEAD
 import {ERC20Upgradeable} from "../packages/oz/upgradeability/ERC20Upgradeable.sol";
-=======
-import {ERC20Initializable} from "../packages/oz/upgradeability/ERC20Initializable.sol";
 import {AddressBookInterface} from "../interfaces/AddressBookInterface.sol";
->>>>>>> 3c479653
 
 /**
  * SPDX-License-Identifier: UNLICENSED
  * @dev The Otoken inherits ERC20Upgradeable because we need to use the init instead of constructor.
  */
-<<<<<<< HEAD
 contract MockOtoken is ERC20Upgradeable {
-    address public addressBook;
-=======
-contract MockOtoken is ERC20Initializable {
     address public controller;
->>>>>>> 3c479653
     address public underlyingAsset;
     address public strikeAsset;
     address public collateralAsset;
