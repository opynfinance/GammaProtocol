--- conflicted
+++ resolved
@@ -28,11 +28,7 @@
         strikeAsset = _strikeAsset;
         collateralAsset = _collateralAsset;
         strikePrice = _strikePrice;
-<<<<<<< HEAD
-        expiryTimestamp = _expiry;
-=======
         expiryTimestamp = _expiryTimestamp;
->>>>>>> fcde587e
         isPut = _isPut;
         string memory tokenName = "ETHUSDC/1597511955/200P/USDC";
         string memory tokenSymbol = "oETHUSDCP";
