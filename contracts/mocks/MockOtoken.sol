pragma solidity =0.6.10;

// import {ERC20Initializable} from "../packages/oz/upgradeability/ERC20Initializable.sol";

/**
 * SPDX-License-Identifier: UNLICENSED
 * @dev The Otoken inherits ERC20Initializable because we need to use the init instead of constructor.
 */
contract MockOtoken {
    address public addressBook;
    address public underlyingAsset;
    address public strikeAsset;
    address public collateralAsset;

    uint256 public strikePrice;
    uint256 public expiry;

    bool public isPut;

    bool public inited = false;

    function init(
        address _addressBook,
        address _underlyingAsset,
        address _strikeAsset,
        address _collateralAsset,
        uint256 _strikePrice,
        uint256 _expiry,
        bool _isPut
    ) external {
        inited = true;
        addressBook = _addressBook;
        underlyingAsset = _underlyingAsset;
        strikeAsset = _strikeAsset;
        collateralAsset = _collateralAsset;
        strikePrice = _strikePrice;
        expiry = _expiry;
        isPut = _isPut;
<<<<<<< HEAD
=======
        string memory tokenName = "ETHUSDC/1597511955/200P/USDC";
        string memory tokenSymbol = "oETHUSDCP";
        __ERC20_init_unchained(tokenName, tokenSymbol);
>>>>>>> 0871b4b6
    }
}<|MERGE_RESOLUTION|>--- conflicted
+++ resolved
@@ -1,12 +1,12 @@
 pragma solidity =0.6.10;
 
-// import {ERC20Initializable} from "../packages/oz/upgradeability/ERC20Initializable.sol";
+import {ERC20Initializable} from "../packages/oz/upgradeability/ERC20Initializable.sol";
 
 /**
  * SPDX-License-Identifier: UNLICENSED
  * @dev The Otoken inherits ERC20Initializable because we need to use the init instead of constructor.
  */
-contract MockOtoken {
+contract MockOtoken is ERC20Initializable {
     address public addressBook;
     address public underlyingAsset;
     address public strikeAsset;
@@ -36,11 +36,8 @@
         strikePrice = _strikePrice;
         expiry = _expiry;
         isPut = _isPut;
-<<<<<<< HEAD
-=======
         string memory tokenName = "ETHUSDC/1597511955/200P/USDC";
         string memory tokenSymbol = "oETHUSDCP";
         __ERC20_init_unchained(tokenName, tokenSymbol);
->>>>>>> 0871b4b6
     }
 }