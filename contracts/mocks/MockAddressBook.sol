--- conflicted
+++ resolved
@@ -2,60 +2,25 @@
 pragma solidity 0.6.10;
 
 contract MockAddressBook {
-<<<<<<< HEAD
-    address private otokenImpl;
-    address private whitelist;
-    address private factory;
-    address private controller;
-
-    function setOtokenImpl(address _newImpl) external {
-        otokenImpl = _newImpl;
-    }
-
-    function setWhitelist(address _whitelist) external {
-        whitelist = _whitelist;
-    }
-
-    function setOtokenFactory(address _otokenFactory) external {
-        factory = _otokenFactory;
-=======
     address private _otokenImpl;
     address private _whitelist;
     address private _otokenFactoryImpl;
-    address private _weth;
     address private _controllerImpl;
 
     function getOtokenImpl() external view returns (address) {
         return _otokenImpl;
->>>>>>> ee0902e1
-    }
-
-    function setController(address _controller) external {
-        controller = _controller;
-    }
-
-    function getOtokenImpl() external view returns (address) {
-        return otokenImpl;
-    }
-
-<<<<<<< HEAD
-    function getWhitelist() external view returns (address) {
-        return whitelist;
-    }
-
-    function getOtokenFactory() external view returns (address) {
-        return factory;
-    }
-
-    function getController() external view returns (address) {
-        return controller;
-=======
-    function getWeth() external view returns (address) {
-        return _weth;
     }
 
     function getController() external view returns (address) {
         return _controllerImpl;
+    }
+
+    function getWhitelist() external view returns (address) {
+        return _whitelist;
+    }
+
+    function getOtokenFactory() external view returns (address) {
+        return _otokenFactoryImpl;
     }
 
     function setOtokenImpl(address _newImpl) external {
@@ -70,12 +35,7 @@
         _otokenFactoryImpl = _otokenFactory;
     }
 
-    function setWeth(address _wethAdd) external {
-        _weth = _wethAdd;
-    }
-
     function setController(address _controller) external {
         _controllerImpl = _controller;
->>>>>>> ee0902e1
     }
 }