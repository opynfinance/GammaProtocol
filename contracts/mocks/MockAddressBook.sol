// SPDX-License-Identifier: UNLICENSED
pragma solidity 0.6.10;

contract MockAddressBook {
    address private _otokenImpl;
    address private _whitelist;
    address private _otokenFactoryImpl;
    address private _oracle;
    address private _weth;
    address private _controllerImpl;
    address private _oracleImpl;
    address private _calculatorImpl;
    address private _marginPool;

    function setOtokenImpl(address _newImpl) external {
        _otokenImpl = _newImpl;
    }

    function setWhitelist(address _newImpl) external {
        _whitelist = _newImpl;
    }

    function setOtokenFactory(address _otokenFactory) external {
        _otokenFactoryImpl = _otokenFactory;
    }

    function setWeth(address _wethAdd) external {
        _weth = _wethAdd;
    }

    function setController(address _controller) external {
        _controllerImpl = _controller;
    }

    function setOracle(address _oracleAddr) external {
        _oracleImpl = _oracleAddr;
    }

    function setMarginCalculator(address _calculator) external {
        _calculatorImpl = _calculator;
    }

    function setMarginPool(address _pool) external {
        _marginPool = _pool;
    }

    function getOtokenImpl() external view returns (address) {
        return _otokenImpl;
    }

    function getWhitelist() external view returns (address) {
        return _whitelist;
    }

    function getOtokenFactory() external view returns (address) {
        return _otokenFactoryImpl;
    }

    function getOracle() external view returns (address) {
<<<<<<< HEAD
        return _oracle;
=======
        return _oracleImpl;
>>>>>>> 49dbdf66
    }

    function getWeth() external view returns (address) {
        return _weth;
    }

    function getController() external view returns (address) {
        return _controllerImpl;
    }

    function getMarginCalculator() external view returns (address) {
        return _calculatorImpl;
    }

<<<<<<< HEAD
    function setWeth(address _wethAdd) external {
        _weth = _wethAdd;
    }

    function setOracle(address _oracleAddr) external {
        _oracle = _oracleAddr;
    }

    function setController(address _controller) external {
        _controllerImpl = _controller;
=======
    function getMarginPool() external view returns (address) {
        return _marginPool;
>>>>>>> 49dbdf66
    }
}<|MERGE_RESOLUTION|>--- conflicted
+++ resolved
@@ -57,11 +57,7 @@
     }
 
     function getOracle() external view returns (address) {
-<<<<<<< HEAD
-        return _oracle;
-=======
         return _oracleImpl;
->>>>>>> 49dbdf66
     }
 
     function getWeth() external view returns (address) {
@@ -76,20 +72,7 @@
         return _calculatorImpl;
     }
 
-<<<<<<< HEAD
-    function setWeth(address _wethAdd) external {
-        _weth = _wethAdd;
-    }
-
-    function setOracle(address _oracleAddr) external {
-        _oracle = _oracleAddr;
-    }
-
-    function setController(address _controller) external {
-        _controllerImpl = _controller;
-=======
     function getMarginPool() external view returns (address) {
         return _marginPool;
->>>>>>> 49dbdf66
     }
 }