--- conflicted
+++ resolved
@@ -5,11 +5,8 @@
     address private _otokenImpl;
     address private _whitelist;
     address private _otokenFactoryImpl;
-<<<<<<< HEAD
-=======
     address private _oracle;
     address private _weth;
->>>>>>> ae244e58
     address private _controllerImpl;
     address private _oracleImpl;
     address private _calculatorImpl;
@@ -51,10 +48,6 @@
         return _otokenImpl;
     }
 
-    function getController() external view returns (address) {
-        return _controllerImpl;
-    }
-
     function getWhitelist() external view returns (address) {
         return _whitelist;
     }
@@ -63,22 +56,6 @@
         return _otokenFactoryImpl;
     }
 
-<<<<<<< HEAD
-    function setOtokenImpl(address _newImpl) external {
-        _otokenImpl = _newImpl;
-    }
-
-    function setWhitelist(address _newImpl) external {
-        _whitelist = _newImpl;
-    }
-
-    function setOtokenFactory(address _otokenFactory) external {
-        _otokenFactoryImpl = _otokenFactory;
-    }
-
-    function setController(address _controller) external {
-        _controllerImpl = _controller;
-=======
     function getOracle() external view returns (address) {
         return _oracleImpl;
     }
@@ -97,6 +74,5 @@
 
     function getMarginPool() external view returns (address) {
         return _marginPool;
->>>>>>> ae244e58
     }
 }