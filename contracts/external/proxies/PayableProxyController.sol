/**
 * SPDX-License-Identifier: UNLICENSED
 */
pragma solidity =0.6.10;

pragma experimental ABIEncoderV2;

import {WETH9} from "../canonical-weth/WETH9.sol";
import {ReentrancyGuard} from "../../packages/oz/ReentrancyGuard.sol";
import {SafeERC20} from "../../packages/oz/SafeERC20.sol";
import {ERC20Interface} from "../../interfaces/ERC20Interface.sol";
import {Actions} from "../../libs/Actions.sol";
import {Controller} from "../../Controller.sol";
import {Address} from "../../packages/oz/Address.sol";

/**
 * @title PayableProxyController
 * @author Opyn Team
 * @dev Contract for wrapping/unwrapping ETH before/after interacting with the Gamma Protocol
 */
contract PayableProxyController is ReentrancyGuard {
    using SafeERC20 for ERC20Interface;
    using Address for address payable;

    WETH9 public weth;
    Controller public controller;

    constructor(
        address _controller,
        address _marginPool,
        address payable _weth
    ) public {
        controller = Controller(_controller);
        weth = WETH9(_weth);
        ERC20Interface(address(weth)).safeApprove(_marginPool, uint256(-1));
    }

    /**
     * @notice fallback function which disallows ETH to be sent to this contract without data except when unwrapping WETH
     */
    fallback() external payable {
        require(msg.sender == address(weth), "PayableProxyController: Cannot receive ETH");
    }

    /**
     * @notice execute a number of actions
     * @dev a wrapper for the Controller operate function, to wrap WETH and the beginning and unwrap WETH at the end of the execution
     * @param _actions array of actions arguments
     */
    function operate(Actions.ActionArgs[] memory _actions, address payable sendEthTo) external payable nonReentrant {
        // create WETH from ETH
        if (msg.value != 0) {
            weth.deposit{value: msg.value}();
        }

        // verify sender
        for (uint256 i = 0; i < _actions.length; i++) {
            Actions.ActionArgs memory action = _actions[i];

            // check that msg.sender is an owner or operator
            if (action.owner != address(0)) {
                require(
                    (msg.sender == action.owner) || (controller.isOperator(action.owner, msg.sender)),
                    "PayableProxyController: cannot execute action "
                );
            }
        }

        controller.operate(_actions);

        // return all remaining WETH to the sendEthTo address as ETH
        uint256 remainingWeth = weth.balanceOf(address(this));
        if (remainingWeth != 0) {
            require(sendEthTo != address(0), "PayableProxyController: cannot send ETH to address zero");

            weth.withdraw(remainingWeth);
<<<<<<< HEAD
            Address.sendValue(sendEthTo, remainingWeth);
=======
            sendEthTo.sendValue(remainingWeth);
>>>>>>> 999e3997
        }
    }
}<|MERGE_RESOLUTION|>--- conflicted
+++ resolved
@@ -74,11 +74,7 @@
             require(sendEthTo != address(0), "PayableProxyController: cannot send ETH to address zero");
 
             weth.withdraw(remainingWeth);
-<<<<<<< HEAD
-            Address.sendValue(sendEthTo, remainingWeth);
-=======
             sendEthTo.sendValue(remainingWeth);
->>>>>>> 999e3997
         }
     }
 }