/**
 * SPDX-License-Identifier: UNLICENSED
 */
pragma solidity 0.6.10;
pragma experimental ABIEncoderV2;

import {SafeMath} from "./packages/oz/SafeMath.sol";
import {OtokenInterface} from "./interfaces/OtokenInterface.sol";
import {OracleInterface} from "./interfaces/OracleInterface.sol";
import {AddressBookInterface} from "./interfaces/AddressBookInterface.sol";
import {FixedPointInt256} from "./libs/FixedPointInt256.sol";
import {SignedConverter} from "./libs/SignedConverter.sol";
import {MarginAccount} from "./libs/MarginAccount.sol";

/**
 * @title MarginCalculator
 * @author Opyn
 * @notice Calculator module that check if a given vault is valid.
 */
contract MarginCalculator {
    using SafeMath for uint256;
    using FixedPointInt256 for FixedPointInt256.FixedPointInt;
<<<<<<< HEAD

=======
    using FixedPointInt256 for int256;
>>>>>>> 4e605537
    address public addressBook;

    constructor(address _addressBook) public {
        require(_addressBook != address(0), "MarginCalculator: invalid addressbook");

        addressBook = _addressBook;
    }

    /**
     * @notice Return the cash value of an expired oToken.
     * @dev For call return = Max (0, ETH Price - oToken.strike)
     * @dev For put return Max(0, oToken.strike - ETH Price)
     * @param _otoken otoken address
     * @return the cash value of an expired otoken
     */
    function getExpiredCashValue(address _otoken) public view returns (uint256) {
        require(_otoken != address(0), "MarginCalculator: Invalid token address.");
        OtokenInterface otoken = OtokenInterface(_otoken);
        require(now > otoken.expiryTimestamp(), "MarginCalculator: Otoken not expired yet.");

        uint256 strikePrice = otoken.strikePrice();
        (uint256 underlyingPrice, bool isFinalized) = _getUnderlyingPrice(_otoken);
        require(isFinalized, "MarginCalculator: Oracle price not finalized yet.");

        if (otoken.isPut()) {
            return strikePrice > underlyingPrice ? strikePrice.sub(underlyingPrice) : 0;
        } else {
            return underlyingPrice > strikePrice ? underlyingPrice.sub(strikePrice) : 0;
        }
    }

    /**
     * @notice returns the net value of a vault in the valid collateral asset for that vault i.e. USDC for puts/ ETH for calls
     * @param _vault the theoretical vault that needs to be checked
     * @return excessCollateral the amount by which the margin is above or below the required amount.
     * @return isExcess true if there's excess margin in the vault. In this case, collateral can be taken out from the vault. False if there is insufficient margin and additional collateral needs to be added to the vault to create the position.
     */
    function getExcessCollateral(MarginAccount.Vault memory _vault) public view returns (uint256, bool) {
        // ensure the number of collateral, long and short array is valid.
        _checkIsValidSpread(_vault);
        // ensure that the collateral asset is valid for the short asset
        require(_isMarginableCollateral(_vault), "MarginCalculator: collateral asset not marginable for short asset");
        // ensure the long asset is valid for the short asset.
        require(_isMarginableLong(_vault), "MarginCalculator: long asset not marginable for short asset");

        // collateral amount is always positive.
        FixedPointInt256.FixedPointInt memory collateralAmount = _isEmptyAssetArray(_vault.collateralAssets)
            ? _uint256ToFixedPointInt(0)
            : _uint256ToFixedPointInt(_vault.collateralAmounts[0]);

        // Vault contains no short tokens: return collateral value.
        if (_isEmptyAssetArray(_vault.shortOtokens)) return (SignedConverter.intToUint(collateralAmount.value), true);

        // get required margin, denominated in strike or underlying asset
        FixedPointInt256.FixedPointInt memory marginRequirement = _getMarginRequired(_vault);
        // get exchange rate to convert marginRequirement to amount of collateral
        FixedPointInt256.FixedPointInt memory exchangeRate = _getToCollateralRate(_vault.shortOtokens[0]);

        // only multiplied by the exchange rate if it's not equal to 1, to avoid rounding problem.
        FixedPointInt256.FixedPointInt memory collateralRequired = exchangeRate.isEqual(
            FixedPointInt256.fromUnscaledInt(1)
        )
            ? marginRequirement
            : marginRequirement.mul(exchangeRate);

        FixedPointInt256.FixedPointInt memory excessCollateral = collateralAmount.sub(collateralRequired);
        bool isExcess = excessCollateral.isGreaterThanOrEqual(_uint256ToFixedPointInt(0));

        return (SignedConverter.intToUint(excessCollateral.value), isExcess);
    }

    /**
     * @notice Calculate the amount of collateral needed for a spread vault.
     * @dev The vault passed in already pass amount array length = asset array length check.
     * @param _vault the theoretical vault that needs to be checked
     * @return marginRequired the minimal amount of collateral needed in a vault.
     */
    function _getMarginRequired(MarginAccount.Vault memory _vault)
        internal
        view
        returns (FixedPointInt256.FixedPointInt memory)
    {
        // The vault passed in has a short array == 1, so we can just use shortAmounts[0]
        FixedPointInt256.FixedPointInt memory shortAmount = _uint256ToFixedPointInt(_vault.shortAmounts[0]);

        bool hasLongInVault = !_isEmptyAssetArray(_vault.longOtokens);
        FixedPointInt256.FixedPointInt memory longAmount = hasLongInVault
            ? _uint256ToFixedPointInt(_vault.longAmounts[0])
            : _uint256ToFixedPointInt(0);

        OtokenInterface short = OtokenInterface(_vault.shortOtokens[0]);
        bool expired = now > short.expiryTimestamp();
        bool isPut = short.isPut();

        // marginRequired is denominated in underlying for call, and denominated in strike in put.
        FixedPointInt256.FixedPointInt memory marginRequired = _uint256ToFixedPointInt(0);

        if (!expired) {
            FixedPointInt256.FixedPointInt memory shortStrike = _uint256ToFixedPointInt(short.strikePrice());
            FixedPointInt256.FixedPointInt memory longStrike = hasLongInVault
                ? _uint256ToFixedPointInt(OtokenInterface(_vault.longOtokens[0]).strikePrice())
                : _uint256ToFixedPointInt(0);

            if (isPut) {
                marginRequired = _getPutSpreadMarginRequired(shortAmount, longAmount, shortStrike, longStrike);
            } else {
                marginRequired = _getCallSpreadMarginRequired(shortAmount, longAmount, shortStrike, longStrike);
            }
        } else {
            FixedPointInt256.FixedPointInt memory shortCashValue = _uint256ToFixedPointInt(
                getExpiredCashValue(address(short))
            );
            FixedPointInt256.FixedPointInt memory longCashValue = hasLongInVault
                ? _uint256ToFixedPointInt(getExpiredCashValue(_vault.longOtokens[0]))
                : _uint256ToFixedPointInt(0);

            if (isPut) {
                marginRequired = _getExpiredPutSpreadCashValue(shortAmount, longAmount, shortCashValue, longCashValue);
            } else {
                (uint256 underlyingPrice, ) = _getUnderlyingPrice(address(short));
                FixedPointInt256.FixedPointInt memory underlyingPriceInt = _uint256ToFixedPointInt(underlyingPrice);
                marginRequired = _getExpiredCallSpreadCashValue(
                    shortAmount,
                    longAmount,
                    shortCashValue,
                    longCashValue,
                    underlyingPriceInt
                );
            }
        }

        return marginRequired;
    }

    /**
     * @dev calculate put spread margin requirement.
     * @dev this value is used
     * marginRequired = max( (short amount * short strike) - (long strike * min (short amount, long amount)) , 0 )
     *
     * @return margin requirement denominated in strike asset.
     */
    function _getPutSpreadMarginRequired(
        FixedPointInt256.FixedPointInt memory _shortAmount,
        FixedPointInt256.FixedPointInt memory _longAmount,
        FixedPointInt256.FixedPointInt memory _shortStrike,
        FixedPointInt256.FixedPointInt memory _longStrike
    ) internal pure returns (FixedPointInt256.FixedPointInt memory) {
        return
            FixedPointInt256.max(
                _shortAmount.mul(_shortStrike).sub(_longStrike.mul(FixedPointInt256.min(_shortAmount, _longAmount))),
                FixedPointInt256.FixedPointInt(0)
            );
    }

    /**
     * @dev calculate call spread marigin requirement.
     *                           (long strike - short strike) * short amount
     * marginRequired =  max( ------------------------------------------------- , max ( short amount - long amount , 0) )
     *                                           long strike
     *
     * @dev if long strike = 0 (no long token), then return net = short amount.
     * @return margin requirement denominated in underlying asset.
     */
    function _getCallSpreadMarginRequired(
        FixedPointInt256.FixedPointInt memory _shortAmount,
        FixedPointInt256.FixedPointInt memory _longAmount,
        FixedPointInt256.FixedPointInt memory _shortStrike,
        FixedPointInt256.FixedPointInt memory _longStrike
    ) internal pure returns (FixedPointInt256.FixedPointInt memory) {
        FixedPointInt256.FixedPointInt memory zero = FixedPointInt256.FixedPointInt(0);
        // if long strike == 0, return short amount
        if (_longStrike.isEqual(zero)) {
            return _shortAmount;
        }

        /**
         *             (long strike - short strike) * short amount
         * calculate  ----------------------------------------------
         *                             long strike
         */
        FixedPointInt256.FixedPointInt memory firstPart = _longStrike.sub(_shortStrike).mul(_shortAmount).div(
            _longStrike
        );

        /**
         * calculate max ( short amount - long amount , 0)
         */
        FixedPointInt256.FixedPointInt memory secondPart = FixedPointInt256.max(_shortAmount.sub(_longAmount), zero);

        return FixedPointInt256.max(firstPart, secondPart);
    }

    /**
     * @dev calculate cash value for an expired put spread vault.
     *
     * Formula: net = (short cash value * short amount) - ( long cash value * long Amount )
     *
     * @return cash value denominated in strike asset.
     */
    function _getExpiredPutSpreadCashValue(
        FixedPointInt256.FixedPointInt memory _shortAmount,
        FixedPointInt256.FixedPointInt memory _longAmount,
        FixedPointInt256.FixedPointInt memory _shortCashValue,
        FixedPointInt256.FixedPointInt memory _longCashValue
    ) internal pure returns (FixedPointInt256.FixedPointInt memory) {
        return _shortCashValue.mul(_shortAmount).sub(_longCashValue.mul(_longAmount));
    }

    /**
     * @dev calculate cash value for an expired call spread vault.
     *                     (short cash value * short amount) - ( long cash value * long Amount )
     *  Formula: net =   -------------------------------------------------------------------------
     *                                               Underlying price
     * @return cash value denominated in underlying asset.
     */
    function _getExpiredCallSpreadCashValue(
        FixedPointInt256.FixedPointInt memory _shortAmount,
        FixedPointInt256.FixedPointInt memory _longAmount,
        FixedPointInt256.FixedPointInt memory _shortCashValue,
        FixedPointInt256.FixedPointInt memory _longCashValue,
        FixedPointInt256.FixedPointInt memory _underlyingPriceInt
    ) internal pure returns (FixedPointInt256.FixedPointInt memory) {
        return _shortCashValue.mul(_shortAmount).sub((_longCashValue.mul(_longAmount))).div(_underlyingPriceInt);
    }

    /**
     * @dev ensure that the vault contains
     * a) at most 1 asset type used as collateral,
     * b) at most 1 series of option used as the long option and
     * c) at most 1 series of option used as the short option.
     * @param _vault the vault to check.
     */
    function _checkIsValidSpread(MarginAccount.Vault memory _vault) internal pure {
        require(_vault.shortOtokens.length <= 1, "MarginCalculator: Too many short otokens in the vault.");
        require(_vault.longOtokens.length <= 1, "MarginCalculator: Too many long otokens in the vault.");
        require(_vault.collateralAssets.length <= 1, "MarginCalculator: Too many collateral assets in the vault.");

        require(
            _vault.shortOtokens.length == _vault.shortAmounts.length,
            "MarginCalculator: Short asset and amount mismatch."
        );
        require(
            _vault.longOtokens.length == _vault.longAmounts.length,
            "MarginCalculator: Long asset and amount mismatch."
        );
        require(
            _vault.collateralAssets.length == _vault.collateralAmounts.length,
            "MarginCalculator: Collateral asset and amount mismatch."
        );
    }

    /**
     * @dev if there is a short option in the vault, ensure that the long option series being used is a valid margin.
     * @param _vault the vault to check.
     */
    function _isMarginableLong(MarginAccount.Vault memory _vault) internal view returns (bool) {
        if (_isEmptyAssetArray(_vault.longOtokens) || _isEmptyAssetArray(_vault.shortOtokens)) return true;

        OtokenInterface long = OtokenInterface(_vault.longOtokens[0]);
        OtokenInterface short = OtokenInterface(_vault.shortOtokens[0]);
        bool isMarginable = long.underlyingAsset() == short.underlyingAsset() &&
            long.strikeAsset() == short.strikeAsset() &&
            long.collateralAsset() == short.collateralAsset() &&
            long.expiryTimestamp() == short.expiryTimestamp();

        return isMarginable;
    }

    /**
     * @dev if there is a short option in the vault, ensure that the collateral asset being used is a valid margin.
     * @param _vault the vault to check.
     */
    function _isMarginableCollateral(MarginAccount.Vault memory _vault) internal view returns (bool) {
        if (_isEmptyAssetArray(_vault.collateralAssets) || _isEmptyAssetArray(_vault.shortOtokens)) return true;

        OtokenInterface short = OtokenInterface(_vault.shortOtokens[0]);

        bool isMarginable = short.collateralAsset() == _vault.collateralAssets[0];

        return isMarginable;
    }

    /**
     * @dev internal function to get underlying price of an otoken.
     * @param _otoken otoken address
     * @return price the underlying asset price with 18 decimals
     * @return isFinalized the price is finalized by the oracle and can't be changed
     */
    function _getUnderlyingPrice(address _otoken) internal view returns (uint256 price, bool isFinalized) {
        OracleInterface oracle = OracleInterface(AddressBookInterface(addressBook).getOracle());
        OtokenInterface otoken = OtokenInterface(_otoken);
        // return (otoken.expiryTimestamp(), true);
        return oracle.getExpiryPrice(otoken.underlyingAsset(), otoken.expiryTimestamp());
    }

    /**
     * @notice internal function to calculate strike / underlying to collateral exchange rate.
     * @dev for call, returns collateral / underlying rate
     * @dev for put, returns collateral / strike rate
     * @return the exchange rate to convert amount in strike or underlying to equivilent value of collateral.
     */
    function _getToCollateralRate(address _short) internal view returns (FixedPointInt256.FixedPointInt memory) {
        OtokenInterface short = OtokenInterface(_short);
        OracleInterface oracle = OracleInterface(AddressBookInterface(addressBook).getOracle());

        FixedPointInt256.FixedPointInt memory toCollateralExchangeRate = FixedPointInt256.fromUnscaledInt(1);
        address collateral = short.collateralAsset();
        if (short.isPut()) {
            address strike = short.strikeAsset();
            if (strike != collateral) {
                // price is already scaled by 1e18
                uint256 strikePrice = oracle.getPrice(strike);
                uint256 collateralPrice = oracle.getPrice(collateral);
                toCollateralExchangeRate = _uint256ToFixedPointInt(strikePrice).div(
                    _uint256ToFixedPointInt(collateralPrice)
                );
            }
        } else {
            address underlying = short.underlyingAsset();
            if (underlying != collateral) {
                uint256 underlyingPrice = oracle.getPrice(underlying);
                uint256 collateralPrice = oracle.getPrice(collateral);
                toCollateralExchangeRate = _uint256ToFixedPointInt(underlyingPrice).div(
                    _uint256ToFixedPointInt(collateralPrice)
                );
            }
        }

        return toCollateralExchangeRate;
    }

    /**
     * @dev convert uint256 to FixedPointInt, no scaling invloved
     * @return the FixedPointInt format of input
     */
    function _uint256ToFixedPointInt(uint256 _num) internal pure returns (FixedPointInt256.FixedPointInt memory) {
        return FixedPointInt256.FixedPointInt(SignedConverter.uintToInt(_num));
    }

    /**
     * @dev check if array is empty or only have address(0)
     * @return isEmpty or not
     */
    function _isEmptyAssetArray(address[] memory _assets) internal pure returns (bool) {
        return _assets.length == 0 || _assets[0] == address(0);
    }
}<|MERGE_RESOLUTION|>--- conflicted
+++ resolved
@@ -20,11 +20,8 @@
 contract MarginCalculator {
     using SafeMath for uint256;
     using FixedPointInt256 for FixedPointInt256.FixedPointInt;
-<<<<<<< HEAD
-
-=======
     using FixedPointInt256 for int256;
->>>>>>> 4e605537
+
     address public addressBook;
 
     constructor(address _addressBook) public {
