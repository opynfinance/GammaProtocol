--- conflicted
+++ resolved
@@ -29,10 +29,6 @@
     /// @dev FixedPoint 0
     FPI.FixedPointInt internal ZERO = FPI.fromScaledUint(0, BASE);
 
-<<<<<<< HEAD
-    constructor(address _oracle) public {
-        require(_oracle != address(0), "MarginCalculator: invalid oracle address");
-=======
     struct VaultDetails {
         address shortUnderlyingAsset;
         address shortStrikeAsset;
@@ -54,9 +50,8 @@
         bool hasCollateral;
     }
 
-    constructor(address _addressBook) public {
-        require(_addressBook != address(0), "MarginCalculator: invalid addressbook");
->>>>>>> 29f2ebab
+    constructor(address _oracle) public {
+        require(_oracle != address(0), "MarginCalculator: invalid oracle address");
 
         oracle = OracleInterface(_oracle);
     }
