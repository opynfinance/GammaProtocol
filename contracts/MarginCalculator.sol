--- conflicted
+++ resolved
@@ -4,21 +4,12 @@
 pragma solidity 0.6.10;
 pragma experimental ABIEncoderV2;
 
-<<<<<<< HEAD
-import {Initializable} from "./packages/oz/upgradeability/Initializable.sol";
-import {SafeMath} from "./packages/oz/SafeMath.sol";
-import {OtokenInterface} from "./interfaces/OtokenInterface.sol";
-import {OracleInterface} from "./interfaces/OracleInterface.sol";
-import {AddressBookInterface} from "./interfaces/AddressBookInterface.sol";
-import {FixedPointInt256} from "./libs/FixedPointInt256.sol";
-=======
 import {SafeMath} from "./packages/oz/SafeMath.sol";
 import {OtokenInterface} from "./interfaces/OtokenInterface.sol";
 import {OracleInterface} from "./interfaces/OracleInterface.sol";
 import {ERC20Interface} from "./interfaces/ERC20Interface.sol";
 import {AddressBookInterface} from "./interfaces/AddressBookInterface.sol";
 import {FixedPointInt256 as FPI} from "./libs/FixedPointInt256.sol";
->>>>>>> 49dbdf66
 import {SignedConverter} from "./libs/SignedConverter.sol";
 import {MarginAccount} from "./libs/MarginAccount.sol";
 
@@ -27,14 +18,6 @@
  * @author Opyn
  * @notice Calculator module that check if a given vault is valid.
  */
-<<<<<<< HEAD
-contract MarginCalculator is Initializable {
-    using SafeMath for uint256;
-    using FixedPointInt256 for FixedPointInt256.FixedPointInt;
-    address public addressBook;
-
-    function init(address _addressBook) external initializer {
-=======
 contract MarginCalculator {
     using SafeMath for uint256;
     using FPI for FPI.FixedPointInt;
@@ -44,7 +27,6 @@
     constructor(address _addressBook) public {
         require(_addressBook != address(0), "MarginCalculator: invalid addressbook");
 
->>>>>>> 49dbdf66
         addressBook = _addressBook;
     }
 
@@ -74,40 +56,6 @@
     /**
      * @notice returns the net value of a vault in the valid collateral asset for that vault i.e. USDC for puts/ ETH for calls
      * @param _vault the theoretical vault that needs to be checked
-<<<<<<< HEAD
-     * @param _denominated the token the result is denominated in. Must be the same as short.collateral for now.
-     * @return netValue the amount by which the margin is above or below the required amount.
-     * @return isExcess true if there's excess margin in the vault. In this case, collateral can be taken out from the vault. False if there is insufficient margin and additional collateral needs to be added to the vault to create the position.
-     */
-    function getExcessMargin(MarginAccount.Vault memory _vault, address _denominated)
-        public
-        view
-        returns (uint256 netValue, bool isExcess)
-    {
-        // ensure the number of collateral, long and short array is valid.
-        _checkIsValidSpread(_vault);
-        // ensure the long asset is valid for the short asset.
-        _checkIsMarginableLong(_vault);
-
-        // collateral amount is always positive.
-        FixedPointInt256.FixedPointInt memory collateralAmount = _vault.collateralAmounts.length > 0
-            ? _uint256ToFixedPointInt(_vault.collateralAmounts[0])
-            : _uint256ToFixedPointInt(0);
-
-        // Vault contains no short tokens: return collateral value.
-        if (_vault.shortOtokens.length == 0) return (SignedConverter.intToUint(collateralAmount.value), true);
-
-        // For the currenct version, ensure denominated == short.collateral
-        address shortCollateral = OtokenInterface(_vault.shortOtokens[0]).collateralAsset();
-        require(shortCollateral == _denominated, "MarginCalculator: Denomintated token should be short.collateral");
-
-        FixedPointInt256.FixedPointInt memory marginRequirement = _getMarginRequired(_vault);
-        // if marginRequirement > 0, the long assets cannot cover the max loss of short assets in the vault.
-        // will need to check if collateral - marginRequirement is greater than 0.
-        FixedPointInt256.FixedPointInt memory excessMargin = collateralAmount.sub(marginRequirement);
-        isExcess = excessMargin.isGreaterThanOrEqual(_uint256ToFixedPointInt(0));
-        netValue = SignedConverter.intToUint(excessMargin.value);
-=======
      * @return excessCollateral the amount by which the margin is above or below the required amount.
      * @return isExcess true if there's excess margin in the vault. In this case, collateral can be taken out from the vault. False if there is insufficient margin and additional collateral needs to be added to the vault to create the position.
      */
@@ -153,7 +101,6 @@
             : excessCollateralInternal;
 
         return (excessCollateralExternal, isExcess);
->>>>>>> 49dbdf66
     }
 
     /**
@@ -162,20 +109,6 @@
      * @param _vault the theoretical vault that needs to be checked
      * @return marginRequired the minimal amount of collateral needed in a vault.
      */
-<<<<<<< HEAD
-    function _getMarginRequired(MarginAccount.Vault memory _vault)
-        internal
-        view
-        returns (FixedPointInt256.FixedPointInt memory marginRequired)
-    {
-        // The vault passed in has a short array == 1, so we can just use shortAmounts[0]
-        FixedPointInt256.FixedPointInt memory shortAmount = _uint256ToFixedPointInt(_vault.shortAmounts[0]);
-
-        bool hasLongInVault = _vault.longOtokens.length > 0;
-        FixedPointInt256.FixedPointInt memory longAmount = hasLongInVault
-            ? _uint256ToFixedPointInt(_vault.longAmounts[0])
-            : _uint256ToFixedPointInt(0);
-=======
     function _getMarginRequired(MarginAccount.Vault memory _vault) internal view returns (FPI.FixedPointInt memory) {
         // The vault passed in has a short array == 1, so we can just use shortAmounts[0]
         // Don't have to scale the short token, because all otoken has decimals 18
@@ -185,19 +118,11 @@
         FPI.FixedPointInt memory longAmount = hasLongInVault
             ? _uint256ToFPI(_tokenAmountToInternalAmount(_vault.longAmounts[0], _vault.longOtokens[0]))
             : _uint256ToFPI(0);
->>>>>>> 49dbdf66
 
         OtokenInterface short = OtokenInterface(_vault.shortOtokens[0]);
         bool expired = now > short.expiryTimestamp();
         bool isPut = short.isPut();
 
-<<<<<<< HEAD
-        if (!expired) {
-            FixedPointInt256.FixedPointInt memory shortStrike = _uint256ToFixedPointInt(short.strikePrice());
-            FixedPointInt256.FixedPointInt memory longStrike = hasLongInVault
-                ? _uint256ToFixedPointInt(OtokenInterface(_vault.longOtokens[0]).strikePrice())
-                : _uint256ToFixedPointInt(0);
-=======
         // marginRequired is denominated in underlying for call, and denominated in strike in put.
         FPI.FixedPointInt memory marginRequired = _uint256ToFPI(0);
 
@@ -206,7 +131,6 @@
             FPI.FixedPointInt memory longStrike = hasLongInVault
                 ? _uint256ToFPI(OtokenInterface(_vault.longOtokens[0]).strikePrice())
                 : _uint256ToFPI(0);
->>>>>>> 49dbdf66
 
             if (isPut) {
                 marginRequired = _getPutSpreadMarginRequired(shortAmount, longAmount, shortStrike, longStrike);
@@ -214,29 +138,16 @@
                 marginRequired = _getCallSpreadMarginRequired(shortAmount, longAmount, shortStrike, longStrike);
             }
         } else {
-<<<<<<< HEAD
-            FixedPointInt256.FixedPointInt memory shortCashValue = _uint256ToFixedPointInt(
-                getExpiredCashValue(address(short))
-            );
-            FixedPointInt256.FixedPointInt memory longCashValue = hasLongInVault
-                ? _uint256ToFixedPointInt(getExpiredCashValue(_vault.longOtokens[0]))
-                : _uint256ToFixedPointInt(0);
-=======
             FPI.FixedPointInt memory shortCashValue = _uint256ToFPI(getExpiredCashValue(address(short)));
             FPI.FixedPointInt memory longCashValue = hasLongInVault
                 ? _uint256ToFPI(getExpiredCashValue(_vault.longOtokens[0]))
                 : _uint256ToFPI(0);
->>>>>>> 49dbdf66
 
             if (isPut) {
                 marginRequired = _getExpiredPutSpreadCashValue(shortAmount, longAmount, shortCashValue, longCashValue);
             } else {
                 (uint256 underlyingPrice, ) = _getUnderlyingPrice(address(short));
-<<<<<<< HEAD
-                FixedPointInt256.FixedPointInt memory underlyingPriceInt = _uint256ToFixedPointInt(underlyingPrice);
-=======
                 FPI.FixedPointInt memory underlyingPriceInt = _uint256ToFPI(underlyingPrice);
->>>>>>> 49dbdf66
                 marginRequired = _getExpiredCallSpreadCashValue(
                     shortAmount,
                     longAmount,
@@ -246,27 +157,6 @@
                 );
             }
         }
-<<<<<<< HEAD
-    }
-
-    /**
-     * @dev calculate spread margin requirement.
-     * @dev this value is used
-     * marginRequired = min( (short amount * short strike) - (long strike * min (short amount, long amount)) , 0 )
-     *
-     * @return net value
-     */
-    function _getPutSpreadMarginRequired(
-        FixedPointInt256.FixedPointInt memory _shortAmount,
-        FixedPointInt256.FixedPointInt memory _longAmount,
-        FixedPointInt256.FixedPointInt memory _shortStrike,
-        FixedPointInt256.FixedPointInt memory _longStrike
-    ) internal pure returns (FixedPointInt256.FixedPointInt memory) {
-        return
-            FixedPointInt256.max(
-                _shortAmount.mul(_shortStrike).sub(_longStrike.mul(FixedPointInt256.min(_shortAmount, _longAmount))),
-                FixedPointInt256.FixedPointInt(0)
-=======
 
         return marginRequired;
     }
@@ -288,7 +178,6 @@
             FPI.max(
                 _shortAmount.mul(_shortStrike).sub(_longStrike.mul(FPI.min(_shortAmount, _longAmount))),
                 _uint256ToFPI(0)
->>>>>>> 49dbdf66
             );
     }
 
@@ -299,17 +188,6 @@
      *                                           long strike
      *
      * @dev if long strike = 0 (no long token), then return net = short amount.
-<<<<<<< HEAD
-     * @return net value
-     */
-    function _getCallSpreadMarginRequired(
-        FixedPointInt256.FixedPointInt memory _shortAmount,
-        FixedPointInt256.FixedPointInt memory _longAmount,
-        FixedPointInt256.FixedPointInt memory _shortStrike,
-        FixedPointInt256.FixedPointInt memory _longStrike
-    ) internal pure returns (FixedPointInt256.FixedPointInt memory) {
-        FixedPointInt256.FixedPointInt memory zero = FixedPointInt256.FixedPointInt(0);
-=======
      * @return margin requirement denominated in underlying asset.
      */
     function _getCallSpreadMarginRequired(
@@ -319,7 +197,6 @@
         FPI.FixedPointInt memory _longStrike
     ) internal pure returns (FPI.FixedPointInt memory) {
         FPI.FixedPointInt memory zero = _uint256ToFPI(0);
->>>>>>> 49dbdf66
         // if long strike == 0, return short amount
         if (_longStrike.isEqual(zero)) {
             return _shortAmount;
@@ -330,26 +207,14 @@
          * calculate  ----------------------------------------------
          *                             long strike
          */
-<<<<<<< HEAD
-        FixedPointInt256.FixedPointInt memory firstPart = _longStrike.sub(_shortStrike).mul(_shortAmount).div(
-            _longStrike
-        );
-=======
         FPI.FixedPointInt memory firstPart = _longStrike.sub(_shortStrike).mul(_shortAmount).div(_longStrike);
->>>>>>> 49dbdf66
 
         /**
          * calculate max ( short amount - long amount , 0)
          */
-<<<<<<< HEAD
-        FixedPointInt256.FixedPointInt memory secondPart = FixedPointInt256.max(_shortAmount.sub(_longAmount), zero);
-
-        return FixedPointInt256.max(firstPart, secondPart);
-=======
         FPI.FixedPointInt memory secondPart = FPI.max(_shortAmount.sub(_longAmount), zero);
 
         return FPI.max(firstPart, secondPart);
->>>>>>> 49dbdf66
     }
 
     /**
@@ -357,16 +222,6 @@
      *
      * Formula: net = (short cash value * short amount) - ( long cash value * long Amount )
      *
-<<<<<<< HEAD
-     * @return net value
-     */
-    function _getExpiredPutSpreadCashValue(
-        FixedPointInt256.FixedPointInt memory _shortAmount,
-        FixedPointInt256.FixedPointInt memory _longAmount,
-        FixedPointInt256.FixedPointInt memory _shortCashValue,
-        FixedPointInt256.FixedPointInt memory _longCashValue
-    ) internal pure returns (FixedPointInt256.FixedPointInt memory) {
-=======
      * @return cash value denominated in strike asset.
      */
     function _getExpiredPutSpreadCashValue(
@@ -375,7 +230,6 @@
         FPI.FixedPointInt memory _shortCashValue,
         FPI.FixedPointInt memory _longCashValue
     ) internal pure returns (FPI.FixedPointInt memory) {
->>>>>>> 49dbdf66
         return _shortCashValue.mul(_shortAmount).sub(_longCashValue.mul(_longAmount));
     }
 
@@ -384,17 +238,6 @@
      *                     (short cash value * short amount) - ( long cash value * long Amount )
      *  Formula: net =   -------------------------------------------------------------------------
      *                                               Underlying price
-<<<<<<< HEAD
-     * @return net value
-     */
-    function _getExpiredCallSpreadCashValue(
-        FixedPointInt256.FixedPointInt memory _shortAmount,
-        FixedPointInt256.FixedPointInt memory _longAmount,
-        FixedPointInt256.FixedPointInt memory _shortCashValue,
-        FixedPointInt256.FixedPointInt memory _longCashValue,
-        FixedPointInt256.FixedPointInt memory _underlyingPriceInt
-    ) internal pure returns (FixedPointInt256.FixedPointInt memory) {
-=======
      * @return cash value denominated in underlying asset.
      */
     function _getExpiredCallSpreadCashValue(
@@ -404,7 +247,6 @@
         FPI.FixedPointInt memory _longCashValue,
         FPI.FixedPointInt memory _underlyingPriceInt
     ) internal pure returns (FPI.FixedPointInt memory) {
->>>>>>> 49dbdf66
         return _shortCashValue.mul(_shortAmount).sub((_longCashValue.mul(_longAmount))).div(_underlyingPriceInt);
     }
 
@@ -438,14 +280,6 @@
      * @dev if there is a short option in the vault, ensure that the long option series being used is a valid margin.
      * @param _vault the vault to check.
      */
-<<<<<<< HEAD
-    function _checkIsMarginableLong(MarginAccount.Vault memory _vault) internal view {
-        if (_vault.longOtokens.length == 0 || _vault.shortOtokens.length == 0) return;
-
-        OtokenInterface long = OtokenInterface(_vault.longOtokens[0]);
-        OtokenInterface short = OtokenInterface(_vault.shortOtokens[0]);
-        require(_getBatchId(long) == _getBatchId(short), "MarginCalculator: Long and short batch mismatch");
-=======
     function _isMarginableLong(MarginAccount.Vault memory _vault) internal view returns (bool) {
         if (_isEmptyAssetArray(_vault.longOtokens) || _isEmptyAssetArray(_vault.shortOtokens)) return true;
 
@@ -471,7 +305,6 @@
         bool isMarginable = short.collateralAsset() == _vault.collateralAssets[0];
 
         return isMarginable;
->>>>>>> 49dbdf66
     }
 
     /**
@@ -481,32 +314,6 @@
      * @return isFinalized the price is finalized by the oracle and can't be changed
      */
     function _getUnderlyingPrice(address _otoken) internal view returns (uint256 price, bool isFinalized) {
-<<<<<<< HEAD
-        OtokenInterface otoken = OtokenInterface(_otoken);
-        bytes32 batchId = _getBatchId(otoken);
-        OracleInterface oracle = OracleInterface(AddressBookInterface(addressBook).getOracle());
-        return oracle.getBatchPrice(batchId, otoken.expiryTimestamp());
-    }
-
-    /**
-     * @dev internal function to hash paramters and get batch id. Same batch id means same product with same expiry.
-     * @param _otoken otoken address
-     * @return id the batchDd of an otoken
-     */
-    function _getBatchId(OtokenInterface _otoken) internal view returns (bytes32 id) {
-        id = keccak256(
-            abi.encodePacked(
-                _otoken.underlyingAsset(),
-                _otoken.strikeAsset(),
-                _otoken.collateralAsset(),
-                _otoken.expiryTimestamp()
-            )
-        );
-    }
-
-    function _uint256ToFixedPointInt(uint256 _num) internal pure returns (FixedPointInt256.FixedPointInt memory) {
-        return FixedPointInt256.FixedPointInt(SignedConverter.uintToInt(_num));
-=======
         OracleInterface oracle = OracleInterface(AddressBookInterface(addressBook).getOracle());
         OtokenInterface otoken = OtokenInterface(_otoken);
         return oracle.getExpiryPrice(otoken.underlyingAsset(), otoken.expiryTimestamp());
@@ -609,6 +416,5 @@
             uint256 exp = base - decimals;
             return _amount.div(10**exp);
         }
->>>>>>> 49dbdf66
     }
 }