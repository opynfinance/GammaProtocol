/**
 * SPDX-License-Identifier: UNLICENSED
 */
pragma solidity 0.6.10;
pragma experimental ABIEncoderV2;

import {SafeMath} from "./packages/oz/SafeMath.sol";
import {OtokenInterface} from "./interfaces/OtokenInterface.sol";
import {OracleInterface} from "./interfaces/OracleInterface.sol";
import {ERC20Interface} from "./interfaces/ERC20Interface.sol";
import {AddressBookInterface} from "./interfaces/AddressBookInterface.sol";
import {FixedPointInt256 as FPI} from "./libs/FixedPointInt256.sol";
import {SignedConverter} from "./libs/SignedConverter.sol";
import {MarginAccount} from "./libs/MarginAccount.sol";

/**
 * @title MarginCalculator
 * @author Opyn
 * @notice Calculator module that check if a given vault is valid.
 */
contract MarginCalculator {
    using SafeMath for uint256;
<<<<<<< HEAD
    using FPI for FPI.FixedPointInt;
    using FPI for int256;
=======
    using FixedPointInt256 for FixedPointInt256.FixedPointInt;
    using FixedPointInt256 for int256;

>>>>>>> 8103addf
    address public addressBook;

    constructor(address _addressBook) public {
        require(_addressBook != address(0), "MarginCalculator: invalid addressbook");

        addressBook = _addressBook;
    }

    /**
     * @notice Return the cash value of an expired oToken.
     * @dev For call return = Max (0, ETH Price - oToken.strike)
     * @dev For put return Max(0, oToken.strike - ETH Price)
     * @param _otoken otoken address
     * @return the cash value of an expired otoken
     */
    function getExpiredCashValue(address _otoken) public view returns (uint256) {
        require(_otoken != address(0), "MarginCalculator: Invalid token address.");
        OtokenInterface otoken = OtokenInterface(_otoken);
        require(now > otoken.expiryTimestamp(), "MarginCalculator: Otoken not expired yet.");

        uint256 strikePrice = otoken.strikePrice();
        (uint256 underlyingPrice, bool isFinalized) = _getUnderlyingPrice(_otoken);
        require(isFinalized, "MarginCalculator: Oracle price not finalized yet.");

        if (otoken.isPut()) {
            return strikePrice > underlyingPrice ? strikePrice.sub(underlyingPrice) : 0;
        } else {
            return underlyingPrice > strikePrice ? underlyingPrice.sub(strikePrice) : 0;
        }
    }

    /**
     * @notice returns the net value of a vault in the valid collateral asset for that vault i.e. USDC for puts/ ETH for calls
     * @param _vault the theoretical vault that needs to be checked
     * @return excessCollateral the amount by which the margin is above or below the required amount.
     * @return isExcess true if there's excess margin in the vault. In this case, collateral can be taken out from the vault. False if there is insufficient margin and additional collateral needs to be added to the vault to create the position.
     */
    function getExcessCollateral(MarginAccount.Vault memory _vault) public view returns (uint256, bool) {
        // ensure the number of collateral, long and short array is valid.
        _checkIsValidSpread(_vault);
        // ensure that the collateral asset is valid for the short asset
        require(_isMarginableCollateral(_vault), "MarginCalculator: collateral asset not marginable for short asset");
        // ensure the long asset is valid for the short asset.
        require(_isMarginableLong(_vault), "MarginCalculator: long asset not marginable for short asset");

        bool hasCollateral = !_isEmptyAssetArray(_vault.collateralAssets);

        // collateral amount is always positive.
        FPI.FixedPointInt memory collateralAmount = hasCollateral
            ? _uint256ToFPI(_tokenAmountToInternalAmount(_vault.collateralAmounts[0], _vault.collateralAssets[0]))
            : _uint256ToFPI(0);

        // Vault contains no short tokens: return collateral value.
        if (_isEmptyAssetArray(_vault.shortOtokens)) {
            uint256 amount = hasCollateral ? _vault.collateralAmounts[0] : 0;
            return (amount, true);
        }

        // get required margin, denominated in strike or underlying asset
        FPI.FixedPointInt memory marginRequirement = _getMarginRequired(_vault);
        // get exchange rate to convert marginRequirement to amount of collateral
        FPI.FixedPointInt memory exchangeRate = _getToCollateralRate(_vault.shortOtokens[0]);

        // only multiplied by the exchange rate if it's not equal to 1, to avoid rounding problem.
        FPI.FixedPointInt memory collateralRequired = exchangeRate.isEqual(FPI.fromUnscaledInt(1))
            ? marginRequirement
            : marginRequirement.mul(exchangeRate);

        FPI.FixedPointInt memory excessCollateral = collateralAmount.sub(collateralRequired);
        bool isExcess = excessCollateral.isGreaterThanOrEqual(_uint256ToFPI(0));

        uint256 excessCollateralInternal = SignedConverter.intToUint(excessCollateral.value);

        // convert from internal amount to token's native amount
        uint256 excessCollateralExternal = hasCollateral
            ? _internalAmountToTokenAmount(excessCollateralInternal, _vault.collateralAssets[0])
            : excessCollateralInternal;

        return (excessCollateralExternal, isExcess);
    }

    /**
     * @notice Calculate the amount of collateral needed for a spread vault.
     * @dev The vault passed in already pass amount array length = asset array length check.
     * @param _vault the theoretical vault that needs to be checked
     * @return marginRequired the minimal amount of collateral needed in a vault.
     */
    function _getMarginRequired(MarginAccount.Vault memory _vault) internal view returns (FPI.FixedPointInt memory) {
        // The vault passed in has a short array == 1, so we can just use shortAmounts[0]
        // Don't have to scale the short token, because all otoken has decimals 18
        FPI.FixedPointInt memory shortAmount = _uint256ToFPI(_vault.shortAmounts[0]);

        bool hasLongInVault = !_isEmptyAssetArray(_vault.longOtokens);
        FPI.FixedPointInt memory longAmount = hasLongInVault
            ? _uint256ToFPI(_tokenAmountToInternalAmount(_vault.longAmounts[0], _vault.longOtokens[0]))
            : _uint256ToFPI(0);

        OtokenInterface short = OtokenInterface(_vault.shortOtokens[0]);
        bool expired = now > short.expiryTimestamp();
        bool isPut = short.isPut();

        // marginRequired is denominated in underlying for call, and denominated in strike in put.
        FPI.FixedPointInt memory marginRequired = _uint256ToFPI(0);

        if (!expired) {
            FPI.FixedPointInt memory shortStrike = _uint256ToFPI(short.strikePrice());
            FPI.FixedPointInt memory longStrike = hasLongInVault
                ? _uint256ToFPI(OtokenInterface(_vault.longOtokens[0]).strikePrice())
                : _uint256ToFPI(0);

            if (isPut) {
                marginRequired = _getPutSpreadMarginRequired(shortAmount, longAmount, shortStrike, longStrike);
            } else {
                marginRequired = _getCallSpreadMarginRequired(shortAmount, longAmount, shortStrike, longStrike);
            }
        } else {
            FPI.FixedPointInt memory shortCashValue = _uint256ToFPI(getExpiredCashValue(address(short)));
            FPI.FixedPointInt memory longCashValue = hasLongInVault
                ? _uint256ToFPI(getExpiredCashValue(_vault.longOtokens[0]))
                : _uint256ToFPI(0);

            if (isPut) {
                marginRequired = _getExpiredPutSpreadCashValue(shortAmount, longAmount, shortCashValue, longCashValue);
            } else {
                (uint256 underlyingPrice, ) = _getUnderlyingPrice(address(short));
                FPI.FixedPointInt memory underlyingPriceInt = _uint256ToFPI(underlyingPrice);
                marginRequired = _getExpiredCallSpreadCashValue(
                    shortAmount,
                    longAmount,
                    shortCashValue,
                    longCashValue,
                    underlyingPriceInt
                );
            }
        }

        return marginRequired;
    }

    /**
     * @dev calculate put spread margin requirement.
     * @dev this value is used
     * marginRequired = max( (short amount * short strike) - (long strike * min (short amount, long amount)) , 0 )
     *
     * @return margin requirement denominated in strike asset.
     */
    function _getPutSpreadMarginRequired(
        FPI.FixedPointInt memory _shortAmount,
        FPI.FixedPointInt memory _longAmount,
        FPI.FixedPointInt memory _shortStrike,
        FPI.FixedPointInt memory _longStrike
    ) internal pure returns (FPI.FixedPointInt memory) {
        return
            FPI.max(
                _shortAmount.mul(_shortStrike).sub(_longStrike.mul(FPI.min(_shortAmount, _longAmount))),
                _uint256ToFPI(0)
            );
    }

    /**
     * @dev calculate call spread marigin requirement.
     *                           (long strike - short strike) * short amount
     * marginRequired =  max( ------------------------------------------------- , max ( short amount - long amount , 0) )
     *                                           long strike
     *
     * @dev if long strike = 0 (no long token), then return net = short amount.
     * @return margin requirement denominated in underlying asset.
     */
    function _getCallSpreadMarginRequired(
        FPI.FixedPointInt memory _shortAmount,
        FPI.FixedPointInt memory _longAmount,
        FPI.FixedPointInt memory _shortStrike,
        FPI.FixedPointInt memory _longStrike
    ) internal pure returns (FPI.FixedPointInt memory) {
        FPI.FixedPointInt memory zero = _uint256ToFPI(0);
        // if long strike == 0, return short amount
        if (_longStrike.isEqual(zero)) {
            return _shortAmount;
        }

        /**
         *             (long strike - short strike) * short amount
         * calculate  ----------------------------------------------
         *                             long strike
         */
        FPI.FixedPointInt memory firstPart = _longStrike.sub(_shortStrike).mul(_shortAmount).div(_longStrike);

        /**
         * calculate max ( short amount - long amount , 0)
         */
        FPI.FixedPointInt memory secondPart = FPI.max(_shortAmount.sub(_longAmount), zero);

        return FPI.max(firstPart, secondPart);
    }

    /**
     * @dev calculate cash value for an expired put spread vault.
     *
     * Formula: net = (short cash value * short amount) - ( long cash value * long Amount )
     *
     * @return cash value denominated in strike asset.
     */
    function _getExpiredPutSpreadCashValue(
        FPI.FixedPointInt memory _shortAmount,
        FPI.FixedPointInt memory _longAmount,
        FPI.FixedPointInt memory _shortCashValue,
        FPI.FixedPointInt memory _longCashValue
    ) internal pure returns (FPI.FixedPointInt memory) {
        return _shortCashValue.mul(_shortAmount).sub(_longCashValue.mul(_longAmount));
    }

    /**
     * @dev calculate cash value for an expired call spread vault.
     *                     (short cash value * short amount) - ( long cash value * long Amount )
     *  Formula: net =   -------------------------------------------------------------------------
     *                                               Underlying price
     * @return cash value denominated in underlying asset.
     */
    function _getExpiredCallSpreadCashValue(
        FPI.FixedPointInt memory _shortAmount,
        FPI.FixedPointInt memory _longAmount,
        FPI.FixedPointInt memory _shortCashValue,
        FPI.FixedPointInt memory _longCashValue,
        FPI.FixedPointInt memory _underlyingPriceInt
    ) internal pure returns (FPI.FixedPointInt memory) {
        return _shortCashValue.mul(_shortAmount).sub((_longCashValue.mul(_longAmount))).div(_underlyingPriceInt);
    }

    /**
     * @dev ensure that the vault contains
     * a) at most 1 asset type used as collateral,
     * b) at most 1 series of option used as the long option and
     * c) at most 1 series of option used as the short option.
     * @param _vault the vault to check.
     */
    function _checkIsValidSpread(MarginAccount.Vault memory _vault) internal pure {
        require(_vault.shortOtokens.length <= 1, "MarginCalculator: Too many short otokens in the vault.");
        require(_vault.longOtokens.length <= 1, "MarginCalculator: Too many long otokens in the vault.");
        require(_vault.collateralAssets.length <= 1, "MarginCalculator: Too many collateral assets in the vault.");

        require(
            _vault.shortOtokens.length == _vault.shortAmounts.length,
            "MarginCalculator: Short asset and amount mismatch."
        );
        require(
            _vault.longOtokens.length == _vault.longAmounts.length,
            "MarginCalculator: Long asset and amount mismatch."
        );
        require(
            _vault.collateralAssets.length == _vault.collateralAmounts.length,
            "MarginCalculator: Collateral asset and amount mismatch."
        );
    }

    /**
     * @dev if there is a short option in the vault, ensure that the long option series being used is a valid margin.
     * @param _vault the vault to check.
     */
    function _isMarginableLong(MarginAccount.Vault memory _vault) internal view returns (bool) {
        if (_isEmptyAssetArray(_vault.longOtokens) || _isEmptyAssetArray(_vault.shortOtokens)) return true;

        OtokenInterface long = OtokenInterface(_vault.longOtokens[0]);
        OtokenInterface short = OtokenInterface(_vault.shortOtokens[0]);
        bool isMarginable = long.underlyingAsset() == short.underlyingAsset() &&
            long.strikeAsset() == short.strikeAsset() &&
            long.collateralAsset() == short.collateralAsset() &&
            long.expiryTimestamp() == short.expiryTimestamp();

        return isMarginable;
    }

    /**
     * @dev if there is a short option in the vault, ensure that the collateral asset being used is a valid margin.
     * @param _vault the vault to check.
     */
    function _isMarginableCollateral(MarginAccount.Vault memory _vault) internal view returns (bool) {
        if (_isEmptyAssetArray(_vault.collateralAssets) || _isEmptyAssetArray(_vault.shortOtokens)) return true;

        OtokenInterface short = OtokenInterface(_vault.shortOtokens[0]);

        bool isMarginable = short.collateralAsset() == _vault.collateralAssets[0];

        return isMarginable;
    }

    /**
     * @dev internal function to get underlying price of an otoken.
     * @param _otoken otoken address
     * @return price the underlying asset price with 18 decimals
     * @return isFinalized the price is finalized by the oracle and can't be changed
     */
    function _getUnderlyingPrice(address _otoken) internal view returns (uint256 price, bool isFinalized) {
        OracleInterface oracle = OracleInterface(AddressBookInterface(addressBook).getOracle());
        OtokenInterface otoken = OtokenInterface(_otoken);
        return oracle.getExpiryPrice(otoken.underlyingAsset(), otoken.expiryTimestamp());
    }

    /**
     * @notice internal function to calculate strike / underlying to collateral exchange rate.
     * @dev for call, returns collateral / underlying rate
     * @dev for put, returns collateral / strike rate
     * @return the exchange rate to convert amount in strike or underlying to equivilent value of collateral.
     */
    function _getToCollateralRate(address _short) internal view returns (FPI.FixedPointInt memory) {
        OtokenInterface short = OtokenInterface(_short);
        OracleInterface oracle = OracleInterface(AddressBookInterface(addressBook).getOracle());

        FPI.FixedPointInt memory toCollateralExchangeRate = FPI.fromUnscaledInt(1);
        address collateral = short.collateralAsset();
        if (short.isPut()) {
            address strike = short.strikeAsset();
            if (strike != collateral) {
                // price is already scaled by 1e18
                uint256 strikePrice = oracle.getPrice(strike);
                uint256 collateralPrice = oracle.getPrice(collateral);
                toCollateralExchangeRate = _uint256ToFPI(strikePrice).div(_uint256ToFPI(collateralPrice));
            }
        } else {
            address underlying = short.underlyingAsset();
            if (underlying != collateral) {
                uint256 underlyingPrice = oracle.getPrice(underlying);
                uint256 collateralPrice = oracle.getPrice(collateral);
                toCollateralExchangeRate = _uint256ToFPI(underlyingPrice).div(_uint256ToFPI(collateralPrice));
            }
        }

        return toCollateralExchangeRate;
    }

    /**
     * @dev convert uint256 to FixedPointInt, no scaling invloved
     * @return the FixedPointInt format of input
     */
    function _uint256ToFPI(uint256 _num) internal pure returns (FPI.FixedPointInt memory) {
        return FPI.FixedPointInt(SignedConverter.uintToInt(_num));
    }

    /**
     * @dev check if array is empty or only have address(0)
     * @return isEmpty or not
     */
    function _isEmptyAssetArray(address[] memory _assets) internal pure returns (bool) {
        return _assets.length == 0 || _assets[0] == address(0);
    }

    /**
     * @dev convert a uint256 amount
     * Examples:
     * (1)  USDC    decimals = 6
     *      Input:  8000000 USDC =>     Output: 8 * 1e18 (8.0 USDC)
     * (2)  cUSDC   decimals = 8
     *      Input:  8000000 cUSDC =>    Output: 8 * 1e16 (0.08 cUSDC)
     * (3)  rUSD    decimals = 20 (random USD)
     *      Input:  15                    =>   Output:  0       rUSDC
     * @return internal amount that is sacled by 1e18.
     */

    function _tokenAmountToInternalAmount(uint256 _amount, address _token) internal view returns (uint256) {
        ERC20Interface token = ERC20Interface(_token);
        uint256 decimals = uint256(token.decimals());
        uint256 base = 18;
        if (decimals == base) return _amount;
        if (decimals > base) {
            uint256 exp = decimals - base;
            return _amount.div(10**exp);
        } else {
            uint256 exp = base - decimals;
            return _amount.mul(10**exp);
        }
    }

    /**
     * @dev convert an internal amount (1e18) to native token amount
     * Examples:
     * (1)  USDC    decimals = 6
     *      Input:  8 * 1e18 (8.0 USDC)   =>   Output:  8000000 USDC
     * (2)  cUSDC   decimals = 8
     *      Input:  8 * 1e16 (0.08 cUSDC) =>   Output:  8000000 cUSDC
     * (3)  rUSD    decimals = 20 (random USD)
     *      Input:  1                    =>    Output:  100     rUSDC
     * @return token amount in its native form.
     */
    function _internalAmountToTokenAmount(uint256 _amount, address _token) internal view returns (uint256) {
        ERC20Interface token = ERC20Interface(_token);
        uint256 decimals = uint256(token.decimals());
        uint256 base = 18;
        if (decimals == base) return _amount;
        if (decimals > base) {
            uint256 exp = decimals - base;
            return _amount.mul(10**exp);
        } else {
            uint256 exp = base - decimals;
            return _amount.div(10**exp);
        }
    }
}<|MERGE_RESOLUTION|>--- conflicted
+++ resolved
@@ -20,14 +20,8 @@
  */
 contract MarginCalculator {
     using SafeMath for uint256;
-<<<<<<< HEAD
     using FPI for FPI.FixedPointInt;
     using FPI for int256;
-=======
-    using FixedPointInt256 for FixedPointInt256.FixedPointInt;
-    using FixedPointInt256 for int256;
-
->>>>>>> 8103addf
     address public addressBook;
 
     constructor(address _addressBook) public {
