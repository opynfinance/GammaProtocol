--- conflicted
+++ resolved
@@ -90,13 +90,8 @@
 
         FPI.FixedPointInt memory collateralAmount = ZERO;
         if (hasCollateral) {
-<<<<<<< HEAD
             uint256 colllateralDecimals = uint256(ERC20Interface(_vault.collateralAssets[0]).decimals());
             collateralAmount = FPI.fromScaledUint(_vault.collateralAmounts[0], colllateralDecimals);
-=======
-            uint256 collateralDecimals = ERC20Interface(_vault.collateralAssets[0]).decimals();
-            collateralAmount = FPI.fromScaledUint(_vault.collateralAmounts[0], collateralDecimals);
->>>>>>> fabe061c
         }
 
         // get required margin, denominated in collateral
