/**
 * SPDX-License-Identifier: UNLICENSED
 */
pragma solidity 0.6.10;

import "./interfaces/AggregatorInterface.sol";
import "./interfaces/AddressBookInterface.sol";
import "./packages/oz/Ownable.sol";

/**
 * @author Opyn Team
 * @title Oracle Module
 * @notice The Oracle module provide the system with on-chain prices
 */
contract Oracle is Ownable {
    /// @dev structure that represent price, and timestamp
    struct Price {
        uint256 price;
        uint256 timestamp; // timestamp at which the price is pulled to this oracle
    }

    /// @dev mapping between oracle and it's locking period
    mapping(address => uint256) internal oracleLockingPeriod;
    /// @dev mapping of asset price to it's dispute period
    mapping(address => uint256) internal oracleDisputePeriod;
    /// @dev mapping between batch and it's oracle
    mapping(bytes32 => address) internal batchOracle;
    /// @dev mapping between batch and it price at specific timestmap. A batch is the hash of underlying, collateral, strike and expiry.
    mapping(bytes32 => mapping(uint256 => Price)) internal batchPriceAt;

<<<<<<< HEAD
    /// @notice emits an event when an oracle added for a specific batch
    event BatchOracleAdded(bytes32 indexed batch, address oracle);
    /// @notice emits an event when a locking period added for a specific oracle
    event OracleLockingPeriodAdded(bytes32 indexed oracle, uint256 lockingPeriod);
    /// @notice emits an event when a dispute period added for a specific oracle
    event OracleDisputePeriodAdded(bytes32 indexed oracle, uint256 disputePeriod);

=======
>>>>>>> 42270d58
    /**
     * @notice get batch price
     * @param _batch a batch is the hash of underlying, collateral, strike and expiry.
     * @param _timestamp price timestamp
     * @return price and timestap at which price submitted to this contract
     */
    function getBatchPrice(bytes32 _batch, uint256 _timestamp) public view returns (uint256, uint256) {
        Price memory batchPrice = batchPriceAt[_batch][_timestamp];
        return (batchPrice.price, batchPrice.timestamp);
    }

    /**
     * @notice get batch oracle. Each underlying-collateral-strike-expiry has its own oracle
     * @param _batch get the price oracle for a specific batch. A batch is the hash of underlying, collateral, strike and expiry.
     * @return oracle address
     */
    function getBatchOracle(bytes32 _batch) public view returns (address) {
        return batchOracle[_batch];
    }

    /**
     * @notice get oracle locking period. A locking period is a period of time after expiry where no one can push price to oracle
     * @dev during an oracle locking period, price can not be submitted to this contract
     * @param _oracle oracle address
     * @return locking period
     */
    function getOracleLockingPeriod(address _oracle) public view returns (uint256) {
        return oracleLockingPeriod[_oracle];
    }

    /**
     * @notice get oracle dispute period
     * @dev during an oracle dispute period, the owner of this contract can dispute the submitted price and modify it. The dispute period start after submitting batch price on-chain
     * @param _oracle oracle address
     * @return dispute period
     */
    function getOracleDisputePeriod(address _oracle) public view returns (uint256) {
        return oracleDisputePeriod[_oracle];
    }
<<<<<<< HEAD

    /**
     * @notice set batch oracle
     * @dev can only be called by owner
     * @param _batch batch (hash of underlying, stike, collateral and expiry)
     * @param _oracle oracle address
     */
    function setBatchOracle(bytes32 _batch, address _oracle) external onlyOwner {
        batchOracle[_batch] = _oracle;

        emit BatchOracleAdded(_batch, _oracle);
    }

    /**
     * @notice set oracle locking period
     * @dev can only be called by owner
     * @param _oracle oracle address
     * @param _lockingPeriod locking period
     */
    function setLockingPeriod(address _oracle, uint256 _lockingPeriod) external onlyOwner {
        oracleLockingPeriod[_oracle] = _lockingPeriod;

        emit OracleLockingPeriodAddress(_oracle, _lockingPeriod);
    }

    /**
     * @notice set oracle dispute period
     * @dev can only be called by owner
     * @param _oracle oracle address
     * @param _disputePeriod dispute period
     */
    function setDisputePeriod(address _oracle, uint256 _disputePeriod) external onlyOwner {
        oracleDisputePeriod[_oracle] = _disputePeriod;

        emit OracleDisputePeriodAddress(_oracle, _disputePeriod);
    }
=======
>>>>>>> 42270d58
}<|MERGE_RESOLUTION|>--- conflicted
+++ resolved
@@ -28,16 +28,6 @@
     /// @dev mapping between batch and it price at specific timestmap. A batch is the hash of underlying, collateral, strike and expiry.
     mapping(bytes32 => mapping(uint256 => Price)) internal batchPriceAt;
 
-<<<<<<< HEAD
-    /// @notice emits an event when an oracle added for a specific batch
-    event BatchOracleAdded(bytes32 indexed batch, address oracle);
-    /// @notice emits an event when a locking period added for a specific oracle
-    event OracleLockingPeriodAdded(bytes32 indexed oracle, uint256 lockingPeriod);
-    /// @notice emits an event when a dispute period added for a specific oracle
-    event OracleDisputePeriodAdded(bytes32 indexed oracle, uint256 disputePeriod);
-
-=======
->>>>>>> 42270d58
     /**
      * @notice get batch price
      * @param _batch a batch is the hash of underlying, collateral, strike and expiry.
@@ -77,7 +67,6 @@
     function getOracleDisputePeriod(address _oracle) public view returns (uint256) {
         return oracleDisputePeriod[_oracle];
     }
-<<<<<<< HEAD
 
     /**
      * @notice set batch oracle
@@ -114,6 +103,4 @@
 
         emit OracleDisputePeriodAddress(_oracle, _disputePeriod);
     }
-=======
->>>>>>> 42270d58
 }