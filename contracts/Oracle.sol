--- conflicted
+++ resolved
@@ -45,7 +45,6 @@
         uint256 price,
         uint256 onchainTimestamp
     );
-<<<<<<< HEAD
     /// @notice emits an event when owner dispute a batch price during dispute period
     event BatchUnderlyingPriceDisputed(
         bytes32 indexed batch,
@@ -54,8 +53,6 @@
         uint256 newPrice,
         uint256 disputeTimestamp
     );
-=======
->>>>>>> 0871b4b6
 
     /// @notice AddressBook module
     address public addressBook;
@@ -188,7 +185,6 @@
     }
 
     /**
-<<<<<<< HEAD
      * @notice dispute batch underlying price by owner during dispute period
      * @dev only owner can dispute underlying price at specific timestamp during the dispute period, by setting a new one.
      * @param _batch hash of underlying, stike, collateral and expiry
@@ -214,12 +210,10 @@
      * @dev underlying price can only be set after locking period is over and before starting dispute period
      * @param _batch (hash of underlying, stike, collateral and expiry)
      * @param _expiryTimestamp batch expiry timestamp
-=======
      * @notice set batch underlying asset price
      * @dev underlying price can only be set after locking period is over and before starting dispute period
      * @param _batch (hash of underlying, stike, collateral and expiry)
      * @param _expiryTimestamp batch expiry timestamop
->>>>>>> 0871b4b6
      * @param _roundsBack number of chainlink price feed roundback
      */
     function setBatchUnderlyingPrice(
@@ -227,21 +221,12 @@
         uint256 _expiryTimestamp,
         uint256 _roundsBack
     ) external onlyController {
-<<<<<<< HEAD
-        AggregatorInterface oracle = AggregatorInterface(batchOracle[_batch]);
-
-        require(address(oracle) != address(0), "Oracle: no oracle for this specific batch");
-        require(isLockingPeriodOver(_batch, _expiryTimestamp), "Oracle: locking period is not over yet");
-        require(batchPriceAt[_batch][_expiryTimestamp].timestamp == 0, "Oracle: dispute period started");
-
-=======
         require(batchOracle[_batch] != address(0), "Oracle: no oracle for this specific batch");
         require(isLockingPeriodOver(_batch, _expiryTimestamp), "Oracle: locking period is not over yet");
         require(batchPriceAt[_batch][_expiryTimestamp].timestamp == 0, "Oracle: dispute period started");
 
         AggregatorInterface oracle = AggregatorInterface(batchOracle[_batch]);
 
->>>>>>> 0871b4b6
         bool iterate = true;
         uint256 roundBack = _roundsBack;
         uint256 price;
