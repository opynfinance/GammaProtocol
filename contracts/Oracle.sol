/**
 * SPDX-License-Identifier: UNLICENSED
 */
pragma solidity 0.6.10;

import "./interfaces/AggregatorInterface.sol";
import "./interfaces/AddressBookInterface.sol";
import "./packages/oz/Ownable.sol";
import "./packages/oz/SafeMath.sol";

/**
 * @author Opyn Team
 * @title Oracle Module
 * @notice The Oracle module provide the system with on-chain prices
 */
contract Oracle is Ownable {
    using SafeMath for uint256;

    /// @dev structure that represent price, and timestamp
    struct Price {
        uint256 price;
        uint256 timestamp; // timestamp at which the price is pulled to this oracle
    }

    /// @dev mapping between oracle and it's locking period
    mapping(address => uint256) internal oracleLockingPeriod;
    /// @dev mapping of asset price to it's dispute period
    mapping(address => uint256) internal oracleDisputePeriod;
    /// @dev mapping between batch and it's oracle
    mapping(bytes32 => address) internal batchOracle;
    /// @dev mapping between batch and it price at specific timestmap. A batch is the hash of underlying, collateral, strike and expiry.
    mapping(bytes32 => mapping(uint256 => Price)) internal batchPriceAt;

    /// @notice emits an event when an oracle added for a specific batch
<<<<<<< HEAD
    event BatchOracleAdded(bytes32 indexed batch, address oracle);
    /// @notice emits an event when a locking period added for a specific oracle
    event OracleLockingPeriodAdded(address indexed oracle, uint256 lockingPeriod);
    /// @notice emits an event when a dispute period added for a specific oracle
    event OracleDisputePeriodAdded(address indexed oracle, uint256 disputePeriod);

    /// @notice AddressBook module
    address public addressBook;

    /**
     * @notice contructor
     * @param _addressBook adressbook module
     */
    constructor(address _addressBook) public {
        require(_addressBook != address(0), "Invalid address book");

        addressBook = _addressBook;
    }

    /**
     * @notice check if the sender is the Controller module
     */
    modifier onlyController() {
        require(msg.sender == AddressBookInterface(addressBook).getController(), "Oracle: Sender is not Controller");

        _;
    }
=======
    event BatchOracleUpdated(bytes32 indexed batch, address oracle);
    /// @notice emits an event when a locking period added for a specific oracle
    event OracleLockingPeriodUpdated(address indexed oracle, uint256 lockingPeriod);
    /// @notice emits an event when a dispute period added for a specific oracle
    event OracleDisputePeriodUpdated(address indexed oracle, uint256 disputePeriod);
>>>>>>> d42af0b3

    /**
     * @notice get batch price
     * @param _batch a batch is the hash of underlying, collateral, strike and expiry.
     * @param _timestamp price timestamp
     * @return price and timestap at which price submitted to this contract
     */
    function getBatchPrice(bytes32 _batch, uint256 _timestamp) public view returns (uint256, uint256) {
        Price memory batchPrice = batchPriceAt[_batch][_timestamp];
        return (batchPrice.price, batchPrice.timestamp);
    }

    /**
     * @notice get batch oracle. Each underlying-collateral-strike-expiry has its own oracle
     * @param _batch get the price oracle for a specific batch. A batch is the hash of underlying, collateral, strike and expiry.
     * @return oracle address
     */
    function getBatchOracle(bytes32 _batch) public view returns (address) {
        return batchOracle[_batch];
    }

    /**
     * @notice get oracle locking period. A locking period is a period of time after expiry where no one can push price to oracle
     * @dev during an oracle locking period, price can not be submitted to this contract
     * @param _oracle oracle address
     * @return locking period
     */
    function getOracleLockingPeriod(address _oracle) public view returns (uint256) {
        return oracleLockingPeriod[_oracle];
    }

    /**
     * @notice get oracle dispute period
     * @dev during an oracle dispute period, the owner of this contract can dispute the submitted price and modify it. The dispute period start after submitting batch price on-chain
     * @param _oracle oracle address
     * @return dispute period
     */
    function getOracleDisputePeriod(address _oracle) public view returns (uint256) {
        return oracleDisputePeriod[_oracle];
    }

    /**
     * @notice check if locking period is over
<<<<<<< HEAD
     * @param _batch batch hash
     * @param _expiryTimestamp batch expiry
     * @return True if locking period is over, otherwise false
     */
    function isLockingPeriodOver(bytes32 _batch, uint256 _expiryTimestamp) public view returns (bool) {
=======
     * @param _batch A batch is the hash of underlying, collateral, strike and expiry.
     * @param _expiryTimestamp batch expiry
     * @return True if locking period is over, otherwise false
     */
    function isLockingPeriodOver(bytes32 _batch, uint256 _expiryTimestamp) external view returns (bool) {
>>>>>>> d42af0b3
        address oracle = batchOracle[_batch];
        uint256 lockingPeriod = oracleLockingPeriod[oracle];

        return now > _expiryTimestamp.add(lockingPeriod);
    }

    /**
     * @notice check if dispute period is over
     * @param _batch batch hash
     * @param _expiryTimestamp batch expiry
     * @return True if dispute period is over, otherwise false
     */
    function isDisputePeriodOver(bytes32 _batch, uint256 _expiryTimestamp) external view returns (bool) {
        address oracle = batchOracle[_batch];
        uint256 disputePeriod = oracleDisputePeriod[oracle];

        Price memory batchPrice = batchPriceAt[_batch][_expiryTimestamp];

        if (batchPrice.timestamp == 0) {
            return false;
        }

        return now > batchPrice.timestamp.add(disputePeriod);
    }

    /**
     * @notice set batch oracle
     * @dev can only be called by owner
     * @param _batch batch (hash of underlying, stike, collateral and expiry)
     * @param _oracle oracle address
     */
    function setBatchOracle(bytes32 _batch, address _oracle) external onlyOwner {
        batchOracle[_batch] = _oracle;

<<<<<<< HEAD
        emit BatchOracleAdded(_batch, _oracle);
=======
        emit BatchOracleUpdated(_batch, _oracle);
>>>>>>> d42af0b3
    }

    /**
     * @notice set oracle locking period
     * @dev can only be called by owner
     * @param _oracle oracle address
     * @param _lockingPeriod locking period
     */
    function setLockingPeriod(address _oracle, uint256 _lockingPeriod) external onlyOwner {
        oracleLockingPeriod[_oracle] = _lockingPeriod;

<<<<<<< HEAD
        emit OracleLockingPeriodAdded(_oracle, _lockingPeriod);
=======
        emit OracleLockingPeriodUpdated(_oracle, _lockingPeriod);
>>>>>>> d42af0b3
    }

    /**
     * @notice set oracle dispute period
     * @dev can only be called by owner
     * @param _oracle oracle address
     * @param _disputePeriod dispute period
     */
    function setDisputePeriod(address _oracle, uint256 _disputePeriod) external onlyOwner {
        oracleDisputePeriod[_oracle] = _disputePeriod;

<<<<<<< HEAD
        emit OracleDisputePeriodAdded(_oracle, _disputePeriod);
    }

    function setBatchUnderlyingPrice(
        bytes32 _batch,
        uint256 _expiryTimestamp,
        uint256 _roundsBack
    ) external onlyController {
        AggregatorInterface oracle = AggregatorInterface(batchOracle[_batch]);

        require(address(oracle) != address(0), "Oracle: no oracle for this specific batch");
        require(isLockingPeriodOver(_batch, _expiryTimestamp), "Oracle: locking period is not over yet");

        bool iterate = true;
        uint256 roundBack = _roundsBack;
        uint256 price;

        while (iterate) {
            uint256 roundTimestamp = oracle.getTimestamp(roundBack);
            uint256 priorRoundTimestamp = oracle.getTimestamp(roundBack.add(1));

            if ((priorRoundTimestamp <= _expiryTimestamp) && (_expiryTimestamp < roundTimestamp)) {
                iterate = false;
                price = uint256(oracle.getAnswer(roundBack));
            } else {
                roundBack++;
            }
        }

        batchPriceAt[_batch][_expiryTimestamp] = Price(price, now);
=======
        emit OracleDisputePeriodUpdated(_oracle, _disputePeriod);
        (_oracle, _disputePeriod);
>>>>>>> d42af0b3
    }
}<|MERGE_RESOLUTION|>--- conflicted
+++ resolved
@@ -31,13 +31,12 @@
     /// @dev mapping between batch and it price at specific timestmap. A batch is the hash of underlying, collateral, strike and expiry.
     mapping(bytes32 => mapping(uint256 => Price)) internal batchPriceAt;
 
-    /// @notice emits an event when an oracle added for a specific batch
-<<<<<<< HEAD
-    event BatchOracleAdded(bytes32 indexed batch, address oracle);
-    /// @notice emits an event when a locking period added for a specific oracle
-    event OracleLockingPeriodAdded(address indexed oracle, uint256 lockingPeriod);
-    /// @notice emits an event when a dispute period added for a specific oracle
-    event OracleDisputePeriodAdded(address indexed oracle, uint256 disputePeriod);
+    /// @notice emits an event when an oracle updated for a specific batch
+    event BatchOracleUpdated(bytes32 indexed batch, address oracle);
+    /// @notice emits an event when a locking period updated for a specific oracle
+    event OracleLockingPeriodUpdated(address indexed oracle, uint256 lockingPeriod);
+    /// @notice emits an event when a dispute period updated for a specific oracle
+    event OracleDisputePeriodUpdated(address indexed oracle, uint256 disputePeriod);
 
     /// @notice AddressBook module
     address public addressBook;
@@ -60,13 +59,6 @@
 
         _;
     }
-=======
-    event BatchOracleUpdated(bytes32 indexed batch, address oracle);
-    /// @notice emits an event when a locking period added for a specific oracle
-    event OracleLockingPeriodUpdated(address indexed oracle, uint256 lockingPeriod);
-    /// @notice emits an event when a dispute period added for a specific oracle
-    event OracleDisputePeriodUpdated(address indexed oracle, uint256 disputePeriod);
->>>>>>> d42af0b3
 
     /**
      * @notice get batch price
@@ -110,19 +102,11 @@
 
     /**
      * @notice check if locking period is over
-<<<<<<< HEAD
-     * @param _batch batch hash
+     * @param _batch A batch is the hash of underlying, collateral, strike and expiry.
      * @param _expiryTimestamp batch expiry
      * @return True if locking period is over, otherwise false
      */
     function isLockingPeriodOver(bytes32 _batch, uint256 _expiryTimestamp) public view returns (bool) {
-=======
-     * @param _batch A batch is the hash of underlying, collateral, strike and expiry.
-     * @param _expiryTimestamp batch expiry
-     * @return True if locking period is over, otherwise false
-     */
-    function isLockingPeriodOver(bytes32 _batch, uint256 _expiryTimestamp) external view returns (bool) {
->>>>>>> d42af0b3
         address oracle = batchOracle[_batch];
         uint256 lockingPeriod = oracleLockingPeriod[oracle];
 
@@ -157,11 +141,7 @@
     function setBatchOracle(bytes32 _batch, address _oracle) external onlyOwner {
         batchOracle[_batch] = _oracle;
 
-<<<<<<< HEAD
-        emit BatchOracleAdded(_batch, _oracle);
-=======
         emit BatchOracleUpdated(_batch, _oracle);
->>>>>>> d42af0b3
     }
 
     /**
@@ -173,11 +153,7 @@
     function setLockingPeriod(address _oracle, uint256 _lockingPeriod) external onlyOwner {
         oracleLockingPeriod[_oracle] = _lockingPeriod;
 
-<<<<<<< HEAD
-        emit OracleLockingPeriodAdded(_oracle, _lockingPeriod);
-=======
         emit OracleLockingPeriodUpdated(_oracle, _lockingPeriod);
->>>>>>> d42af0b3
     }
 
     /**
@@ -189,8 +165,7 @@
     function setDisputePeriod(address _oracle, uint256 _disputePeriod) external onlyOwner {
         oracleDisputePeriod[_oracle] = _disputePeriod;
 
-<<<<<<< HEAD
-        emit OracleDisputePeriodAdded(_oracle, _disputePeriod);
+        emit OracleDisputePeriodUpdated(_oracle, _disputePeriod);
     }
 
     function setBatchUnderlyingPrice(
@@ -220,9 +195,5 @@
         }
 
         batchPriceAt[_batch][_expiryTimestamp] = Price(price, now);
-=======
-        emit OracleDisputePeriodUpdated(_oracle, _disputePeriod);
-        (_oracle, _disputePeriod);
->>>>>>> d42af0b3
     }
 }