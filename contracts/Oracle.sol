--- conflicted
+++ resolved
@@ -32,19 +32,11 @@
     mapping(bytes32 => mapping(uint256 => Price)) internal batchPriceAt;
 
     /// @notice emits an event when an oracle added for a specific batch
-<<<<<<< HEAD
-    event BatchOracleAdded(bytes32 indexed batch, address oracle);
-    /// @notice emits an event when a locking period added for a specific oracle
-    event OracleLockingPeriodAdded(address indexed oracle, uint256 lockingPeriod);
-    /// @notice emits an event when a dispute period added for a specific oracle
-    event OracleDisputePeriodAdded(address indexed oracle, uint256 disputePeriod);
-=======
     event BatchOracleUpdated(bytes32 indexed batch, address oracle);
     /// @notice emits an event when a locking period added for a specific oracle
     event OracleLockingPeriodUpdated(address indexed oracle, uint256 lockingPeriod);
     /// @notice emits an event when a dispute period added for a specific oracle
     event OracleDisputePeriodUpdated(address indexed oracle, uint256 disputePeriod);
->>>>>>> 03d03089
 
     /**
      * @notice get batch price
@@ -87,7 +79,6 @@
     }
 
     /**
-<<<<<<< HEAD
      * @notice check if locking period is over
      * @param _batch A batch is the hash of underlying, collateral, strike and expiry.
      * @param _expiryTimestamp batch expiry
@@ -120,8 +111,6 @@
     }
 
     /**
-=======
->>>>>>> 03d03089
      * @notice set batch oracle
      * @dev can only be called by owner
      * @param _batch batch (hash of underlying, stike, collateral and expiry)
@@ -130,11 +119,7 @@
     function setBatchOracle(bytes32 _batch, address _oracle) external onlyOwner {
         batchOracle[_batch] = _oracle;
 
-<<<<<<< HEAD
-        emit BatchOracleAdded(_batch, _oracle);
-=======
         emit BatchOracleUpdated(_batch, _oracle);
->>>>>>> 03d03089
     }
 
     /**
@@ -146,11 +131,7 @@
     function setLockingPeriod(address _oracle, uint256 _lockingPeriod) external onlyOwner {
         oracleLockingPeriod[_oracle] = _lockingPeriod;
 
-<<<<<<< HEAD
-        emit OracleLockingPeriodAdded(_oracle, _lockingPeriod);
-=======
         emit OracleLockingPeriodUpdated(_oracle, _lockingPeriod);
->>>>>>> 03d03089
     }
 
     /**
@@ -162,11 +143,7 @@
     function setDisputePeriod(address _oracle, uint256 _disputePeriod) external onlyOwner {
         oracleDisputePeriod[_oracle] = _disputePeriod;
 
-<<<<<<< HEAD
-        emit OracleDisputePeriodAdded(_oracle, _disputePeriod);
-=======
         emit OracleDisputePeriodUpdated(_oracle, _disputePeriod);
         (_oracle, _disputePeriod);
->>>>>>> 03d03089
     }
 }