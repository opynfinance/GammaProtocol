--- conflicted
+++ resolved
@@ -31,11 +31,6 @@
     /// @dev mapping between batch and it price at specific timestmap. A batch is the hash of underlying, collateral, strike and expiry.
     mapping(bytes32 => mapping(uint256 => Price)) internal batchPriceAt;
 
-<<<<<<< HEAD
-    /**
-     * @notice get batch price
-     * @param _batch batch hash
-=======
     /// @notice emits an event when an oracle added for a specific batch
     event BatchOracleAdded(bytes32 indexed batch, address oracle);
     /// @notice emits an event when a locking period added for a specific oracle
@@ -46,7 +41,6 @@
     /**
      * @notice get batch price
      * @param _batch a batch is the hash of underlying, collateral, strike and expiry.
->>>>>>> ffad3c03
      * @param _timestamp price timestamp
      * @return price and timestap at which price submitted to this contract
      */
@@ -56,13 +50,8 @@
     }
 
     /**
-<<<<<<< HEAD
-     * @notice get batch oracle
-     * @param _batch batch hash
-=======
      * @notice get batch oracle. Each underlying-collateral-strike-expiry has its own oracle
      * @param _batch get the price oracle for a specific batch. A batch is the hash of underlying, collateral, strike and expiry.
->>>>>>> ffad3c03
      * @return oracle address
      */
     function getBatchOracle(bytes32 _batch) public view returns (address) {
@@ -70,11 +59,7 @@
     }
 
     /**
-<<<<<<< HEAD
-     * @notice get oracle locking period
-=======
      * @notice get oracle locking period. A locking period is a period of time after expiry where no one can push price to oracle
->>>>>>> ffad3c03
      * @dev during an oracle locking period, price can not be submitted to this contract
      * @param _oracle oracle address
      * @return locking period
@@ -85,11 +70,7 @@
 
     /**
      * @notice get oracle dispute period
-<<<<<<< HEAD
-     * @dev during an oracle dispute period, the owner of this contract can dispute the submitted price and modify it
-=======
      * @dev during an oracle dispute period, the owner of this contract can dispute the submitted price and modify it. The dispute period start after submitting batch price on-chain
->>>>>>> ffad3c03
      * @param _oracle oracle address
      * @return dispute period
      */
@@ -98,7 +79,6 @@
     }
 
     /**
-<<<<<<< HEAD
      * @notice check if locking period is over
      * @param _batch batch hash
      * @param _expiryTimestamp batch expiry
@@ -131,8 +111,6 @@
     }
 
     /**
-=======
->>>>>>> ffad3c03
      * @notice set batch oracle
      * @dev can only be called by owner
      * @param _batch batch (hash of underlying, stike, collateral and expiry)
@@ -140,11 +118,8 @@
      */
     function setBatchOracle(bytes32 _batch, address _oracle) external onlyOwner {
         batchOracle[_batch] = _oracle;
-<<<<<<< HEAD
-=======
 
         emit BatchOracleAdded(_batch, _oracle);
->>>>>>> ffad3c03
     }
 
     /**
@@ -155,11 +130,8 @@
      */
     function setLockingPeriod(address _oracle, uint256 _lockingPeriod) external onlyOwner {
         oracleLockingPeriod[_oracle] = _lockingPeriod;
-<<<<<<< HEAD
-=======
 
         emit OracleLockingPeriodAddress(_oracle, _lockingPeriod);
->>>>>>> ffad3c03
     }
 
     /**
@@ -170,10 +142,7 @@
      */
     function setDisputePeriod(address _oracle, uint256 _disputePeriod) external onlyOwner {
         oracleDisputePeriod[_oracle] = _disputePeriod;
-<<<<<<< HEAD
-=======
 
         emit OracleDisputePeriodAddress(_oracle, _disputePeriod);
->>>>>>> ffad3c03
     }
 }