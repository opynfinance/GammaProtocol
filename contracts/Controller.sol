/**
 * SPDX-License-Identifier: UNLICENSED
 */
pragma solidity =0.6.10;

pragma experimental ABIEncoderV2;

import {OwnableUpgradeSafe} from "./packages/oz/upgradeability/OwnableUpgradeSafe.sol";
import {ReentrancyGuardUpgradeSafe} from "./packages/oz/upgradeability/ReentrancyGuardUpgradeSafe.sol";
import {Initializable} from "./packages/oz/upgradeability/Initializable.sol";
import {SafeMath} from "./packages/oz/SafeMath.sol";
import {MarginVault} from "./libs/MarginVault.sol";
import {Actions} from "./libs/Actions.sol";
import {AddressBookInterface} from "./interfaces/AddressBookInterface.sol";
import {OtokenInterface} from "./interfaces/OtokenInterface.sol";
import {MarginCalculatorInterface} from "./interfaces/MarginCalculatorInterface.sol";
import {OracleInterface} from "./interfaces/OracleInterface.sol";
import {WhitelistInterface} from "./interfaces/WhitelistInterface.sol";
import {MarginPoolInterface} from "./interfaces/MarginPoolInterface.sol";
import {CalleeInterface} from "./interfaces/CalleeInterface.sol";

/**
 * @title Controller
 * @author Opyn Team
 * @notice Contract that controls the Gamma Protocol and the interaction of all sub contracts
 */
contract Controller is Initializable, OwnableUpgradeSafe, ReentrancyGuardUpgradeSafe {
    using MarginVault for MarginVault.Vault;
    using SafeMath for uint256;

    AddressBookInterface public addressbook;
    WhitelistInterface public whitelist;
    OracleInterface public oracle;
    MarginCalculatorInterface public calculator;
    MarginPoolInterface public pool;

    ///@dev scale used in MarginCalculator
    uint256 internal constant BASE = 8;

    /// @notice address that has permission to partially pause the system, where system functionality is paused
    /// except redeem and settleVault
    address public partialPauser;

    /// @notice address that has permission to fully pause the system, where all system functionality is paused
    address public fullPauser;

    /// @notice True if all system functionality is paused other than redeem and settle vault
    bool public systemPartiallyPaused;

    /// @notice True if all system functionality is paused
    bool public systemFullyPaused;

    /// @notice True if a call action can only be executed to a whitelisted callee
    bool public callRestricted;

    /// @dev mapping between an owner address and the number of owner address vaults
    mapping(address => uint256) internal accountVaultCounter;
    /// @dev mapping between an owner address and a specific vault using a vault id
    mapping(address => mapping(uint256 => MarginVault.Vault)) internal vaults;
    /// @dev mapping between an account owner and their approved or unapproved account operators
    mapping(address => mapping(address => bool)) internal operators;

    /// @notice emits an event when an account operator is updated for a specific account owner
    event AccountOperatorUpdated(address indexed accountOwner, address indexed operator, bool isSet);
    /// @notice emits an event when a new vault is opened
    event VaultOpened(address indexed accountOwner, uint256 vaultId);
    /// @notice emits an event when a long oToken is deposited into a vault
    event LongOtokenDeposited(
        address indexed otoken,
        address indexed accountOwner,
        address indexed from,
        uint256 vaultId,
        uint256 amount
    );
    /// @notice emits an event when a long oToken is withdrawn from a vault
    event LongOtokenWithdrawed(
        address indexed otoken,
        address indexed AccountOwner,
        address indexed to,
        uint256 vaultId,
        uint256 amount
    );
    /// @notice emits an event when a collateral asset is deposited into a vault
    event CollateralAssetDeposited(
        address indexed asset,
        address indexed accountOwner,
        address indexed from,
        uint256 vaultId,
        uint256 amount
    );
    /// @notice emits an event when a collateral asset is withdrawn from a vault
    event CollateralAssetWithdrawed(
        address indexed asset,
        address indexed AccountOwner,
        address indexed to,
        uint256 vaultId,
        uint256 amount
    );
    /// @notice emits an event when a short oToken is minted from a vault
    event ShortOtokenMinted(
        address indexed otoken,
        address indexed AccountOwner,
        address indexed to,
        uint256 vaultId,
        uint256 amount
    );
    /// @notice emits an event when a short oToken is burned
    event ShortOtokenBurned(
        address indexed otoken,
        address indexed AccountOwner,
        address indexed from,
        uint256 vaultId,
        uint256 amount
    );
    /// @notice emits an event when an oToken is redeemed
    event Redeem(
        address indexed otoken,
        address indexed redeemer,
        address indexed receiver,
        address collateralAsset,
        uint256 otokenBurned,
        uint256 payout
    );
    /// @notice emits an event when a vault is settled
    event VaultSettled(
        address indexed AccountOwner,
        address indexed to,
        address indexed otoken,
        uint256 vaultId,
        uint256 payout
    );
    /// @notice emits an event when a call action is executed
    event CallExecuted(
        address indexed from,
        address indexed to,
        address indexed vaultOwner,
        uint256 vaultId,
        bytes data
    );
    /// @notice emits an event when the fullPauser address changes
    event FullPauserUpdated(address indexed oldFullPauser, address indexed newFullPauser);
    /// @notice emits an event when the partialPauser address changes
    event PartialPauserUpdated(address indexed oldPartialPauser, address indexed newPartialPauser);
    /// @notice emits an event when the system partial paused status changes
    event SystemPartiallyPaused(bool isPaused);
    /// @notice emits an event when the system fully paused status changes
    event SystemFullyPaused(bool isPaused);
    /// @notice emits an event when the call action restriction changes
    event CallRestricted(bool isRestricted);

    /**
     * @notice modifier to check if the system is not partially paused, where only redeem and settleVault is allowed
     */
    modifier notPartiallyPaused {
        _isNotPartiallyPaused();

        _;
    }

    /**
     * @notice modifier to check if the system is not fully paused, where no functionality is allowed
     */
    modifier notFullyPaused {
        _isNotFullyPaused();

        _;
    }

    /**
     * @notice modifier to check if sender is the fullPauser address
     */
    modifier onlyFullPauser {
        require(msg.sender == fullPauser, "Controller: sender is not fullPauser");

        _;
    }

    /**
     * @notice modifier to check if the sender is the partialPauser address
     */
    modifier onlyPartialPauser {
        require(msg.sender == partialPauser, "Controller: sender is not partialPauser");

        _;
    }

    /**
     * @notice modifier to check if the sender is the account owner or an approved account operator
     * @param _sender sender address
     * @param _accountOwner account owner address
     */
    modifier onlyAuthorized(address _sender, address _accountOwner) {
        _isAuthorized(_sender, _accountOwner);

        _;
    }

    /**
     * @notice modifier to check if the called address is a whitelisted callee address
     * @param _callee called address
     */
    modifier onlyWhitelistedCallee(address _callee) {
        if (callRestricted) {
            require(_isCalleeWhitelisted(_callee), "Controller: callee is not a whitelisted address");
        }

        _;
    }

    /**
     * @dev check if the system is not in a partiallyPaused state
     */
    function _isNotPartiallyPaused() internal view {
        require(!systemPartiallyPaused, "Controller: system is partially paused");
    }

    /**
     * @dev check if the system is not in an fullyPaused state
     */
    function _isNotFullyPaused() internal view {
        require(!systemFullyPaused, "Controller: system is fully paused");
    }

    /**
     * @dev check if the sender is an authorized operator
     * @param _sender msg.sender
     * @param _accountOwner owner of a vault
     */
    function _isAuthorized(address _sender, address _accountOwner) internal view {
        require(
            (_sender == _accountOwner) || (operators[_accountOwner][_sender]),
            "Controller: msg.sender is not authorized to run action"
        );
    }

    /**
     * @notice initalize the deployed contract
     * @param _addressBook addressbook module
     * @param _owner account owner address
     */
    function initialize(address _addressBook, address _owner) external initializer {
        require(_addressBook != address(0), "Controller: invalid addressbook address");
        require(_owner != address(0), "Controller: invalid owner address");

        __Context_init_unchained();
        __Ownable_init_unchained(_owner);
        __ReentrancyGuard_init_unchained();

        addressbook = AddressBookInterface(_addressBook);
        _refreshConfigInternal();
    }

    /**
     * @notice allows the partialPauser to toggle the systemPartiallyPaused variable and partially pause or partially unpause the system
     * @dev can only be called by the partialPauser
     * @param _partiallyPaused new boolean value to set systemPartiallyPaused to
     */
    function setSystemPartiallyPaused(bool _partiallyPaused) external onlyPartialPauser {
        require(systemPartiallyPaused != _partiallyPaused, "Controller: invalid input");

        systemPartiallyPaused = _partiallyPaused;

        emit SystemPartiallyPaused(systemPartiallyPaused);
    }

    /**
     * @notice allows the fullPauser to toggle the systemFullyPaused variable and fully pause or fully unpause the system
     * @dev can only be called by the fullPauser
     * @param _fullyPaused new boolean value to set systemFullyPaused to
     */
    function setSystemFullyPaused(bool _fullyPaused) external onlyFullPauser {
        require(systemFullyPaused != _fullyPaused, "Controller: invalid input");

        systemFullyPaused = _fullyPaused;

        emit SystemFullyPaused(systemFullyPaused);
    }

    /**
     * @notice allows the owner to set the fullPauser address
     * @dev can only be called by the owner
     * @param _fullPauser new fullPauser address
     */
    function setFullPauser(address _fullPauser) external onlyOwner {
        require(_fullPauser != address(0), "Controller: fullPauser cannot be set to address zero");
        require(fullPauser != _fullPauser, "Controller: invalid input");

        emit FullPauserUpdated(fullPauser, _fullPauser);

        fullPauser = _fullPauser;
    }

    /**
     * @notice allows the owner to set the partialPauser address
     * @dev can only be called by the owner
     * @param _partialPauser new partialPauser address
     */
    function setPartialPauser(address _partialPauser) external onlyOwner {
        require(_partialPauser != address(0), "Controller: partialPauser cannot be set to address zero");
        require(partialPauser != _partialPauser, "Controller: invalid input");

        emit PartialPauserUpdated(partialPauser, _partialPauser);

        partialPauser = _partialPauser;
    }

    /**
     * @notice allows the owner to toggle the restriction on whitelisted call actions and only allow whitelisted
     * call addresses or allow any arbitrary call addresses
     * @dev can only be called by the owner
     * @param _isRestricted new call restriction state
     */
    function setCallRestriction(bool _isRestricted) external onlyOwner {
        require(callRestricted != _isRestricted, "Controller: invalid input");

        callRestricted = _isRestricted;

        emit CallRestricted(callRestricted);
    }

    /**
     * @notice allows a user to give or revoke privileges to an operator which can act on their behalf on their vaults
     * @dev can only be updated by the vault owner
     * @param _operator operator that the sender wants to give privileges to or revoke them from
     * @param _isOperator new boolean value that expresses if the sender is giving or revoking privileges for _operator
     */
    function setOperator(address _operator, bool _isOperator) external {
        require(operators[msg.sender][_operator] != _isOperator, "Controller: invalid input");

        operators[msg.sender][_operator] = _isOperator;

        emit AccountOperatorUpdated(msg.sender, _operator, _isOperator);
    }

    /**
     * @dev updates the configuration of the controller. can only be called by the owner
     */
    function refreshConfiguration() external onlyOwner {
        _refreshConfigInternal();
    }

    /**
     * @notice execute a number of actions on specific vaults
     * @dev can only be called when the system is not fully paused
     * @param _actions array of actions arguments
     */
    function operate(Actions.ActionArgs[] memory _actions) external payable nonReentrant notFullyPaused {
        (bool vaultUpdated, address vaultOwner, uint256 vaultId) = _runActions(_actions);
        if (vaultUpdated) _verifyFinalState(vaultOwner, vaultId);
    }

    /**
     * @notice check if a specific address is an operator for an owner account
     * @param _owner account owner address
     * @param _operator account operator address
     * @return True if the _operator is an approved operator for the _owner account
     */
    function isOperator(address _owner, address _operator) external view returns (bool) {
        return operators[_owner][_operator];
    }

    /**
     * @notice returns the current controller configuration
     * @return whitelist, the address of the whitelist module
     * @return oracle, the address of the oracle module
     * @return calculator, the address of the calculator module
     * @return pool, the address of the pool module
     */
    function getConfiguration()
        external
        view
        returns (
            address,
            address,
            address,
            address
        )
    {
        return (address(whitelist), address(oracle), address(calculator), address(pool));
    }

    /**
     * @notice return a vault's proceeds pre or post expiry, the amount of collateral that can be removed from a vault
     * @param _owner account owner of the vault
     * @param _vaultId vaultId to return balances for
     * @return amount of collateral that can be taken out
     */
    function getProceed(address _owner, uint256 _vaultId) external view returns (uint256) {
        MarginVault.Vault memory vault = getVault(_owner, _vaultId);

        (uint256 netValue, ) = calculator.getExcessCollateral(vault);
        return netValue;
    }

    /**
     * @notice get an oToken's payout/cash value after expiry, in the collateral asset
     * @param _otoken oToken address
     * @param _amount amount of the oToken to calculate the payout for, always represented in 1e8
     * @return amount of collateral to pay out
     */
    function getPayout(address _otoken, uint256 _amount) public view returns (uint256) {
        uint256 rate = calculator.getExpiredPayoutRate(_otoken);
        return rate.mul(_amount).div(10**BASE);
    }

    /**
     * @dev return if an expired oToken contract’s settlement price has been finalized
     * @param _otoken address of the oToken
     * @return True if the oToken has expired AND all oracle prices at the expiry timestamp have been finalized, False if not
     */
    function isSettlementAllowed(address _otoken) public view returns (bool) {
        OtokenInterface otoken = OtokenInterface(_otoken);

        address underlying = otoken.underlyingAsset();
        address strike = otoken.strikeAsset();
        address collateral = otoken.collateralAsset();

        uint256 expiry = otoken.expiryTimestamp();

        bool isUnderlyingFinalized = oracle.isDisputePeriodOver(underlying, expiry);
        bool isStrikeFinalized = oracle.isDisputePeriodOver(strike, expiry);
        bool isCollateralFinalized = oracle.isDisputePeriodOver(collateral, expiry);

        return isUnderlyingFinalized && isStrikeFinalized && isCollateralFinalized;
    }

    /**
     * @notice get the number of vaults for a specified account owner
     * @param _accountOwner account owner address
     * @return number of vaults
     */
    function getAccountVaultCounter(address _accountOwner) external view returns (uint256) {
        return accountVaultCounter[_accountOwner];
    }

    /**
     * @notice check if an oToken has expired
     * @param _otoken oToken address
     * @return True if the otoken has expired, False if not
     */
    function hasExpired(address _otoken) external view returns (bool) {
        uint256 otokenExpiryTimestamp = OtokenInterface(_otoken).expiryTimestamp();

        return now >= otokenExpiryTimestamp;
    }

    /**
     * @notice return a specific vault
     * @param _owner account owner
     * @param _vaultId vault id of vault to return
     * @return Vault struct that corresponds to the _vaultId of _owner
     */
    function getVault(address _owner, uint256 _vaultId) public view returns (MarginVault.Vault memory) {
        return vaults[_owner][_vaultId];
    }

    /**
     * @notice execute a variety of actions
     * @dev for each action in the action array, execute the corresponding action, only one vault can be modified
     * for all actions except SettleVault, Redeem, and Call
     * @param _actions array of type Actions.ActionArgs[], which expresses which actions the user wants to execute
     * @return vaultUpdated, indicates if a vault has changed
     * @return owner, the vault owner if a vault has changed
     * @return vaultId, the vault Id if a vault has changed
     */
    function _runActions(Actions.ActionArgs[] memory _actions)
        internal
        returns (
            bool,
            address,
            uint256
        )
    {
        address vaultOwner;
        uint256 vaultId;
        uint256 ethLeft = msg.value;
        bool vaultUpdated;

        for (uint256 i = 0; i < _actions.length; i++) {
            Actions.ActionArgs memory action = _actions[i];
            Actions.ActionType actionType = action.actionType;

            if (
                (actionType != Actions.ActionType.SettleVault) &&
                (actionType != Actions.ActionType.Redeem) &&
                (actionType != Actions.ActionType.Call)
            ) {
                // check if this action is manipulating the same vault as all other actions, if a vault has already been updated
                if (vaultUpdated) {
                    require(vaultOwner == action.owner, "Controller: can not run actions for different owners");
                    require(vaultId == action.vaultId, "Controller: can not run actions on different vaults");
                }
                vaultUpdated = true;
                vaultId = action.vaultId;
                vaultOwner = action.owner;
            }

            if (actionType == Actions.ActionType.OpenVault) {
                _openVault(Actions._parseOpenVaultArgs(action));
            } else if (actionType == Actions.ActionType.DepositLongOption) {
                _depositLong(Actions._parseDepositArgs(action));
            } else if (actionType == Actions.ActionType.WithdrawLongOption) {
                _withdrawLong(Actions._parseWithdrawArgs(action));
            } else if (actionType == Actions.ActionType.DepositCollateral) {
                _depositCollateral(Actions._parseDepositArgs(action));
            } else if (actionType == Actions.ActionType.WithdrawCollateral) {
                _withdrawCollateral(Actions._parseWithdrawArgs(action));
            } else if (actionType == Actions.ActionType.MintShortOption) {
                _mintOtoken(Actions._parseMintArgs(action));
            } else if (actionType == Actions.ActionType.BurnShortOption) {
                _burnOtoken(Actions._parseBurnArgs(action));
            } else if (actionType == Actions.ActionType.Redeem) {
                _redeem(Actions._parseRedeemArgs(action));
            } else if (actionType == Actions.ActionType.SettleVault) {
                _settleVault(Actions._parseSettleVaultArgs(action));
            } else if (actionType == Actions.ActionType.Call) {
                ethLeft = _call(Actions._parseCallArgs(action), ethLeft);
            }
        }

        return (vaultUpdated, vaultOwner, vaultId);
    }

    /**
     * @notice verify the vault final state after executing all actions
     * @param _owner account owner address
     * @param _vaultId vault id of the final vault
     */
    function _verifyFinalState(address _owner, uint256 _vaultId) internal view {
        MarginVault.Vault memory _vault = getVault(_owner, _vaultId);
        (, bool isValidVault) = calculator.getExcessCollateral(_vault);

        require(isValidVault, "Controller: invalid final vault state");
    }

    /**
     * @notice open a new vault inside an account
     * @dev only the account owner or operator can open a vault, cannot be called when system is partiallyPaused or fullyPaused
     * @param _args OpenVaultArgs structure
     */
    function _openVault(Actions.OpenVaultArgs memory _args)
        internal
        notPartiallyPaused
        onlyAuthorized(msg.sender, _args.owner)
    {
        accountVaultCounter[_args.owner] = accountVaultCounter[_args.owner].add(1);

        require(
            _args.vaultId == accountVaultCounter[_args.owner],
            "Controller: can not run actions on inexistent vault"
        );

        emit VaultOpened(_args.owner, accountVaultCounter[_args.owner]);
    }

    /**
     * @notice deposit a long oToken into a vault
     * @dev only the account owner or operator can deposit a long oToken, cannot be called when system is partiallyPaused or fullyPaused
     * @param _args DepositArgs structure
     */
    function _depositLong(Actions.DepositArgs memory _args)
        internal
        notPartiallyPaused
        onlyAuthorized(msg.sender, _args.owner)
    {
        require(_checkVaultId(_args.owner, _args.vaultId), "Controller: invalid vault id");
        require(
            (_args.from == msg.sender) || (_args.from == _args.owner),
            "Controller: cannot deposit long otoken from this address"
        );

        require(
            whitelist.isWhitelistedOtoken(_args.asset),
            "Controller: otoken is not whitelisted to be used as collateral"
        );

        OtokenInterface otoken = OtokenInterface(_args.asset);

        require(now < otoken.expiryTimestamp(), "Controller: otoken used as collateral is already expired");

        vaults[_args.owner][_args.vaultId].addLong(_args.asset, _args.amount, _args.index);

        pool.transferToPool(_args.asset, _args.from, _args.amount);

        emit LongOtokenDeposited(_args.asset, _args.owner, _args.from, _args.vaultId, _args.amount);
    }

    /**
     * @notice withdraw a long oToken from a vault
     * @dev only the account owner or operator can withdraw a long oToken, cannot be called when system is partiallyPaused or fullyPaused
     * @param _args WithdrawArgs structure
     */
    function _withdrawLong(Actions.WithdrawArgs memory _args)
        internal
        notPartiallyPaused
        onlyAuthorized(msg.sender, _args.owner)
    {
        require(_checkVaultId(_args.owner, _args.vaultId), "Controller: invalid vault id");

        OtokenInterface otoken = OtokenInterface(_args.asset);

        require(now < otoken.expiryTimestamp(), "Controller: can not withdraw an expired otoken");

        vaults[_args.owner][_args.vaultId].removeLong(_args.asset, _args.amount, _args.index);

        pool.transferToUser(_args.asset, _args.to, _args.amount);

        emit LongOtokenWithdrawed(_args.asset, _args.owner, _args.to, _args.vaultId, _args.amount);
    }

    /**
     * @notice deposit a collateral asset into a vault
     * @dev only the account owner or operator can deposit collateral, cannot be called when system is partiallyPaused or fullyPaused
     * @param _args DepositArgs structure
     */
    function _depositCollateral(Actions.DepositArgs memory _args)
        internal
        notPartiallyPaused
        onlyAuthorized(msg.sender, _args.owner)
    {
        require(_checkVaultId(_args.owner, _args.vaultId), "Controller: invalid vault id");
        require(
            (_args.from == msg.sender) || (_args.from == _args.owner),
            "Controller: cannot deposit collateral from this address"
        );

        require(
            whitelist.isWhitelistedCollateral(_args.asset),
            "Controller: asset is not whitelisted to be used as collateral"
        );

        vaults[_args.owner][_args.vaultId].addCollateral(_args.asset, _args.amount, _args.index);

        pool.transferToPool(_args.asset, _args.from, _args.amount);

        emit CollateralAssetDeposited(_args.asset, _args.owner, _args.from, _args.vaultId, _args.amount);
    }

    /**
     * @notice withdraw a collateral asset from a vault
     * @dev only the account owner or operator can withdraw collateral, cannot be called when system is partiallyPaused or fullyPaused
     * @param _args WithdrawArgs structure
     */
    function _withdrawCollateral(Actions.WithdrawArgs memory _args)
        internal
        notPartiallyPaused
        onlyAuthorized(msg.sender, _args.owner)
    {
        require(_checkVaultId(_args.owner, _args.vaultId), "Controller: invalid vault id");

        MarginVault.Vault memory vault = getVault(_args.owner, _args.vaultId);
        if (_isNotEmpty(vault.shortOtokens)) {
            OtokenInterface otoken = OtokenInterface(vault.shortOtokens[0]);

            require(
                now < otoken.expiryTimestamp(),
                "Controller: can not withdraw collateral from a vault with an expired short otoken"
            );
        }

        vaults[_args.owner][_args.vaultId].removeCollateral(_args.asset, _args.amount, _args.index);

        pool.transferToUser(_args.asset, _args.to, _args.amount);

        emit CollateralAssetWithdrawed(_args.asset, _args.owner, _args.to, _args.vaultId, _args.amount);
    }

    /**
     * @notice mint short oTokens from a vault which creates an obligation that is recorded in the vault
     * @dev only the account owner or operator can mint an oToken, cannot be called when system is partiallyPaused or fullyPaused
     * @param _args MintArgs structure
     */
    function _mintOtoken(Actions.MintArgs memory _args)
        internal
        notPartiallyPaused
        onlyAuthorized(msg.sender, _args.owner)
    {
        require(_checkVaultId(_args.owner, _args.vaultId), "Controller: invalid vault id");

        require(whitelist.isWhitelistedOtoken(_args.otoken), "Controller: otoken is not whitelisted to be minted");

        OtokenInterface otoken = OtokenInterface(_args.otoken);

        require(now < otoken.expiryTimestamp(), "Controller: can not mint expired otoken");

        vaults[_args.owner][_args.vaultId].addShort(_args.otoken, _args.amount, _args.index);

        otoken.mintOtoken(_args.to, _args.amount);

        emit ShortOtokenMinted(_args.otoken, _args.owner, _args.to, _args.vaultId, _args.amount);
    }

    /**
     * @notice burn oTokens to reduce or remove the minted oToken obligation recorded in a vault
     * @dev only the account owner or operator can burn an oToken, cannot be called when system is partiallyPaused or fullyPaused
     * @param _args MintArgs structure
     */
    function _burnOtoken(Actions.BurnArgs memory _args)
        internal
        notPartiallyPaused
        onlyAuthorized(msg.sender, _args.owner)
    {
        require(_checkVaultId(_args.owner, _args.vaultId), "Controller: invalid vault id");
        require((_args.from == msg.sender) || (_args.from == _args.owner), "Controller: cannot burn from this address");

        OtokenInterface otoken = OtokenInterface(_args.otoken);

        require(now < otoken.expiryTimestamp(), "Controller: can not burn expired otoken");

        vaults[_args.owner][_args.vaultId].removeShort(_args.otoken, _args.amount, _args.index);

        otoken.burnOtoken(_args.from, _args.amount);

        emit ShortOtokenBurned(_args.otoken, _args.owner, _args.from, _args.vaultId, _args.amount);
    }

    /**
     * @notice redeem an oToken after expiry, receiving the payout of the oToken in the collateral asset
     * @dev cannot be called when system is fullyPaused
     * @param _args RedeemArgs structure
     */
    function _redeem(Actions.RedeemArgs memory _args) internal {
        OtokenInterface otoken = OtokenInterface(_args.otoken);

<<<<<<< HEAD
        require(whitelist.isWhitelistedOtoken(_args.otoken), "Controller: otoken is not whitelisted to be redeemed");

        require(now > otoken.expiryTimestamp(), "Controller: can not redeem un-expired otoken");
=======
        require(now >= otoken.expiryTimestamp(), "Controller: can not redeem un-expired otoken");
>>>>>>> b74a0bac

        require(isSettlementAllowed(_args.otoken), "Controller: asset prices not finalized yet");

        uint256 payout = getPayout(_args.otoken, _args.amount);

        otoken.burnOtoken(msg.sender, _args.amount);

        pool.transferToUser(otoken.collateralAsset(), _args.receiver, payout);

        emit Redeem(_args.otoken, msg.sender, _args.receiver, otoken.collateralAsset(), _args.amount, payout);
    }

    /**
     * @notice settle a vault after expiry, removing the net proceeds/collateral after both long and short oToken payouts have settled
     * @dev deletes a vault of vaultId after net proceeds/collateral is removed, cannot be called when system is fullyPaused
     * @param _args SettleVaultArgs structure
     */
    function _settleVault(Actions.SettleVaultArgs memory _args) internal onlyAuthorized(msg.sender, _args.owner) {
        require(_checkVaultId(_args.owner, _args.vaultId), "Controller: invalid vault id");

        MarginVault.Vault memory vault = getVault(_args.owner, _args.vaultId);

        require(
            _isNotEmpty(vault.shortOtokens) || _isNotEmpty(vault.longOtokens),
            "Controller: Can't settle vault with no otoken"
        );

        OtokenInterface otoken = _isNotEmpty(vault.shortOtokens)
            ? OtokenInterface(vault.shortOtokens[0])
            : OtokenInterface(vault.longOtokens[0]);

        require(now >= otoken.expiryTimestamp(), "Controller: can not settle vault with un-expired otoken");
        require(isSettlementAllowed(address(otoken)), "Controller: asset prices not finalized yet");

        (uint256 payout, ) = calculator.getExcessCollateral(vault);

        if (_isNotEmpty(vault.longOtokens)) {
            OtokenInterface longOtoken = OtokenInterface(vault.longOtokens[0]);

            longOtoken.burnOtoken(address(pool), vault.longAmounts[0]);
        }

        delete vaults[_args.owner][_args.vaultId];

        pool.transferToUser(otoken.collateralAsset(), _args.to, payout);

        emit VaultSettled(_args.owner, _args.to, address(otoken), _args.vaultId, payout);
    }

    /**
     * @notice execute arbitrary calls
     * @dev cannot be called when system is partiallyPaused or fullyPaused
     * @param _args Call action
     * @param _ethLeft amount of eth left for this call.
     */
    function _call(Actions.CallArgs memory _args, uint256 _ethLeft)
        internal
        notPartiallyPaused
        onlyWhitelistedCallee(_args.callee)
        returns (uint256)
    {
        _ethLeft = _ethLeft.sub(_args.msgValue, "Controller: msg.value and CallArgs.value mismatch");
        CalleeInterface(_args.callee).callFunction{value: _args.msgValue}(
            msg.sender,
            _args.owner,
            _args.vaultId,
            _args.data
        );

        emit CallExecuted(msg.sender, _args.callee, _args.owner, _args.vaultId, _args.data);

        return _ethLeft;
    }

    /**
     * @notice check if a vault id is valid for a given account owner address
     * @param _accountOwner account owner address
     * @param _vaultId vault id to check
     * @return True if the _vaultId is valid, False if not
     */
    function _checkVaultId(address _accountOwner, uint256 _vaultId) internal view returns (bool) {
        return ((_vaultId > 0) && (_vaultId <= accountVaultCounter[_accountOwner]));
    }

    function _isNotEmpty(address[] memory _array) internal pure returns (bool) {
        return (_array.length > 0) && (_array[0] != address(0));
    }

    /**
     * @notice return if a callee address is whitelisted or not
     * @param _callee callee address
     * @return True if callee address is whitelisted, False if not
     */
    function _isCalleeWhitelisted(address _callee) internal view returns (bool) {
        return whitelist.isWhitelistedCallee(_callee);
    }

    /**
     * @dev updates the internal configuration of the controller
     */
    function _refreshConfigInternal() internal {
        whitelist = WhitelistInterface(addressbook.getWhitelist());
        oracle = OracleInterface(addressbook.getOracle());
        calculator = MarginCalculatorInterface(addressbook.getMarginCalculator());
        pool = MarginPoolInterface(addressbook.getMarginPool());
    }
}<|MERGE_RESOLUTION|>--- conflicted
+++ resolved
@@ -722,13 +722,9 @@
     function _redeem(Actions.RedeemArgs memory _args) internal {
         OtokenInterface otoken = OtokenInterface(_args.otoken);
 
-<<<<<<< HEAD
         require(whitelist.isWhitelistedOtoken(_args.otoken), "Controller: otoken is not whitelisted to be redeemed");
 
-        require(now > otoken.expiryTimestamp(), "Controller: can not redeem un-expired otoken");
-=======
         require(now >= otoken.expiryTimestamp(), "Controller: can not redeem un-expired otoken");
->>>>>>> b74a0bac
 
         require(isSettlementAllowed(_args.otoken), "Controller: asset prices not finalized yet");
 
