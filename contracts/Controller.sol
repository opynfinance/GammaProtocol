/**
 * SPDX-License-Identifier: UNLICENSED
 */
pragma solidity =0.6.10;

pragma experimental ABIEncoderV2;

import {OwnableUpgradeSafe} from "./packages/oz/upgradeability/OwnableUpgradeSafe.sol";
import {ReentrancyGuardUpgradeSafe} from "./packages/oz/upgradeability/ReentrancyGuardUpgradeSafe.sol";
import {Initializable} from "./packages/oz/upgradeability/Initializable.sol";
import {SafeMath} from "./packages/oz/SafeMath.sol";
import {MarginAccount} from "./libs/MarginAccount.sol";
import {Actions} from "./libs/Actions.sol";
import {AddressBookInterface} from "./interfaces/AddressBookInterface.sol";
import {OtokenInterface} from "./interfaces/OtokenInterface.sol";
import {MarginCalculatorInterface} from "./interfaces/MarginCalculatorInterface.sol";
import {OracleInterface} from "./interfaces/OracleInterface.sol";
import {WhitelistInterface} from "./interfaces/WhitelistInterface.sol";
import {MarginPoolInterface} from "./interfaces/MarginPoolInterface.sol";

/**
 * @author Opyn Team
 * @title Controller
 * @notice contract that
 */
contract Controller is Initializable, OwnableUpgradeSafe, ReentrancyGuardUpgradeSafe {
    using MarginAccount for MarginAccount.Vault;
    using SafeMath for uint256;

    AddressBookInterface public addressbook;
    WhitelistInterface public whitelist;
    OracleInterface public oracle;
    MarginCalculatorInterface public calculator;
    MarginPoolInterface public pool;

    /// @notice the protocol state, if true, then all protocol functionality are paused.
    bool public systemPaused;

    /// @dev mapping between owner address and account structure
    mapping(address => uint256) internal accountVaultCounter;
    /// @dev mapping between owner address and specific vault using vaultId
    mapping(address => mapping(uint256 => MarginAccount.Vault)) internal vaults;
    /// @dev mapping between account owner and account operator
    mapping(address => mapping(address => bool)) internal operators;

    /// @notice emits an event when a account operator updated for a specific account owner
    event AccountOperatorUpdated(address indexed accountOwner, address indexed operator, bool isSet);
    /// @notice emits an event when new vault get opened
    event VaultOpened(address indexed accountOwner, uint256 vaultId);
    /// @notice emits an event when a long otoken is deposited into a vault
    event LongOtokenDeposited(
        address indexed otoken,
        address indexed accountOwner,
        address indexed from,
        uint256 vaultId,
        uint256 amount
    );
    /// @notice emits an event when a long otoken is withdrawed from a vault
    event LongOtokenWithdrawed(
        address indexed otoken,
        address indexed AccountOwner,
        address indexed to,
        uint256 vaultId,
        uint256 amount
    );
    /// @notice emits an event when a long otoken is deposited into a vault
    event CollateralAssetDeposited(
        address indexed asset,
        address indexed accountOwner,
        address indexed from,
        uint256 vaultId,
        uint256 amount
    );
    /// @notice emits an event when a collateral asset is withdrawed from a vault
    event CollateralAssetWithdrawed(
        address indexed asset,
        address indexed AccountOwner,
        address indexed to,
        uint256 vaultId,
        uint256 amount
    );
    /// @notice emits an event when a short otoken get minted into a vault
    event ShortOtokenMinted(
        address indexed otoken,
        address indexed AccountOwner,
        address indexed to,
        uint256 vaultId,
        uint256 amount
    );
    /// @notice emits an event when a short otoken get burned from a vault
    event ShortOtokenBurned(
        address indexed otoken,
        address indexed AccountOwner,
        address indexed from,
        uint256 vaultId,
        uint256 amount
    );
    /// @notice emits an event when a exercise action execute
    event Exercise(
        address indexed otoken,
        address indexed exerciser,
        address indexed receiver,
        address collateralAsset,
        uint256 otokenBurned,
        uint256 payout
    );
    /// @notice emits an event when a vault is settlted
    event VaultSettled(
        address indexed otoken,
        address indexed AccountOwner,
        address indexed to,
        uint256 vaultId,
        uint256 payout
    );

    /**
     * @notice modifier check if protocol is not paused
     */
    modifier notPaused {
        _isNotPaused();
        _;
    }

    /**
     * @notice modifier to check if sender is an account owner or an authorized account operator
     * @param _sender sender address
     * @param _accountOwner account owner address
     */
    modifier onlyAuthorized(address _sender, address _accountOwner) {
        _isAuthorized(_sender, _accountOwner);
        _;
    }

    /**
     * @dev check the system is not paused
     */
    function _isNotPaused() internal view {
        require(!systemPaused, "Controller: system is paused");
    }

    /**
     * @dev check the sender is an authorized operator.
     * @param _sender msg.sender
     * @param _accountOwner owner of a vault
     */
    function _isAuthorized(address _sender, address _accountOwner) internal view {
        require(
            (_sender == _accountOwner) || (operators[_accountOwner][_sender]),
            "Controller: msg.sender is not authorized to run action"
        );
    }

    /**
     * @notice initalize deployed contract
     * @param _addressBook adressbook module
     */
    function initialize(address _addressBook, address _owner) external initializer {
        require(_addressBook != address(0), "Controller: invalid addressbook address");

        __Context_init_unchained();
        __Ownable_init_unchained(_owner);
        __ReentrancyGuard_init_unchained();

        addressbook = AddressBookInterface(_addressBook);
        refreshConfigInternal();
    }

    /**
     * @notice initalize deployed contract
     * @param _addressBook adressbook module
     */
    function initialize(address _addressBook, address _owner) external initializer {
        require(_addressBook != address(0), "Controller: invalid addressbook address");

        __Context_init_unchained();
        __Ownable_init_unchained(_owner);
        __ReentrancyGuard_init_unchained();

        addressbook = AddressBookInterface(_addressBook);
        _refreshConfigInternal();
    }

    /**
     * @notice allows admin to toggle pause / emergency shutdown
     * @param _paused The new boolean value to set systemPaused to.
     */
    function setSystemPaused(bool _paused) external onlyOwner {
        systemPaused = _paused;
    }

    /**
     * @notice allows a user to set and unset an operate which can act on their behalf on their vaults. Only the vault owner can update the operator privileges.
     * @param _operator The operator that sender wants to give privileges to or revoke them from.
     * @param _isOperator The new boolean value that expresses if sender is giving or revoking privileges from _operator.
     */
    function setOperator(address _operator, bool _isOperator) external {
        operators[msg.sender][_operator] = _isOperator;

        emit AccountOperatorUpdated(msg.sender, _operator, _isOperator);
    }

    /**
     * @dev updates the lending pool core configuration
     */
    function refreshConfiguration() external onlyOwner {
        _refreshConfigInternal();
    }

    /**
     * @notice execute a different number of actions on a specific vaults
     * @dev can only be called when system is not paused
     * @param _actions array of actions arguments
     */
    function operate(Actions.ActionArgs[] memory _actions) external notPaused nonReentrant {
        (bool vaultUpdated, address owner, uint256 vaultId) = _runActions(_actions);
        if (vaultUpdated) _verifyFinalState(owner, vaultId);
    }

    /**
     * @notice Iterate through a collateral array of the vault and payout collateral assets
     * @dev can only be called when system is not paused and from an authorized address
     * @param _owner The owner of the vault we will clear
     * @param _vaultId The vaultId for the vault we will clear, within the user's MarginAccount.Account struct
     */
    //function redeemForEmergency(address _owner, uint256 _vaultId) external notPaused onlyAuthorized(args.owner) {
    //}

    /**
     * @notice check if a specific address is an operator for an owner account
     * @param _owner account owner address
     * @param _operator account operator address
     * @return true if operator, else false
     */
    function isOperator(address _owner, address _operator) external view returns (bool) {
        return operators[_owner][_operator];
    }

    /**
     * @notice return the configuration detail
     * @return whitelist the address of the whitelist module
     * @return oracle the address of the oracle module
     * @return calculator the address of the calculator module
     * @return pool the address of the pool module
     */
    function getConfiguration()
        external
        view
        returns (
            address,
            address,
            address,
            address
        )
    {
        return (address(whitelist), address(oracle), address(calculator), address(pool));
    }

    /**
     * @notice Return a vault's balances. If the vault doesn't have a short option or the short option has not expired, then the vault's collateral balances are returned. If the short option has expired, the collateral balance the vault has is dependent on if the option expired ITM or OTM.
     * @dev if vault has no short option or the issued option is not expired yet, return the vault, else call get excess margin and return it as collateral amount inside Vault struct.
     * @param _owner account owner.
     * @param _vaultId vault.
     * @return Vault struct
     */
    function getVaultBalances(address _owner, uint256 _vaultId) external view returns (MarginAccount.Vault memory) {
        MarginAccount.Vault memory vault = getVault(_owner, _vaultId);

        // if there is no minted short option or the short option has not expired yet
        if ((vault.shortOtokens.length == 0) || (!isExpired(vault.shortOtokens[0]))) return vault;

        (uint256 netValue, ) = calculator.getExcessCollateral(vault);
        vault.collateralAmounts[0] = netValue;
        return vault;
    }

    /**
     * @dev return if an expired oToken contract’s price has been finalized. Returns true if the contract has expired AND the oraclePrice at the expiry timestamp has been finalized.
     * @param _otoken The address of the relevant oToken.
     * @return A boolean which is true if and only if the price is finalized.
     */
    function isPriceFinalized(address _otoken) public view returns (bool) {
        OtokenInterface otoken = OtokenInterface(_otoken);

        address underlying = otoken.underlyingAsset();
        uint256 expiry = otoken.expiryTimestamp();

        (, bool isFinalized) = oracle.getExpiryPrice(underlying, expiry);
        return isFinalized;
    }

    /**
     * @notice get number of vaults in a specific account
     * @param _accountOwner account owner address
     * @return number of vaults
     */
    function getAccountVaultCounter(address _accountOwner) external view returns (uint256) {
        return accountVaultCounter[_accountOwner];
    }

    /**
     * @notice function to check if otoken is expired
     * @param _otoken otoken address
     * @return true if otoken is expired, else return false
     */
    function isExpired(address _otoken) public view returns (bool) {
        uint256 otokenExpiryTimestamp = OtokenInterface(_otoken).expiryTimestamp();

        return now > otokenExpiryTimestamp;
    }

    /**
     * @notice Return a specific vault.
     * @param _owner account owner.
     * @param _vaultId vault.
     * @return Vault struct
     */
    function getVault(address _owner, uint256 _vaultId) public view returns (MarginAccount.Vault memory) {
        return vaults[_owner][_vaultId];
    }

    /**
     * @notice Execute actions on a certain vault
     * @dev For each action in the action Array, run the corresponding action
     * @param _actions An array of type Actions.ActionArgs[] which expresses which actions the user want to execute.
     * @return bool vaultUpdated, indicated if any vault is manipulated
     * @return address owner the vault owner if a vault is updated
     * @return uint256 vaultId the vault Id if a vault is updated
     */
    function _runActions(Actions.ActionArgs[] memory _actions)
        internal
        returns (
            bool,
            address,
            uint256
        )
    {
        address vaultOwner;
        uint256 vaultId;
        bool vaultUpdated;

        for (uint256 i = 0; i < _actions.length; i++) {
            Actions.ActionArgs memory action = _actions[i];
            Actions.ActionType actionType = action.actionType;

            if (
                (actionType != Actions.ActionType.SettleVault) &&
                (actionType != Actions.ActionType.Exercise) &&
                (actionType != Actions.ActionType.Call)
            ) {
                // check if this action is manipulating the same vault as all other actions, other than SettleVault
                if (vaultUpdated) {
                    require(vaultOwner == action.owner, "Controller: can not run actions for different owners");
                    require(vaultId == action.vaultId, "Controller: can not run actions on different vaults");
                }
                vaultUpdated = true;
                vaultId = action.vaultId;
                vaultOwner = action.owner;
            }

            if (actionType == Actions.ActionType.OpenVault) {
                _openVault(Actions._parseOpenVaultArgs(action));
            } else if (actionType == Actions.ActionType.DepositLongOption) {
                _depositLong(Actions._parseDepositArgs(action));
            } else if (actionType == Actions.ActionType.WithdrawLongOption) {
                _withdrawLong(Actions._parseWithdrawArgs(action));
            } else if (actionType == Actions.ActionType.DepositCollateral) {
                _depositCollateral(Actions._parseDepositArgs(action));
            } else if (actionType == Actions.ActionType.WithdrawCollateral) {
                _withdrawCollateral(Actions._parseWithdrawArgs(action));
            } else if (actionType == Actions.ActionType.MintShortOption) {
                _mintOtoken(Actions._parseMintArgs(action));
            } else if (actionType == Actions.ActionType.BurnShortOption) {
                _burnOtoken(Actions._parseBurnArgs(action));
            } else if (actionType == Actions.ActionType.Exercise) {
                _exercise(Actions._parseExerciseArgs(action));
            } else if (actionType == Actions.ActionType.SettleVault) {
                _settleVault(Actions._parseSettleVaultArgs(action));
            }
        }

        return (vaultUpdated, vaultOwner, vaultId);
    }

    /**
     * @notice verify vault final state after executing all actions
     * @param _owner final vault state
     * @param _vaultId the vault id of the final vault
     */
    function _verifyFinalState(address _owner, uint256 _vaultId) internal view {
        MarginAccount.Vault memory _vault = getVault(_owner, _vaultId);
        (, bool isValidVault) = calculator.getExcessCollateral(_vault);

        require(isValidVault, "Controller: invalid final vault state");
    }

    /**
     * @notice open new vault inside an account
     * @dev Only account owner or operator can open a vault
     * @param _args OpenVaultArgs structure
     */
    function _openVault(Actions.OpenVaultArgs memory _args) internal onlyAuthorized(msg.sender, _args.owner) {
        accountVaultCounter[_args.owner] = accountVaultCounter[_args.owner].add(1);

        require(
            _args.vaultId == accountVaultCounter[_args.owner],
            "Controller: can not run actions on inexistent vault"
        );

        emit VaultOpened(_args.owner, accountVaultCounter[_args.owner]);
    }

    /**
     * @notice deposit long option into vault
     * @param _args DepositArgs structure
     */
<<<<<<< HEAD
    function _depositLong(Actions.DepositArgs memory _args) internal returns (MarginAccount.Vault memory) {
        require(_checkVaultId(_args.owner, _args.vaultId), "Controller: invalid vault id");
=======
    function _depositLong(Actions.DepositArgs memory _args) internal {
        require(checkVaultId(_args.owner, _args.vaultId), "Controller: invalid vault id");
>>>>>>> 48c8334e
        require(_args.from == msg.sender, "Controller: depositor address and msg.sender address mismatch");

        require(
            whitelist.isWhitelistedOtoken(_args.asset),
            "Controller: otoken is not whitelisted to be used as collateral"
        );

        OtokenInterface otoken = OtokenInterface(_args.asset);

        require(now <= otoken.expiryTimestamp(), "Controller: otoken used as collateral is already expired");

        vaults[_args.owner][_args.vaultId]._addLong(address(otoken), _args.amount, _args.index);

        pool.transferToPool(address(otoken), _args.from, _args.amount);

        emit LongOtokenDeposited(address(otoken), _args.owner, _args.from, _args.vaultId, _args.amount);
    }

    /**
     * @notice withdraw long option from vault
     * @dev Only account owner or operator can withdraw long option from vault
     * @param _args WithdrawArgs structure
     */
<<<<<<< HEAD
    function _withdrawLong(Actions.WithdrawArgs memory _args)
        internal
        isAuthorized(msg.sender, _args.owner)
        returns (MarginAccount.Vault memory)
    {
        require(_checkVaultId(_args.owner, _args.vaultId), "Controller: invalid vault id");
=======
    function _withdrawLong(Actions.WithdrawArgs memory _args) internal onlyAuthorized(msg.sender, _args.owner) {
        require(checkVaultId(_args.owner, _args.vaultId), "Controller: invalid vault id");
>>>>>>> 48c8334e

        OtokenInterface otoken = OtokenInterface(_args.asset);

        require(now <= otoken.expiryTimestamp(), "Controller: can not withdraw an expired otoken");

        vaults[_args.owner][_args.vaultId]._removeLong(address(otoken), _args.amount, _args.index);

        pool.transferToUser(address(otoken), _args.to, _args.amount);

        emit LongOtokenWithdrawed(address(otoken), _args.owner, _args.to, _args.vaultId, _args.amount);
    }

    /**
     * @notice deposit collateral asset into vault
     * @param _args DepositArgs structure
     */
<<<<<<< HEAD
    function _depositCollateral(Actions.DepositArgs memory _args) internal returns (MarginAccount.Vault memory) {
        require(_checkVaultId(_args.owner, _args.vaultId), "Controller: invalid vault id");
=======
    function _depositCollateral(Actions.DepositArgs memory _args) internal {
        require(checkVaultId(_args.owner, _args.vaultId), "Controller: invalid vault id");
>>>>>>> 48c8334e
        require(_args.from == msg.sender, "Controller: depositor address and msg.sender address mismatch");

        require(
            whitelist.isWhitelistedCollateral(_args.asset),
            "Controller: asset is not whitelisted to be used as collateral"
        );

        vaults[_args.owner][_args.vaultId]._addCollateral(_args.asset, _args.amount, _args.index);

        pool.transferToPool(_args.asset, _args.from, _args.amount);

        emit CollateralAssetDeposited(_args.asset, _args.owner, _args.from, _args.vaultId, _args.amount);
    }

    /**
     * @notice withdraw collateral asset from vault
     * @dev only account owner or operator can withdraw collateral option from vault
     * @param _args WithdrawArgs structure
     */
<<<<<<< HEAD
    function _withdrawCollateral(Actions.WithdrawArgs memory _args)
        internal
        isAuthorized(msg.sender, _args.owner)
        returns (MarginAccount.Vault memory)
    {
        require(_checkVaultId(_args.owner, _args.vaultId), "Controller: invalid vault id");
=======
    function _withdrawCollateral(Actions.WithdrawArgs memory _args) internal onlyAuthorized(msg.sender, _args.owner) {
        require(checkVaultId(_args.owner, _args.vaultId), "Controller: invalid vault id");
>>>>>>> 48c8334e

        MarginAccount.Vault memory vault = getVault(_args.owner, _args.vaultId);
        if (_isNotEmpty(vault.shortOtokens)) {
            OtokenInterface otoken = OtokenInterface(vault.shortOtokens[0]);

            require(
                now <= otoken.expiryTimestamp(),
                "Controller: can not withdraw collateral from a vault with an expired short otoken"
            );
        }

        vaults[_args.owner][_args.vaultId]._removeCollateral(_args.asset, _args.amount, _args.index);

        pool.transferToUser(_args.asset, _args.to, _args.amount);

        emit CollateralAssetWithdrawed(_args.asset, _args.owner, _args.to, _args.vaultId, _args.amount);
    }

    /**
     * @notice mint option into vault
     * @dev only account owner or operator can mint short otoken into vault
     * @param _args MintArgs structure
     */
<<<<<<< HEAD
    function _mintOtoken(Actions.MintArgs memory _args)
        internal
        isAuthorized(msg.sender, _args.owner)
        returns (MarginAccount.Vault memory)
    {
        require(_checkVaultId(_args.owner, _args.vaultId), "Controller: invalid vault id");
=======
    function _mintOtoken(Actions.MintArgs memory _args) internal onlyAuthorized(msg.sender, _args.owner) {
        require(checkVaultId(_args.owner, _args.vaultId), "Controller: invalid vault id");
>>>>>>> 48c8334e
        require(_args.to == msg.sender, "Controller: minter address and msg.sender address mismatch");

        require(whitelist.isWhitelistedOtoken(_args.otoken), "Controller: otoken is not whitelisted to be minted");

        OtokenInterface otoken = OtokenInterface(_args.otoken);

        require(now <= otoken.expiryTimestamp(), "Controller: can not mint expired otoken");

        vaults[_args.owner][_args.vaultId]._addShort(_args.otoken, _args.amount, _args.index);

        otoken.mintOtoken(_args.to, _args.amount);

        emit ShortOtokenMinted(_args.otoken, _args.owner, _args.to, _args.vaultId, _args.amount);
    }

    /**
     * @notice burn option
     * @dev only account owner or operator can withdraw long option from vault
     * @param _args MintArgs structure
     */
<<<<<<< HEAD
    function _burnOtoken(Actions.BurnArgs memory _args)
        internal
        isAuthorized(msg.sender, _args.owner)
        returns (MarginAccount.Vault memory)
    {
        require(_checkVaultId(_args.owner, _args.vaultId), "Controller: invalid vault id");
=======
    function _burnOtoken(Actions.BurnArgs memory _args) internal onlyAuthorized(msg.sender, _args.owner) {
        require(checkVaultId(_args.owner, _args.vaultId), "Controller: invalid vault id");
>>>>>>> 48c8334e
        require(_args.from == msg.sender, "Controller: burner address and msg.sender address mismatch");

        OtokenInterface otoken = OtokenInterface(_args.otoken);

        require(now <= otoken.expiryTimestamp(), "Controller: can not burn expired otoken");

        vaults[_args.owner][_args.vaultId]._removeShort(_args.otoken, _args.amount, _args.index);

        otoken.burnOtoken(_args.from, _args.amount);

        emit ShortOtokenBurned(_args.otoken, _args.owner, _args.from, _args.vaultId, _args.amount);
    }

    /**
     * @notice exercise option
     * @param _args ExerciseArgs structure
     */
    function _exercise(Actions.ExerciseArgs memory _args) internal {
        OtokenInterface otoken = OtokenInterface(_args.otoken);

        require(now > otoken.expiryTimestamp(), "Controller: can not exercise un-expired otoken");

        require(isPriceFinalized(_args.otoken), "Controller: otoken underlying asset price is not finalized yet");

        uint256 payout = _getPayout(_args.otoken, _args.amount);

        otoken.burnOtoken(msg.sender, _args.amount);

        pool.transferToUser(otoken.collateralAsset(), _args.receiver, payout);

        emit Exercise(_args.otoken, msg.sender, _args.receiver, otoken.collateralAsset(), _args.amount, payout);
    }

    /**
     * @notice settle vault after expiry
     * @param _args SettleVaultArgs structure
     */
    function _settleVault(Actions.SettleVaultArgs memory _args)
        internal
        onlyAuthorized(msg.sender, _args.owner)
        returns (MarginAccount.Vault memory)
    {
        require(_checkVaultId(_args.owner, _args.vaultId), "Controller: invalid vault id");

        MarginAccount.Vault memory vault = getVault(_args.owner, _args.vaultId);

        require(_isNotEmpty(vault.shortOtokens), "Controller: can not settle a vault with no otoken minted");

        OtokenInterface shortOtoken = OtokenInterface(vault.shortOtokens[0]);

        require(now > shortOtoken.expiryTimestamp(), "Controller: can not settle vault with un-expired otoken");
        require(
            isPriceFinalized(address(shortOtoken)),
            "Controller: otoken underlying asset price is not finalized yet"
        );

        (uint256 payout, ) = calculator.getExcessCollateral(vault);

        if (_isNotEmpty(vault.longOtokens)) {
            OtokenInterface longOtoken = OtokenInterface(vault.longOtokens[0]);

            longOtoken.burnOtoken(address(pool), vault.longAmounts[0]);
        }

        vaults[_args.owner][_args.vaultId]._clearVault();

        pool.transferToUser(shortOtoken.collateralAsset(), _args.to, payout);

        emit VaultSettled(address(shortOtoken), _args.owner, _args.to, _args.vaultId, payout);
    }

    //High Level: call arbitrary smart contract
    //function _call(Actions.CallArgs args) internal {
    //    //Check whitelistModule.isWhitelistCallDestination(args.address)
    //    //Call args.address with args.data
    //}

    /**
     * @notice function to check the validity of a specific vault id
     * @param _accountOwner account owner address
     * @param _vaultId vault id
     */
    function _checkVaultId(address _accountOwner, uint256 _vaultId) internal view returns (bool) {
        return ((_vaultId > 0) && (_vaultId <= accountVaultCounter[_accountOwner]));
    }

    function _isNotEmpty(address[] memory _array) internal pure returns (bool) {
        return (_array.length > 0) && (_array[0] != address(0));
    }

    /**
     * @notice get Otoken payout after expiry
     * @param _otoken Otoken address
     * @param _amount amount of Otoken
     * @return payout = cashValue * amount
     */
    function _getPayout(address _otoken, uint256 _amount) internal view returns (uint256) {
        uint256 cashValue = calculator.getExpiredCashValue(_otoken);

        return cashValue.mul(_amount).div(1e18);
    }

    /**
     * @dev updates the internal configuration of the controller
     */
    function _refreshConfigInternal() internal {
        whitelist = WhitelistInterface(addressbook.getWhitelist());
        oracle = OracleInterface(addressbook.getOracle());
        calculator = MarginCalculatorInterface(addressbook.getMarginCalculator());
        pool = MarginPoolInterface(addressbook.getMarginPool());
    }
}<|MERGE_RESOLUTION|>--- conflicted
+++ resolved
@@ -413,13 +413,8 @@
      * @notice deposit long option into vault
      * @param _args DepositArgs structure
      */
-<<<<<<< HEAD
-    function _depositLong(Actions.DepositArgs memory _args) internal returns (MarginAccount.Vault memory) {
+    function _depositLong(Actions.DepositArgs memory _args) internal {
         require(_checkVaultId(_args.owner, _args.vaultId), "Controller: invalid vault id");
-=======
-    function _depositLong(Actions.DepositArgs memory _args) internal {
-        require(checkVaultId(_args.owner, _args.vaultId), "Controller: invalid vault id");
->>>>>>> 48c8334e
         require(_args.from == msg.sender, "Controller: depositor address and msg.sender address mismatch");
 
         require(
@@ -443,17 +438,8 @@
      * @dev Only account owner or operator can withdraw long option from vault
      * @param _args WithdrawArgs structure
      */
-<<<<<<< HEAD
-    function _withdrawLong(Actions.WithdrawArgs memory _args)
-        internal
-        isAuthorized(msg.sender, _args.owner)
-        returns (MarginAccount.Vault memory)
-    {
+    function _withdrawLong(Actions.WithdrawArgs memory _args) internal onlyAuthorized(msg.sender, _args.owner) {
         require(_checkVaultId(_args.owner, _args.vaultId), "Controller: invalid vault id");
-=======
-    function _withdrawLong(Actions.WithdrawArgs memory _args) internal onlyAuthorized(msg.sender, _args.owner) {
-        require(checkVaultId(_args.owner, _args.vaultId), "Controller: invalid vault id");
->>>>>>> 48c8334e
 
         OtokenInterface otoken = OtokenInterface(_args.asset);
 
@@ -470,13 +456,8 @@
      * @notice deposit collateral asset into vault
      * @param _args DepositArgs structure
      */
-<<<<<<< HEAD
-    function _depositCollateral(Actions.DepositArgs memory _args) internal returns (MarginAccount.Vault memory) {
+    function _depositCollateral(Actions.DepositArgs memory _args) internal {
         require(_checkVaultId(_args.owner, _args.vaultId), "Controller: invalid vault id");
-=======
-    function _depositCollateral(Actions.DepositArgs memory _args) internal {
-        require(checkVaultId(_args.owner, _args.vaultId), "Controller: invalid vault id");
->>>>>>> 48c8334e
         require(_args.from == msg.sender, "Controller: depositor address and msg.sender address mismatch");
 
         require(
@@ -496,17 +477,8 @@
      * @dev only account owner or operator can withdraw collateral option from vault
      * @param _args WithdrawArgs structure
      */
-<<<<<<< HEAD
-    function _withdrawCollateral(Actions.WithdrawArgs memory _args)
-        internal
-        isAuthorized(msg.sender, _args.owner)
-        returns (MarginAccount.Vault memory)
-    {
+    function _withdrawCollateral(Actions.WithdrawArgs memory _args) internal onlyAuthorized(msg.sender, _args.owner) {
         require(_checkVaultId(_args.owner, _args.vaultId), "Controller: invalid vault id");
-=======
-    function _withdrawCollateral(Actions.WithdrawArgs memory _args) internal onlyAuthorized(msg.sender, _args.owner) {
-        require(checkVaultId(_args.owner, _args.vaultId), "Controller: invalid vault id");
->>>>>>> 48c8334e
 
         MarginAccount.Vault memory vault = getVault(_args.owner, _args.vaultId);
         if (_isNotEmpty(vault.shortOtokens)) {
@@ -530,17 +502,8 @@
      * @dev only account owner or operator can mint short otoken into vault
      * @param _args MintArgs structure
      */
-<<<<<<< HEAD
-    function _mintOtoken(Actions.MintArgs memory _args)
-        internal
-        isAuthorized(msg.sender, _args.owner)
-        returns (MarginAccount.Vault memory)
-    {
+    function _mintOtoken(Actions.MintArgs memory _args) internal onlyAuthorized(msg.sender, _args.owner) {
         require(_checkVaultId(_args.owner, _args.vaultId), "Controller: invalid vault id");
-=======
-    function _mintOtoken(Actions.MintArgs memory _args) internal onlyAuthorized(msg.sender, _args.owner) {
-        require(checkVaultId(_args.owner, _args.vaultId), "Controller: invalid vault id");
->>>>>>> 48c8334e
         require(_args.to == msg.sender, "Controller: minter address and msg.sender address mismatch");
 
         require(whitelist.isWhitelistedOtoken(_args.otoken), "Controller: otoken is not whitelisted to be minted");
@@ -561,17 +524,8 @@
      * @dev only account owner or operator can withdraw long option from vault
      * @param _args MintArgs structure
      */
-<<<<<<< HEAD
-    function _burnOtoken(Actions.BurnArgs memory _args)
-        internal
-        isAuthorized(msg.sender, _args.owner)
-        returns (MarginAccount.Vault memory)
-    {
+    function _burnOtoken(Actions.BurnArgs memory _args) internal onlyAuthorized(msg.sender, _args.owner) {
         require(_checkVaultId(_args.owner, _args.vaultId), "Controller: invalid vault id");
-=======
-    function _burnOtoken(Actions.BurnArgs memory _args) internal onlyAuthorized(msg.sender, _args.owner) {
-        require(checkVaultId(_args.owner, _args.vaultId), "Controller: invalid vault id");
->>>>>>> 48c8334e
         require(_args.from == msg.sender, "Controller: burner address and msg.sender address mismatch");
 
         OtokenInterface otoken = OtokenInterface(_args.otoken);
