/**
 * SPDX-License-Identifier: UNLICENSED
 */
pragma solidity =0.6.10;

pragma experimental ABIEncoderV2;

import {OwnableUpgradeSafe} from "./packages/oz/upgradeability/OwnableUpgradeSafe.sol";
import {ReentrancyGuardUpgradeSafe} from "./packages/oz/upgradeability/ReentrancyGuardUpgradeSafe.sol";
import {Initializable} from "./packages/oz/upgradeability/Initializable.sol";
import {SafeMath} from "./packages/oz/SafeMath.sol";
import {MarginAccount} from "./libs/MarginAccount.sol";
import {Actions} from "./libs/Actions.sol";
import {AddressBookInterface} from "./interfaces/AddressBookInterface.sol";
import {OtokenInterface} from "./interfaces/OtokenInterface.sol";
import {MarginCalculatorInterface} from "./interfaces/MarginCalculatorInterface.sol";
import {OracleInterface} from "./interfaces/OracleInterface.sol";
import {WhitelistInterface} from "./interfaces/WhitelistInterface.sol";
import {MarginPoolInterface} from "./interfaces/MarginPoolInterface.sol";
import {CalleeInterface} from "./interfaces/CalleeInterface.sol";

/**
 * @author Opyn Team
 * @title Controller
 * @notice contract that
 */
contract Controller is Initializable, OwnableUpgradeSafe, ReentrancyGuardUpgradeSafe {
    using MarginAccount for MarginAccount.Vault;
    using SafeMath for uint256;

    AddressBookInterface public addressbook;
    WhitelistInterface public whitelist;
    OracleInterface public oracle;
    MarginCalculatorInterface public calculator;
    MarginPoolInterface public pool;

    /// @notice address that have permission to execute emergency shutdown
    address public terminator;

    /// @notice the protocol state, if true, then all protocol functionality are paused.
    bool public systemPaused;

    /// @notice a bool variable that if true, indicate that call action can only be executed to a whitelisted callee
    bool public callRestricted;

    /// @dev mapping between owner address and account structure
    mapping(address => uint256) internal accountVaultCounter;
    /// @dev mapping between owner address and specific vault using vaultId
    mapping(address => mapping(uint256 => MarginAccount.Vault)) internal vaults;
    /// @dev mapping between account owner and account operator
    mapping(address => mapping(address => bool)) internal operators;

    /// @notice emits an event when a account operator updated for a specific account owner
    event AccountOperatorUpdated(address indexed accountOwner, address indexed operator, bool isSet);
    /// @notice emits an event when new vault get opened
    event VaultOpened(address indexed accountOwner, uint256 vaultId);
    /// @notice emits an event when a long otoken is deposited into a vault
    event LongOtokenDeposited(
        address indexed otoken,
        address indexed accountOwner,
        address indexed from,
        uint256 vaultId,
        uint256 amount
    );
    /// @notice emits an event when a long otoken is withdrawed from a vault
    event LongOtokenWithdrawed(
        address indexed otoken,
        address indexed AccountOwner,
        address indexed to,
        uint256 vaultId,
        uint256 amount
    );
    /// @notice emits an event when a long otoken is deposited into a vault
    event CollateralAssetDeposited(
        address indexed asset,
        address indexed accountOwner,
        address indexed from,
        uint256 vaultId,
        uint256 amount
    );
    /// @notice emits an event when a collateral asset is withdrawed from a vault
    event CollateralAssetWithdrawed(
        address indexed asset,
        address indexed AccountOwner,
        address indexed to,
        uint256 vaultId,
        uint256 amount
    );
    /// @notice emits an event when a short otoken get minted into a vault
    event ShortOtokenMinted(
        address indexed otoken,
        address indexed AccountOwner,
        address indexed to,
        uint256 vaultId,
        uint256 amount
    );
    /// @notice emits an event when a short otoken get burned from a vault
    event ShortOtokenBurned(
        address indexed otoken,
        address indexed AccountOwner,
        address indexed from,
        uint256 vaultId,
        uint256 amount
    );
    /// @notice emits an event when a exercise action execute
    event Exercise(
        address indexed otoken,
        address indexed exerciser,
        address indexed receiver,
        address collateralAsset,
        uint256 otokenBurned,
        uint256 payout
    );
    /// @notice emits an event when a vault is settlted
    event VaultSettled(
        address indexed otoken,
        address indexed AccountOwner,
        address indexed to,
        uint256 vaultId,
        uint256 payout
    );
    event CallExecuted(
        address indexed from,
        address indexed to,
        address indexed vaultOwner,
        uint256 vaultId,
        bytes data
    );
    /// @notice emits an event when terminator address change
    event TerminatorUpdated(address indexed oldTerminator, address indexed newTerminator);
    /// @notice emits an event when system pause status change
    event EmergencyShutdown(bool isActive);
<<<<<<< HEAD
=======
    /// @notice emits an event when call action restriction is activated or deactivated
    event CallRestricted(bool isRestricted);
>>>>>>> 42965cc6

    /**
     * @notice modifier check if protocol is not paused
     */
    modifier notPaused {
        _isNotPaused();

        _;
    }

    /**
     * @notice modifier to check if sender is terminator address
     */
    modifier onlyTerminator {
        require(msg.sender == terminator, "Controller: sender is not terminator");

        _;
    }

    /**
     * @notice modifier to check if sender is an account owner or an authorized account operator
     * @param _sender sender address
     * @param _accountOwner account owner address
     */
    modifier onlyAuthorized(address _sender, address _accountOwner) {
        _isAuthorized(_sender, _accountOwner);

        _;
    }

    /**
     * @notice modifier to check if called address is a whitelisted callee
     * @param _callee called address
     */
    modifier onlyWhitelistedCallee(address _callee) {
        if (callRestricted) {
            require(_isCalleeWhitelisted(_callee), "Controller: callee is not a whitelisted address");
        }

        _;
    }

    /**
     * @dev check the system is not paused
     */
    function _isNotPaused() internal view {
        require(!systemPaused, "Controller: system is paused");
    }

    /**
     * @dev check the sender is an authorized operator.
     * @param _sender msg.sender
     * @param _accountOwner owner of a vault
     */
    function _isAuthorized(address _sender, address _accountOwner) internal view {
        require(
            (_sender == _accountOwner) || (operators[_accountOwner][_sender]),
            "Controller: msg.sender is not authorized to run action"
        );
    }

    /**
     * @notice initalize deployed contract
     * @param _addressBook adressbook module
     */
    function initialize(address _addressBook, address _owner) external initializer {
        require(_addressBook != address(0), "Controller: invalid addressbook address");

        __Context_init_unchained();
        __Ownable_init_unchained(_owner);
        __ReentrancyGuard_init_unchained();

        addressbook = AddressBookInterface(_addressBook);
        _refreshConfigInternal();
    }

    /**
     * @notice allows terminator to toggle pause / emergency shutdown
     * @param _paused The new boolean value to set systemPaused to.
     */
    function setSystemPaused(bool _paused) external onlyTerminator {
        require(systemPaused != _paused, "Controller: cannot change pause status");

        systemPaused = _paused;

        emit EmergencyShutdown(systemPaused);
    }

    /**
     * @notice allows owner to set terminator address
     * @dev can only be called from owner
     * @param _terminator new terminator address
     */
    function setTerminator(address _terminator) external onlyOwner {
        require(_terminator != address(0), "Controller: terminator cannot be set to address zero");

        emit TerminatorUpdated(terminator, _terminator);

        terminator = _terminator;
<<<<<<< HEAD
=======
    }

    /**
     * @notice allows owner to set activate/deactivate call action restriction
     * @dev can only be called from owner
     * @param _isRestricted active call restriction if true
     */
    function setCallRestriction(bool _isRestricted) external onlyOwner {
        callRestricted = _isRestricted;

        emit CallRestricted(callRestricted);
>>>>>>> 42965cc6
    }

    /**
     * @notice allows a user to set and unset an operate which can act on their behalf on their vaults. Only the vault owner can update the operator privileges.
     * @param _operator The operator that sender wants to give privileges to or revoke them from.
     * @param _isOperator The new boolean value that expresses if sender is giving or revoking privileges from _operator.
     */
    function setOperator(address _operator, bool _isOperator) external {
        operators[msg.sender][_operator] = _isOperator;

        emit AccountOperatorUpdated(msg.sender, _operator, _isOperator);
    }

    /**
     * @dev updates the lending pool core configuration
     */
    function refreshConfiguration() external onlyOwner {
        _refreshConfigInternal();
    }

    /**
     * @notice execute a different number of actions on a specific vaults
     * @dev can only be called when system is not paused
     * @param _actions array of actions arguments
     */
    function operate(Actions.ActionArgs[] memory _actions) external payable nonReentrant {
        (bool vaultUpdated, address vaultOwner, uint256 vaultId) = _runActions(_actions);
        if (vaultUpdated) _verifyFinalState(vaultOwner, vaultId);
    }

    /**
     * @notice check if a specific address is an operator for an owner account
     * @param _owner account owner address
     * @param _operator account operator address
     * @return true if operator, else false
     */
    function isOperator(address _owner, address _operator) external view returns (bool) {
        return operators[_owner][_operator];
    }

    /**
     * @notice return the configuration detail
     * @return whitelist the address of the whitelist module
     * @return oracle the address of the oracle module
     * @return calculator the address of the calculator module
     * @return pool the address of the pool module
     */
    function getConfiguration()
        external
        view
        returns (
            address,
            address,
            address,
            address
        )
    {
        return (address(whitelist), address(oracle), address(calculator), address(pool));
    }

    /**
     * @notice Return a vault's balances. If the vault doesn't have a short option or the short option has not expired, then the vault's collateral balances are returned. If the short option has expired, the collateral balance the vault has is dependent on if the option expired ITM or OTM.
     * @dev if vault has no short option or the issued option is not expired yet, return the vault, else call get excess margin and return it as collateral amount inside Vault struct.
     * @param _owner account owner.
     * @param _vaultId vault.
     * @return Vault struct
     */
    function getVaultBalances(address _owner, uint256 _vaultId) external view returns (MarginAccount.Vault memory) {
        MarginAccount.Vault memory vault = getVault(_owner, _vaultId);

        // if there is no minted short option or the short option has not expired yet
        if ((vault.shortOtokens.length == 0) || (!isExpired(vault.shortOtokens[0]))) return vault;

        (uint256 netValue, ) = calculator.getExcessCollateral(vault);
        vault.collateralAmounts[0] = netValue;
        return vault;
    }

    /**
     * @dev return if an expired oToken contract’s price has been finalized. Returns true if the contract has expired AND the oraclePrice at the expiry timestamp has been finalized.
     * @param _otoken The address of the relevant oToken.
     * @return A boolean which is true if and only if the price is finalized.
     */
    function isPriceFinalized(address _otoken) public view returns (bool) {
        OtokenInterface otoken = OtokenInterface(_otoken);

        address underlying = otoken.underlyingAsset();
        uint256 expiry = otoken.expiryTimestamp();

        bool isFinalized = oracle.isDisputePeriodOver(underlying, expiry);
        return isFinalized;
    }

    /**
     * @notice get number of vaults in a specific account
     * @param _accountOwner account owner address
     * @return number of vaults
     */
    function getAccountVaultCounter(address _accountOwner) external view returns (uint256) {
        return accountVaultCounter[_accountOwner];
    }

    /**
     * @notice function to check if otoken is expired
     * @param _otoken otoken address
     * @return true if otoken is expired, else return false
     */
    function isExpired(address _otoken) public view returns (bool) {
        uint256 otokenExpiryTimestamp = OtokenInterface(_otoken).expiryTimestamp();

        return now > otokenExpiryTimestamp;
    }

    /**
     * @notice Return a specific vault.
     * @param _owner account owner.
     * @param _vaultId vault.
     * @return Vault struct
     */
    function getVault(address _owner, uint256 _vaultId) public view returns (MarginAccount.Vault memory) {
        return vaults[_owner][_vaultId];
    }

    /**
     * @notice Execute actions on a certain vault
     * @dev For each action in the action Array, run the corresponding action
     * @param _actions An array of type Actions.ActionArgs[] which expresses which actions the user want to execute.
     * @return bool vaultUpdated, indicated if any vault is manipulated
     * @return address owner the vault owner if a vault is updated
     * @return uint256 vaultId the vault Id if a vault is updated
     */
    function _runActions(Actions.ActionArgs[] memory _actions)
        internal
        returns (
            bool,
            address,
            uint256
        )
    {
        address vaultOwner;
        uint256 vaultId;
        bool vaultUpdated;

        for (uint256 i = 0; i < _actions.length; i++) {
            Actions.ActionArgs memory action = _actions[i];
            Actions.ActionType actionType = action.actionType;

            if (
                (actionType != Actions.ActionType.SettleVault) &&
                (actionType != Actions.ActionType.Exercise) &&
                (actionType != Actions.ActionType.Call)
            ) {
                // check if this action is manipulating the same vault as all other actions, other than SettleVault
                if (vaultUpdated) {
                    require(vaultOwner == action.owner, "Controller: can not run actions for different owners");
                    require(vaultId == action.vaultId, "Controller: can not run actions on different vaults");
                }
                vaultUpdated = true;
                vaultId = action.vaultId;
                vaultOwner = action.owner;
            }

            if (actionType == Actions.ActionType.OpenVault) {
                _openVault(Actions._parseOpenVaultArgs(action));
            } else if (actionType == Actions.ActionType.DepositLongOption) {
                _depositLong(Actions._parseDepositArgs(action));
            } else if (actionType == Actions.ActionType.WithdrawLongOption) {
                _withdrawLong(Actions._parseWithdrawArgs(action));
            } else if (actionType == Actions.ActionType.DepositCollateral) {
                _depositCollateral(Actions._parseDepositArgs(action));
            } else if (actionType == Actions.ActionType.WithdrawCollateral) {
                _withdrawCollateral(Actions._parseWithdrawArgs(action));
            } else if (actionType == Actions.ActionType.MintShortOption) {
                _mintOtoken(Actions._parseMintArgs(action));
            } else if (actionType == Actions.ActionType.BurnShortOption) {
                _burnOtoken(Actions._parseBurnArgs(action));
            } else if (actionType == Actions.ActionType.Exercise) {
                _exercise(Actions._parseExerciseArgs(action));
            } else if (actionType == Actions.ActionType.SettleVault) {
                _settleVault(Actions._parseSettleVaultArgs(action));
            } else if (actionType == Actions.ActionType.Call) {
                _call(Actions._parseCallArgs(action));
            }
        }

        return (vaultUpdated, vaultOwner, vaultId);
    }

    /**
     * @notice verify vault final state after executing all actions
     * @param _owner final vault state
     * @param _vaultId the vault id of the final vault
     */
    function _verifyFinalState(address _owner, uint256 _vaultId) internal view {
        MarginAccount.Vault memory _vault = getVault(_owner, _vaultId);
        (, bool isValidVault) = calculator.getExcessCollateral(_vault);

        require(isValidVault, "Controller: invalid final vault state");
    }

    /**
     * @notice open new vault inside an account
     * @dev Only account owner or operator can open a vault
     * @param _args OpenVaultArgs structure
     */
    function _openVault(Actions.OpenVaultArgs memory _args) internal notPaused onlyAuthorized(msg.sender, _args.owner) {
        accountVaultCounter[_args.owner] = accountVaultCounter[_args.owner].add(1);

        require(
            _args.vaultId == accountVaultCounter[_args.owner],
            "Controller: can not run actions on inexistent vault"
        );

        emit VaultOpened(_args.owner, accountVaultCounter[_args.owner]);
    }

    /**
     * @notice deposit long option into vault
     * @param _args DepositArgs structure
     */
    function _depositLong(Actions.DepositArgs memory _args) internal notPaused {
        require(_checkVaultId(_args.owner, _args.vaultId), "Controller: invalid vault id");
        // require(_args.from == msg.sender, "Controller: depositor address and msg.sender address mismatch");
        require(
            (_args.from == msg.sender) || (_args.from == _args.owner),
            "Controller: cannot deposit long otoken from this address"
        );

        require(
            whitelist.isWhitelistedOtoken(_args.asset),
            "Controller: otoken is not whitelisted to be used as collateral"
        );

        OtokenInterface otoken = OtokenInterface(_args.asset);

        require(now <= otoken.expiryTimestamp(), "Controller: otoken used as collateral is already expired");

        vaults[_args.owner][_args.vaultId].addLong(address(otoken), _args.amount, _args.index);

        pool.transferToPool(address(otoken), _args.from, _args.amount);

        emit LongOtokenDeposited(address(otoken), _args.owner, _args.from, _args.vaultId, _args.amount);
    }

    /**
     * @notice withdraw long option from vault
     * @dev Only account owner or operator can withdraw long option from vault
     * @param _args WithdrawArgs structure
     */
    function _withdrawLong(Actions.WithdrawArgs memory _args)
        internal
        notPaused
        onlyAuthorized(msg.sender, _args.owner)
    {
        require(_checkVaultId(_args.owner, _args.vaultId), "Controller: invalid vault id");

        OtokenInterface otoken = OtokenInterface(_args.asset);

        require(now <= otoken.expiryTimestamp(), "Controller: can not withdraw an expired otoken");

        vaults[_args.owner][_args.vaultId].removeLong(address(otoken), _args.amount, _args.index);

        pool.transferToUser(address(otoken), _args.to, _args.amount);

        emit LongOtokenWithdrawed(address(otoken), _args.owner, _args.to, _args.vaultId, _args.amount);
    }

    /**
     * @notice deposit collateral asset into vault
     * @param _args DepositArgs structure
     */
    function _depositCollateral(Actions.DepositArgs memory _args) internal notPaused {
        require(_checkVaultId(_args.owner, _args.vaultId), "Controller: invalid vault id");
        // require(_args.from == msg.sender, "Controller: depositor address and msg.sender address mismatch");
        require(
            (_args.from == msg.sender) || (_args.from == _args.owner),
            "Controller: cannot deposit collateral from this address"
        );

        require(
            whitelist.isWhitelistedCollateral(_args.asset),
            "Controller: asset is not whitelisted to be used as collateral"
        );

        vaults[_args.owner][_args.vaultId].addCollateral(_args.asset, _args.amount, _args.index);

        pool.transferToPool(_args.asset, _args.from, _args.amount);

        emit CollateralAssetDeposited(_args.asset, _args.owner, _args.from, _args.vaultId, _args.amount);
    }

    /**
     * @notice withdraw collateral asset from vault
     * @dev only account owner or operator can withdraw collateral option from vault
     * @param _args WithdrawArgs structure
     */
    function _withdrawCollateral(Actions.WithdrawArgs memory _args)
        internal
        notPaused
        onlyAuthorized(msg.sender, _args.owner)
    {
        require(_checkVaultId(_args.owner, _args.vaultId), "Controller: invalid vault id");

        MarginAccount.Vault memory vault = getVault(_args.owner, _args.vaultId);
        if (_isNotEmpty(vault.shortOtokens)) {
            OtokenInterface otoken = OtokenInterface(vault.shortOtokens[0]);

            require(
                now <= otoken.expiryTimestamp(),
                "Controller: can not withdraw collateral from a vault with an expired short otoken"
            );
        }

        vaults[_args.owner][_args.vaultId].removeCollateral(_args.asset, _args.amount, _args.index);

        pool.transferToUser(_args.asset, _args.to, _args.amount);

        emit CollateralAssetWithdrawed(_args.asset, _args.owner, _args.to, _args.vaultId, _args.amount);
    }

    /**
     * @notice mint option into vault
     * @dev only account owner or operator can mint short otoken into vault
     * @param _args MintArgs structure
     */
    function _mintOtoken(Actions.MintArgs memory _args) internal notPaused onlyAuthorized(msg.sender, _args.owner) {
        require(_checkVaultId(_args.owner, _args.vaultId), "Controller: invalid vault id");
        // require(_args.to == msg.sender, "Controller: minter address and msg.sender address mismatch");

        require(whitelist.isWhitelistedOtoken(_args.otoken), "Controller: otoken is not whitelisted to be minted");

        OtokenInterface otoken = OtokenInterface(_args.otoken);

        require(now <= otoken.expiryTimestamp(), "Controller: can not mint expired otoken");

        vaults[_args.owner][_args.vaultId].addShort(_args.otoken, _args.amount, _args.index);

        otoken.mintOtoken(_args.to, _args.amount);

        emit ShortOtokenMinted(_args.otoken, _args.owner, _args.to, _args.vaultId, _args.amount);
    }

    /**
     * @notice burn option
     * @dev only account owner or operator can withdraw long option from vault
     * @param _args MintArgs structure
     */
    function _burnOtoken(Actions.BurnArgs memory _args) internal notPaused onlyAuthorized(msg.sender, _args.owner) {
        require(_checkVaultId(_args.owner, _args.vaultId), "Controller: invalid vault id");
        // require(_args.from == msg.sender, "Controller: burner address and msg.sender address mismatch");
        require((_args.from == msg.sender) || (_args.from == _args.owner), "Controller: cannot burn from this address");

        OtokenInterface otoken = OtokenInterface(_args.otoken);

        require(now <= otoken.expiryTimestamp(), "Controller: can not burn expired otoken");

        vaults[_args.owner][_args.vaultId].removeShort(_args.otoken, _args.amount, _args.index);

        otoken.burnOtoken(_args.from, _args.amount);

        emit ShortOtokenBurned(_args.otoken, _args.owner, _args.from, _args.vaultId, _args.amount);
    }

    /**
     * @notice exercise option
     * @param _args ExerciseArgs structure
     */
    function _exercise(Actions.ExerciseArgs memory _args) internal {
        OtokenInterface otoken = OtokenInterface(_args.otoken);

        require(now > otoken.expiryTimestamp(), "Controller: can not exercise un-expired otoken");

        require(isPriceFinalized(_args.otoken), "Controller: otoken underlying asset price is not finalized yet");

        uint256 payout = _getPayout(_args.otoken, _args.amount);

        otoken.burnOtoken(msg.sender, _args.amount);

        pool.transferToUser(otoken.collateralAsset(), _args.receiver, payout);

        emit Exercise(_args.otoken, msg.sender, _args.receiver, otoken.collateralAsset(), _args.amount, payout);
    }

    /**
     * @notice settle vault after expiry
     * @param _args SettleVaultArgs structure
     */
    function _settleVault(Actions.SettleVaultArgs memory _args) internal onlyAuthorized(msg.sender, _args.owner) {
        require(_checkVaultId(_args.owner, _args.vaultId), "Controller: invalid vault id");

        MarginAccount.Vault memory vault = getVault(_args.owner, _args.vaultId);

        require(_isNotEmpty(vault.shortOtokens), "Controller: can not settle a vault with no otoken minted");

        OtokenInterface shortOtoken = OtokenInterface(vault.shortOtokens[0]);

        require(now > shortOtoken.expiryTimestamp(), "Controller: can not settle vault with un-expired otoken");
        require(
            isPriceFinalized(address(shortOtoken)),
            "Controller: otoken underlying asset price is not finalized yet"
        );

        (uint256 payout, ) = calculator.getExcessCollateral(vault);

        if (_isNotEmpty(vault.longOtokens)) {
            OtokenInterface longOtoken = OtokenInterface(vault.longOtokens[0]);

            longOtoken.burnOtoken(address(pool), vault.longAmounts[0]);
        }

        delete vaults[_args.owner][_args.vaultId];

        pool.transferToUser(shortOtoken.collateralAsset(), _args.to, payout);

        emit VaultSettled(address(shortOtoken), _args.owner, _args.to, _args.vaultId, payout);
    }

    /**
     * @notice function to execute arbitrary calls
     * @dev cannot be called when system is paued
     * @param _args Call action
     */
<<<<<<< HEAD
    function _call(Actions.CallArgs memory _args) internal notPaused {
=======
    function _call(Actions.CallArgs memory _args) internal notPaused onlyWhitelistedCallee(_args.callee) {
>>>>>>> 42965cc6
        CalleeInterface(_args.callee).callFunction{value: _args.msgValue}(
            msg.sender,
            _args.owner,
            _args.vaultId,
            _args.data
        );

        emit CallExecuted(msg.sender, _args.callee, _args.owner, _args.vaultId, _args.data);
    }

    /**
     * @notice function to check the validity of a specific vault id
     * @param _accountOwner account owner address
     * @param _vaultId vault id
     */
    function _checkVaultId(address _accountOwner, uint256 _vaultId) internal view returns (bool) {
        return ((_vaultId > 0) && (_vaultId <= accountVaultCounter[_accountOwner]));
    }

    function _isNotEmpty(address[] memory _array) internal pure returns (bool) {
        return (_array.length > 0) && (_array[0] != address(0));
    }

    /**
     * @notice get Otoken payout after expiry
     * @param _otoken Otoken address
     * @param _amount amount of Otoken
     * @return payout = cashValue * amount
     */
    function _getPayout(address _otoken, uint256 _amount) internal view returns (uint256) {
        uint256 cashValue = calculator.getExpiredCashValue(_otoken);

        return cashValue.mul(_amount).div(1e18);
    }

    /**
     * @notice return if a callee address is whitelisted or not
     * @param _callee callee address
     * @return boolean, true if whitelisted, otherwise false
     */
    function _isCalleeWhitelisted(address _callee) internal view returns (bool) {
        return whitelist.isWhitelistedCallee(_callee);
    }

    /**
     * @dev updates the internal configuration of the controller
     */
    function _refreshConfigInternal() internal {
        whitelist = WhitelistInterface(addressbook.getWhitelist());
        oracle = OracleInterface(addressbook.getOracle());
        calculator = MarginCalculatorInterface(addressbook.getMarginCalculator());
        pool = MarginPoolInterface(addressbook.getMarginPool());
    }
}<|MERGE_RESOLUTION|>--- conflicted
+++ resolved
@@ -130,11 +130,8 @@
     event TerminatorUpdated(address indexed oldTerminator, address indexed newTerminator);
     /// @notice emits an event when system pause status change
     event EmergencyShutdown(bool isActive);
-<<<<<<< HEAD
-=======
     /// @notice emits an event when call action restriction is activated or deactivated
     event CallRestricted(bool isRestricted);
->>>>>>> 42965cc6
 
     /**
      * @notice modifier check if protocol is not paused
@@ -234,8 +231,6 @@
         emit TerminatorUpdated(terminator, _terminator);
 
         terminator = _terminator;
-<<<<<<< HEAD
-=======
     }
 
     /**
@@ -247,7 +242,6 @@
         callRestricted = _isRestricted;
 
         emit CallRestricted(callRestricted);
->>>>>>> 42965cc6
     }
 
     /**
@@ -670,11 +664,7 @@
      * @dev cannot be called when system is paued
      * @param _args Call action
      */
-<<<<<<< HEAD
-    function _call(Actions.CallArgs memory _args) internal notPaused {
-=======
     function _call(Actions.CallArgs memory _args) internal notPaused onlyWhitelistedCallee(_args.callee) {
->>>>>>> 42965cc6
         CalleeInterface(_args.callee).callFunction{value: _args.msgValue}(
             msg.sender,
             _args.owner,
