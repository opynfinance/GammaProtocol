/**
 * SPDX-License-Identifier: UNLICENSED
 */
pragma solidity =0.6.10;

pragma experimental ABIEncoderV2;

import {OwnableUpgradeSafe} from "./packages/oz/upgradeability/OwnableUpgradeSafe.sol";
import {ReentrancyGuardUpgradeSafe} from "./packages/oz/upgradeability/ReentrancyGuardUpgradeSafe.sol";
import {Initializable} from "./packages/oz/upgradeability/Initializable.sol";
import {SafeMath} from "./packages/oz/SafeMath.sol";
import {MarginAccount} from "./libs/MarginAccount.sol";
import {Actions} from "./libs/Actions.sol";
import {AddressBookInterface} from "./interfaces/AddressBookInterface.sol";
import {OtokenInterface} from "./interfaces/OtokenInterface.sol";
import {MarginCalculatorInterface} from "./interfaces/MarginCalculatorInterface.sol";
import {OracleInterface} from "./interfaces/OracleInterface.sol";
import {WhitelistInterface} from "./interfaces/WhitelistInterface.sol";
import {MarginPoolInterface} from "./interfaces/MarginPoolInterface.sol";

/**
 * @author Opyn Team
 * @title Controller
 * @notice contract that
 */
contract Controller is Initializable, OwnableUpgradeSafe, ReentrancyGuardUpgradeSafe {
    using MarginAccount for MarginAccount.Vault;
    using SafeMath for uint256;

    AddressBookInterface public addressbook;
    WhitelistInterface public whitelist;
    OracleInterface public oracle;
    MarginCalculatorInterface public calculator;
    MarginPoolInterface public pool;

    /// @notice the protocol state, if true, then all protocol functionality are paused.
    bool public systemPaused;

    /// @dev mapping between owner address and account structure
    mapping(address => uint256) internal accountVaultCounter;
    /// @dev mapping between owner address and specific vault using vaultId
    mapping(address => mapping(uint256 => MarginAccount.Vault)) internal vaults;
    /// @dev mapping between account owner and account operator
    mapping(address => mapping(address => bool)) internal operators;

    /// @notice emits an event when a account operator updated for a specific account owner
    event AccountOperatorUpdated(address indexed accountOwner, address indexed operator, bool isSet);
    /// @notice emits an event when new vault get opened
    event VaultOpened(address indexed accountOwner, uint256 vaultId);
    /// @notice emits an event when a long otoken is deposited into a vault
    event LongOtokenDeposited(
        address indexed otoken,
        address indexed accountOwner,
        address indexed from,
        uint256 vaultId,
        uint256 amount
    );
    /// @notice emits an event when a long otoken is withdrawed from a vault
    event LongOtokenWithdrawed(
        address indexed otoken,
        address indexed AccountOwner,
        address indexed to,
        uint256 vaultId,
        uint256 amount
    );
    /// @notice emits an event when a long otoken is deposited into a vault
    event CollateralAssetDeposited(
        address indexed asset,
        address indexed accountOwner,
        address indexed from,
        uint256 vaultId,
        uint256 amount
    );
    /// @notice emits an event when a collateral asset is withdrawed from a vault
    event CollateralAssetWithdrawed(
        address indexed asset,
        address indexed AccountOwner,
        address indexed to,
        uint256 vaultId,
        uint256 amount
    );
    /// @notice emits an event when a short otoken get minted into a vault
    event ShortOtokenMinted(
        address indexed otoken,
        address indexed AccountOwner,
        address indexed to,
        uint256 vaultId,
        uint256 amount
    );
    /// @notice emits an event when a short otoken get burned from a vault
    event ShortOtokenBurned(
        address indexed otoken,
        address indexed AccountOwner,
        address indexed from,
        uint256 vaultId,
        uint256 amount
    );
    /// @notice emits an event when a exercise action execute
    event Exercise(
        address indexed otoken,
        address indexed exerciser,
        address indexed receiver,
        address collateralAsset,
        uint256 otokenBurned,
        uint256 payout
    );
    /// @notice emits an event when a vault is settlted
    event VaultSettled(
        address indexed otoken,
        address indexed AccountOwner,
        address indexed to,
        uint256 vaultId,
        uint256 payout
    );

    /**
     * @notice modifier check if protocol is not paused
     */
    modifier notPaused {
        _isNotPaused();
        _;
    }

    /**
     * @notice modifier to check if sender is an account owner or an authorized account operator
     * @param _sender sender address
     * @param _accountOwner account owner address
     */
    modifier onlyAuthorized(address _sender, address _accountOwner) {
        _isAuthorized(_sender, _accountOwner);
        _;
    }

    /**
     * @dev check the system is not paused
     */
    function _isNotPaused() internal view {
        require(!systemPaused, "Controller: system is paused");
    }

    /**
     * @dev check the sender is an authorized operator.
     * @param _sender msg.sender
     * @param _accountOwner owner of a vault
     */
    function _isAuthorized(address _sender, address _accountOwner) internal view {
        require(
            (_sender == _accountOwner) || (operators[_accountOwner][_sender]),
            "Controller: msg.sender is not authorized to run action"
        );
    }

    /**
     * @notice initalize deployed contract
     * @param _addressBook adressbook module
     */
    function initialize(address _addressBook, address _owner) external initializer {
        require(_addressBook != address(0), "Controller: invalid addressbook address");

        __Context_init_unchained();
        __Ownable_init_unchained(_owner);
        __ReentrancyGuard_init_unchained();

        addressbook = AddressBookInterface(_addressBook);
        refreshConfigInternal();
    }

    /**
     * @notice initalize deployed contract
     * @param _addressBook adressbook module
     */
    function initialize(address _addressBook, address _owner) external initializer {
        require(_addressBook != address(0), "Controller: invalid addressbook address");

        __Context_init_unchained();
        __Ownable_init_unchained(_owner);
        __ReentrancyGuard_init_unchained();

        addressbook = AddressBookInterface(_addressBook);
        _refreshConfigInternal();
    }

    /**
     * @notice allows admin to toggle pause / emergency shutdown
     * @param _paused The new boolean value to set systemPaused to.
     */
    function setSystemPaused(bool _paused) external onlyOwner {
        systemPaused = _paused;
    }

    /**
     * @notice allows a user to set and unset an operate which can act on their behalf on their vaults. Only the vault owner can update the operator privileges.
     * @param _operator The operator that sender wants to give privileges to or revoke them from.
     * @param _isOperator The new boolean value that expresses if sender is giving or revoking privileges from _operator.
     */
    function setOperator(address _operator, bool _isOperator) external {
        operators[msg.sender][_operator] = _isOperator;

        emit AccountOperatorUpdated(msg.sender, _operator, _isOperator);
    }

    /**
     * @dev updates the lending pool core configuration
     */
    function refreshConfiguration() external onlyOwner {
<<<<<<< HEAD
        refreshConfigInternal();
=======
        _refreshConfigInternal();
>>>>>>> 9c1fce72
    }

    /**
     * @notice execute a different number of actions on a specific vaults
     * @dev can only be called when system is not paused
     * @param _actions array of actions arguments
     */
    function operate(Actions.ActionArgs[] memory _actions) external notPaused nonReentrant {
        (bool vaultUpdated, address owner, uint256 vaultId) = _runActions(_actions);
        if (vaultUpdated) _verifyFinalState(owner, vaultId);
    }

    /**
     * @notice Iterate through a collateral array of the vault and payout collateral assets
     * @dev can only be called when system is not paused and from an authorized address
     * @param _owner The owner of the vault we will clear
     * @param _vaultId The vaultId for the vault we will clear, within the user's MarginAccount.Account struct
     */
    //function redeemForEmergency(address _owner, uint256 _vaultId) external notPaused onlyAuthorized(args.owner) {
    //}

    /**
     * @notice check if a specific address is an operator for an owner account
     * @param _owner account owner address
     * @param _operator account operator address
     * @return true if operator, else false
     */
    function isOperator(address _owner, address _operator) external view returns (bool) {
        return operators[_owner][_operator];
    }

    /**
     * @notice Return a vault's balances. If the vault doesn't have a short option or the short option has not expired, then the vault's collateral balances are returned. If the short option has expired, the collateral balance the vault has is dependent on if the option expired ITM or OTM.
     * @dev if vault has no short option or the issued option is not expired yet, return the vault, else call get excess margin and return it as collateral amount inside Vault struct.
     * @param _owner account owner.
     * @param _vaultId vault.
     * @return Vault struct
     */
    function getVaultBalances(address _owner, uint256 _vaultId) external view returns (MarginAccount.Vault memory) {
        MarginAccount.Vault memory vault = getVault(_owner, _vaultId);

        // if there is no minted short option or the short option has not expired yet
        if ((vault.shortOtokens.length == 0) || (!isExpired(vault.shortOtokens[0]))) return vault;

        (uint256 netValue, ) = calculator.getExcessCollateral(vault);
        vault.collateralAmounts[0] = netValue;
        return vault;
    }

    /**
     * @dev return if an expired oToken contract’s price has been finalized. Returns true if the contract has expired AND the oraclePrice at the expiry timestamp has been finalized.
     * @param _otoken The address of the relevant oToken.
     * @return A boolean which is true if and only if the price is finalized.
     */
    function isPriceFinalized(address _otoken) public view returns (bool) {
        OtokenInterface otoken = OtokenInterface(_otoken);

        address underlying = otoken.underlyingAsset();
        uint256 expiry = otoken.expiryTimestamp();

        (, bool isFinalized) = oracle.getExpiryPrice(underlying, expiry);
        return isFinalized;
    }

    /**
     * @notice get number of vaults in a specific account
     * @param _accountOwner account owner address
     * @return number of vaults
     */
    function getAccountVaultCounter(address _accountOwner) external view returns (uint256) {
        return accountVaultCounter[_accountOwner];
    }

    /**
     * @notice function to check if otoken is expired
     * @param _otoken otoken address
     * @return true if otoken is expired, else return false
     */
    function isExpired(address _otoken) public view returns (bool) {
        uint256 otokenExpiryTimestamp = OtokenInterface(_otoken).expiryTimestamp();

        return now > otokenExpiryTimestamp;
    }

    /**
     * @notice Return a specific vault.
     * @param _owner account owner.
     * @param _vaultId vault.
     * @return Vault struct
     */
    function getVault(address _owner, uint256 _vaultId) public view returns (MarginAccount.Vault memory) {
        return vaults[_owner][_vaultId];
    }

    /**
     * @notice Execute actions on a certain vault
     * @dev For each action in the action Array, run the corresponding action
     * @param _actions An array of type Actions.ActionArgs[] which expresses which actions the user want to execute.
     * @return bool vaultUpdated, indicated if any vault is manipulated
     * @return address owner the vault owner if a vault is updated
     * @return uint256 vaultId the vault Id if a vault is updated
     */
    function _runActions(Actions.ActionArgs[] memory _actions)
        internal
        returns (
            bool,
            address,
            uint256
        )
    {
        address vaultOwner;
        uint256 vaultId;
        bool vaultUpdated;

        for (uint256 i = 0; i < _actions.length; i++) {
            Actions.ActionArgs memory action = _actions[i];
            Actions.ActionType actionType = action.actionType;

            if (
                (actionType != Actions.ActionType.SettleVault) &&
                (actionType != Actions.ActionType.Exercise) &&
                (actionType != Actions.ActionType.Call)
            ) {
                // check if this action is manipulating the same vault as all other actions, other than SettleVault
                if (vaultUpdated) {
                    require(vaultOwner == action.owner, "Controller: can not run actions for different owners");
                    require(vaultId == action.vaultId, "Controller: can not run actions on different vaults");
                }
                vaultUpdated = true;
                vaultId = action.vaultId;
                vaultOwner = action.owner;
            }

            if (actionType == Actions.ActionType.OpenVault) {
                _openVault(Actions._parseOpenVaultArgs(action));
            } else if (actionType == Actions.ActionType.DepositLongOption) {
                _depositLong(Actions._parseDepositArgs(action));
            } else if (actionType == Actions.ActionType.WithdrawLongOption) {
                _withdrawLong(Actions._parseWithdrawArgs(action));
            } else if (actionType == Actions.ActionType.DepositCollateral) {
                _depositCollateral(Actions._parseDepositArgs(action));
            } else if (actionType == Actions.ActionType.WithdrawCollateral) {
                _withdrawCollateral(Actions._parseWithdrawArgs(action));
            } else if (actionType == Actions.ActionType.MintShortOption) {
                _mintOtoken(Actions._parseMintArgs(action));
            } else if (actionType == Actions.ActionType.BurnShortOption) {
                _burnOtoken(Actions._parseBurnArgs(action));
            } else if (actionType == Actions.ActionType.Exercise) {
                _exercise(Actions._parseExerciseArgs(action));
            } else if (actionType == Actions.ActionType.SettleVault) {
                _settleVault(Actions._parseSettleVaultArgs(action));
            }
        }

        return (vaultUpdated, vaultOwner, vaultId);
    }

    /**
     * @notice verify vault final state after executing all actions
     * @param _owner final vault state
     * @param _vaultId the vault id of the final vault
     */
<<<<<<< HEAD
    function _verifyFinalState(address _owner, uint256 _vaultId) internal view {
        MarginAccount.Vault memory _vault = getVault(_owner, _vaultId);
=======
    function _verifyFinalState(MarginAccount.Vault memory _vault) internal view {
>>>>>>> 9c1fce72
        (, bool isValidVault) = calculator.getExcessCollateral(_vault);

        require(isValidVault, "Controller: invalid final vault state");
    }

    /**
     * @notice open new vault inside an account
     * @dev Only account owner or operator can open a vault
     * @param _args OpenVaultArgs structure
     */
    function _openVault(Actions.OpenVaultArgs memory _args) internal onlyAuthorized(msg.sender, _args.owner) {
        accountVaultCounter[_args.owner] = accountVaultCounter[_args.owner].add(1);

        require(
            _args.vaultId == accountVaultCounter[_args.owner],
            "Controller: can not run actions on inexistent vault"
        );

        emit VaultOpened(_args.owner, accountVaultCounter[_args.owner]);
    }

    /**
     * @notice deposit long option into vault
     * @param _args DepositArgs structure
     */
    function _depositLong(Actions.DepositArgs memory _args) internal {
        require(checkVaultId(_args.owner, _args.vaultId), "Controller: invalid vault id");
        require(_args.from == msg.sender, "Controller: depositor address and msg.sender address mismatch");

        require(
            whitelist.isWhitelistedOtoken(_args.asset),
            "Controller: otoken is not whitelisted to be used as collateral"
        );

        OtokenInterface otoken = OtokenInterface(_args.asset);

        require(now <= otoken.expiryTimestamp(), "Controller: otoken used as collateral is already expired");

        vaults[_args.owner][_args.vaultId]._addLong(address(otoken), _args.amount, _args.index);

        pool.transferToPool(address(otoken), _args.from, _args.amount);

        emit LongOtokenDeposited(address(otoken), _args.owner, _args.from, _args.vaultId, _args.amount);
    }

    /**
     * @notice withdraw long option from vault
     * @dev Only account owner or operator can withdraw long option from vault
     * @param _args WithdrawArgs structure
     */
    function _withdrawLong(Actions.WithdrawArgs memory _args) internal onlyAuthorized(msg.sender, _args.owner) {
        require(checkVaultId(_args.owner, _args.vaultId), "Controller: invalid vault id");

        OtokenInterface otoken = OtokenInterface(_args.asset);

        require(now <= otoken.expiryTimestamp(), "Controller: can not withdraw an expired otoken");

        vaults[_args.owner][_args.vaultId]._removeLong(address(otoken), _args.amount, _args.index);

        pool.transferToUser(address(otoken), _args.to, _args.amount);

        emit LongOtokenWithdrawed(address(otoken), _args.owner, _args.to, _args.vaultId, _args.amount);
    }

    /**
     * @notice deposit collateral asset into vault
     * @param _args DepositArgs structure
     */
    function _depositCollateral(Actions.DepositArgs memory _args) internal {
        require(checkVaultId(_args.owner, _args.vaultId), "Controller: invalid vault id");
        require(_args.from == msg.sender, "Controller: depositor address and msg.sender address mismatch");

        require(
            whitelist.isWhitelistedCollateral(_args.asset),
            "Controller: asset is not whitelisted to be used as collateral"
        );

        vaults[_args.owner][_args.vaultId]._addCollateral(_args.asset, _args.amount, _args.index);

        pool.transferToPool(_args.asset, _args.from, _args.amount);

        emit CollateralAssetDeposited(_args.asset, _args.owner, _args.from, _args.vaultId, _args.amount);
    }

    /**
     * @notice withdraw collateral asset from vault
     * @dev only account owner or operator can withdraw collateral option from vault
     * @param _args WithdrawArgs structure
     */
    function _withdrawCollateral(Actions.WithdrawArgs memory _args) internal onlyAuthorized(msg.sender, _args.owner) {
        require(checkVaultId(_args.owner, _args.vaultId), "Controller: invalid vault id");

        MarginAccount.Vault memory vault = getVault(_args.owner, _args.vaultId);
        if (_isNotEmpty(vault.shortOtokens)) {
            OtokenInterface otoken = OtokenInterface(vault.shortOtokens[0]);

            require(
                now <= otoken.expiryTimestamp(),
                "Controller: can not withdraw collateral from a vault with an expired short otoken"
            );
        }

        vaults[_args.owner][_args.vaultId]._removeCollateral(_args.asset, _args.amount, _args.index);

        pool.transferToUser(_args.asset, _args.to, _args.amount);

        emit CollateralAssetWithdrawed(_args.asset, _args.owner, _args.to, _args.vaultId, _args.amount);
    }

    /**
     * @notice mint option into vault
     * @dev only account owner or operator can mint short otoken into vault
     * @param _args MintArgs structure
     */
    function _mintOtoken(Actions.MintArgs memory _args) internal onlyAuthorized(msg.sender, _args.owner) {
        require(checkVaultId(_args.owner, _args.vaultId), "Controller: invalid vault id");
        require(_args.to == msg.sender, "Controller: minter address and msg.sender address mismatch");

        require(whitelist.isWhitelistedOtoken(_args.otoken), "Controller: otoken is not whitelisted to be minted");

        OtokenInterface otoken = OtokenInterface(_args.otoken);

        require(now <= otoken.expiryTimestamp(), "Controller: can not mint expired otoken");

        vaults[_args.owner][_args.vaultId]._addShort(_args.otoken, _args.amount, _args.index);

        otoken.mintOtoken(_args.to, _args.amount);

        emit ShortOtokenMinted(_args.otoken, _args.owner, _args.to, _args.vaultId, _args.amount);
    }

    /**
     * @notice burn option
     * @dev only account owner or operator can withdraw long option from vault
     * @param _args MintArgs structure
     */
    function _burnOtoken(Actions.BurnArgs memory _args) internal onlyAuthorized(msg.sender, _args.owner) {
        require(checkVaultId(_args.owner, _args.vaultId), "Controller: invalid vault id");
        require(_args.from == msg.sender, "Controller: burner address and msg.sender address mismatch");

        OtokenInterface otoken = OtokenInterface(_args.otoken);

        require(now <= otoken.expiryTimestamp(), "Controller: can not burn expired otoken");

        vaults[_args.owner][_args.vaultId]._removeShort(_args.otoken, _args.amount, _args.index);

        otoken.burnOtoken(_args.from, _args.amount);

        emit ShortOtokenBurned(_args.otoken, _args.owner, _args.from, _args.vaultId, _args.amount);
    }

    /**
     * @notice exercise option
     * @param _args ExerciseArgs structure
     */
    function _exercise(Actions.ExerciseArgs memory _args) internal {
        OtokenInterface otoken = OtokenInterface(_args.otoken);

        require(now > otoken.expiryTimestamp(), "Controller: can not exercise un-expired otoken");

        require(isPriceFinalized(_args.otoken), "Controller: otoken underlying asset price is not finalized yet");

        uint256 payout = _getPayout(_args.otoken, _args.amount);

        otoken.burnOtoken(msg.sender, _args.amount);

        pool.transferToUser(otoken.collateralAsset(), _args.receiver, payout);

        emit Exercise(_args.otoken, msg.sender, _args.receiver, otoken.collateralAsset(), _args.amount, payout);
    }

    /**
     * @notice settle vault after expiry
     * @param _args SettleVaultArgs structure
     */
    function _settleVault(Actions.SettleVaultArgs memory _args)
        internal
        onlyAuthorized(msg.sender, _args.owner)
        returns (MarginAccount.Vault memory)
    {
        require(checkVaultId(_args.owner, _args.vaultId), "Controller: invalid vault id");

        MarginAccount.Vault memory vault = getVault(_args.owner, _args.vaultId);

        require(_isNotEmpty(vault.shortOtokens), "Controller: can not settle a vault with no otoken minted");

        OtokenInterface shortOtoken = OtokenInterface(vault.shortOtokens[0]);

        require(now > shortOtoken.expiryTimestamp(), "Controller: can not settle vault with un-expired otoken");
        require(
            isPriceFinalized(address(shortOtoken)),
            "Controller: otoken underlying asset price is not finalized yet"
        );

        (uint256 payout, ) = calculator.getExcessCollateral(vault);

        if (_isNotEmpty(vault.longOtokens)) {
            OtokenInterface longOtoken = OtokenInterface(vault.longOtokens[0]);

            longOtoken.burnOtoken(address(pool), vault.longAmounts[0]);
        }

        vaults[_args.owner][_args.vaultId]._clearVault();

        pool.transferToUser(shortOtoken.collateralAsset(), _args.to, payout);

        emit VaultSettled(address(shortOtoken), _args.owner, _args.to, _args.vaultId, payout);
    }

    //High Level: call arbitrary smart contract
    //function _call(Actions.CallArgs args) internal {
    //    //Check whitelistModule.isWhitelistCallDestination(args.address)
    //    //Call args.address with args.data
    //}

    /**
     * @notice function to check the validity of a specific vault id
     * @param _accountOwner account owner address
     * @param _vaultId vault id
     */
    function checkVaultId(address _accountOwner, uint256 _vaultId) internal view returns (bool) {
        return ((_vaultId > 0) && (_vaultId <= accountVaultCounter[_accountOwner]));
    }

    function _isNotEmpty(address[] memory _array) internal pure returns (bool) {
        return (_array.length > 0) && (_array[0] != address(0));
    }

    /**
     * @notice get Otoken payout after expiry
     * @param _otoken Otoken address
     * @param _amount amount of Otoken
     * @return payout = cashValue * amount
     */
    function _getPayout(address _otoken, uint256 _amount) internal view returns (uint256) {
        uint256 cashValue = calculator.getExpiredCashValue(_otoken);

        return cashValue.mul(_amount).div(1e18);
    }

    /**
     * @dev updates the internal configuration of the controller
     */
<<<<<<< HEAD
    function refreshConfigInternal() internal {
=======
    function _refreshConfigInternal() internal {
>>>>>>> 9c1fce72
        whitelist = WhitelistInterface(addressbook.getWhitelist());
        oracle = OracleInterface(addressbook.getOracle());
        calculator = MarginCalculatorInterface(addressbook.getMarginCalculator());
        pool = MarginPoolInterface(addressbook.getMarginPool());
    }
}<|MERGE_RESOLUTION|>--- conflicted
+++ resolved
@@ -203,11 +203,7 @@
      * @dev updates the lending pool core configuration
      */
     function refreshConfiguration() external onlyOwner {
-<<<<<<< HEAD
-        refreshConfigInternal();
-=======
         _refreshConfigInternal();
->>>>>>> 9c1fce72
     }
 
     /**
@@ -370,12 +366,8 @@
      * @param _owner final vault state
      * @param _vaultId the vault id of the final vault
      */
-<<<<<<< HEAD
     function _verifyFinalState(address _owner, uint256 _vaultId) internal view {
         MarginAccount.Vault memory _vault = getVault(_owner, _vaultId);
-=======
-    function _verifyFinalState(MarginAccount.Vault memory _vault) internal view {
->>>>>>> 9c1fce72
         (, bool isValidVault) = calculator.getExcessCollateral(_vault);
 
         require(isValidVault, "Controller: invalid final vault state");
@@ -619,11 +611,7 @@
     /**
      * @dev updates the internal configuration of the controller
      */
-<<<<<<< HEAD
-    function refreshConfigInternal() internal {
-=======
     function _refreshConfigInternal() internal {
->>>>>>> 9c1fce72
         whitelist = WhitelistInterface(addressbook.getWhitelist());
         oracle = OracleInterface(addressbook.getOracle());
         calculator = MarginCalculatorInterface(addressbook.getMarginCalculator());
