--- conflicted
+++ resolved
@@ -145,10 +145,6 @@
         // if there is a short option and it has expired
         address calculatorModule = AddressBookInterface(addressBook).getMarginCalculator();
         MarginCalculatorInterface calculator = MarginCalculatorInterface(calculatorModule);
-<<<<<<< HEAD
-=======
-
->>>>>>> d612de7f
         OtokenInterface otoken = OtokenInterface(vault.shortOtokens[0]);
 
         (uint256 netValue, ) = calculator.getExcessMargin(vault, otoken.collateralAsset());
@@ -165,21 +161,7 @@
         address oracleModule = AddressBookInterface(addressBook).getOracle();
         OracleInterface oracle = OracleInterface(oracleModule);
 
-<<<<<<< HEAD
-        OtokenInterface otoken = OtokenInterface(_otoken);
-
-        address otokenUnderlyingAsset = otoken.underlyingAsset();
-        address otokenStrikeAsset = otoken.strikeAsset();
-        address otokenCollateralAsset = otoken.collateralAsset();
-        uint256 otokenExpiryTimestamp = otoken.expiryTimestamp();
-
-        bytes32 batch = keccak256(
-            abi.encode(otokenUnderlyingAsset, otokenStrikeAsset, otokenCollateralAsset, otokenExpiryTimestamp)
-        );
-
-=======
         (bytes32 batch, , , , uint256 otokenExpiryTimestamp) = getBatchDetails(_otoken);
->>>>>>> d612de7f
         return oracle.isDisputePeriodOver(batch, otokenExpiryTimestamp);
     }
 
@@ -187,38 +169,6 @@
      * @notice get batch for a specific otoken address
      * @dev batch is the hash of option underlying, strike, collateral assets and the expiry timestamp
      * @param _otoken otoken address
-<<<<<<< HEAD
-     * @return batch hash in bytes32
-     */
-    function getBatch(address _otoken) external view returns (bytes32) {
-        OtokenInterface otoken = OtokenInterface(_otoken);
-
-        return
-            keccak256(
-                abi.encode(
-                    otoken.underlyingAsset(),
-                    otoken.strikeAsset(),
-                    otoken.collateralAsset(),
-                    otoken.expiryTimestamp()
-                )
-            );
-    }
-
-    /**
-     * @notice get number of vaults in a specific account
-     * @param _accountOwner account owner address
-     * @return number of vaults
-     */
-    function getAccountVaultCounter(address _accountOwner) external view returns (uint256) {
-        return accountVaultCounter[_accountOwner];
-    }
-
-    /**
-     * @notice function to check if otoken is expired
-     * @param _otoken otoken address
-     * @return true if otoken is expired, else return false
-     */
-=======
      * @return batch hash in bytes32, batch underlying asset, batch strike asset, batch collateral asset, batch expiry timestamp
      */
     function getBatchDetails(address _otoken)
@@ -251,11 +201,19 @@
     }
 
     /**
+     * @notice get number of vaults in a specific account
+     * @param _accountOwner account owner address
+     * @return number of vaults
+     */
+    function getAccountVaultCounter(address _accountOwner) external view returns (uint256) {
+        return accountVaultCounter[_accountOwner];
+    }
+
+    /**
      * @notice function to check if otoken is expired
      * @param _otoken otoken address
      * @return true if otoken is expired, else return false
      */
->>>>>>> d612de7f
     function isExpired(address _otoken) public view returns (bool) {
         uint256 otokenExpiryTimestamp = OtokenInterface(_otoken).expiryTimestamp();
 
