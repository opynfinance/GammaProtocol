/**
 * SPDX-License-Identifier: UNLICENSED
 */
pragma solidity =0.6.10;

pragma experimental ABIEncoderV2;

import {OwnableUpgradeSafe} from "./packages/oz/upgradeability/OwnableUpgradeSafe.sol";
import {ReentrancyGuardUpgradeSafe} from "./packages/oz/upgradeability/ReentrancyGuardUpgradeSafe.sol";
import {Initializable} from "./packages/oz/upgradeability/Initializable.sol";
import {SafeMath} from "./packages/oz/SafeMath.sol";
import {MarginVault} from "./libs/MarginVault.sol";
import {Actions} from "./libs/Actions.sol";
import {AddressBookInterface} from "./interfaces/AddressBookInterface.sol";
import {OtokenInterface} from "./interfaces/OtokenInterface.sol";
import {MarginCalculatorInterface} from "./interfaces/MarginCalculatorInterface.sol";
import {OracleInterface} from "./interfaces/OracleInterface.sol";
import {WhitelistInterface} from "./interfaces/WhitelistInterface.sol";
import {MarginPoolInterface} from "./interfaces/MarginPoolInterface.sol";
import {CalleeInterface} from "./interfaces/CalleeInterface.sol";

/**
 * @title Controller
 * @author Opyn Team
 * @notice Contract that controls the Gamma Protocol and the interaction of all sub contracts
 */
contract Controller is Initializable, OwnableUpgradeSafe, ReentrancyGuardUpgradeSafe {
    using MarginVault for MarginVault.Vault;
    using SafeMath for uint256;

    AddressBookInterface public addressbook;
    WhitelistInterface public whitelist;
    OracleInterface public oracle;
    MarginCalculatorInterface public calculator;
    MarginPoolInterface public pool;

    ///@dev scale used in MarginCalculator
    uint256 internal constant BASE = 8;

    /// @notice address that has permission to partially pause the system, where system functionality is paused
    /// except redeem and settleVault
    address public partialPauser;

    /// @notice address that has permission to fully pause the system, where all system functionality is paused
    address public fullPauser;

    /// @notice True if all system functionality is paused other than redeem and settle vault
    bool public systemPartiallyPaused;

    /// @notice True if all system functionality is paused
    bool public systemFullyPaused;

    /// @notice True if a call action can only be executed to a whitelisted callee
    bool public callRestricted;

    /// @dev mapping between an owner address and the number of owner address vaults
    mapping(address => uint256) internal accountVaultCounter;
    /// @dev mapping between an owner address and a specific vault using a vault id
    mapping(address => mapping(uint256 => MarginVault.Vault)) internal vaults;
    /// @dev mapping between an account owner and their approved or unapproved account operators
    mapping(address => mapping(address => bool)) internal operators;

    /// @notice emits an event when an account operator is updated for a specific account owner
    event AccountOperatorUpdated(address indexed accountOwner, address indexed operator, bool isSet);
    /// @notice emits an event when a new vault is opened
    event VaultOpened(address indexed accountOwner, uint256 vaultId);
    /// @notice emits an event when a long oToken is deposited into a vault
    event LongOtokenDeposited(
        address indexed otoken,
        address indexed accountOwner,
        address indexed from,
        uint256 vaultId,
        uint256 amount
    );
    /// @notice emits an event when a long oToken is withdrawn from a vault
    event LongOtokenWithdrawed(
        address indexed otoken,
        address indexed AccountOwner,
        address indexed to,
        uint256 vaultId,
        uint256 amount
    );
    /// @notice emits an event when a collateral asset is deposited into a vault
    event CollateralAssetDeposited(
        address indexed asset,
        address indexed accountOwner,
        address indexed from,
        uint256 vaultId,
        uint256 amount
    );
    /// @notice emits an event when a collateral asset is withdrawn from a vault
    event CollateralAssetWithdrawed(
        address indexed asset,
        address indexed AccountOwner,
        address indexed to,
        uint256 vaultId,
        uint256 amount
    );
    /// @notice emits an event when a short oToken is minted from a vault
    event ShortOtokenMinted(
        address indexed otoken,
        address indexed AccountOwner,
        address indexed to,
        uint256 vaultId,
        uint256 amount
    );
    /// @notice emits an event when a short oToken is burned
    event ShortOtokenBurned(
        address indexed otoken,
        address indexed AccountOwner,
        address indexed from,
        uint256 vaultId,
        uint256 amount
    );
    /// @notice emits an event when an oToken is redeemed
    event Redeem(
        address indexed otoken,
        address indexed redeemer,
        address indexed receiver,
        address collateralAsset,
        uint256 otokenBurned,
        uint256 payout
    );
    /// @notice emits an event when a vault is settled
    event VaultSettled(
        address indexed AccountOwner,
        address indexed to,
        address indexed otoken,
        uint256 vaultId,
        uint256 payout
    );
    /// @notice emits an event when a call action is executed
    event CallExecuted(
        address indexed from,
        address indexed to,
        address indexed vaultOwner,
        uint256 vaultId,
        bytes data
    );
    /// @notice emits an event when the fullPauser address changes
    event FullPauserUpdated(address indexed oldFullPauser, address indexed newFullPauser);
    /// @notice emits an event when the partialPauser address changes
    event PartialPauserUpdated(address indexed oldPartialPauser, address indexed newPartialPauser);
    /// @notice emits an event when the system partial paused status changes
    event SystemPartiallyPaused(bool isPaused);
    /// @notice emits an event when the system fully paused status changes
    event SystemFullyPaused(bool isPaused);
    /// @notice emits an event when the call action restriction changes
    event CallRestricted(bool isRestricted);

    /**
     * @notice modifier to check if the system is not partially paused, where only redeem and settleVault is allowed
     */
    modifier notPartiallyPaused {
        _isNotPartiallyPaused();

        _;
    }

    /**
     * @notice modifier to check if the system is not fully paused, where no functionality is allowed
     */
    modifier notFullyPaused {
        _isNotFullyPaused();

        _;
    }

    /**
     * @notice modifier to check if sender is the fullPauser address
     */
    modifier onlyFullPauser {
        require(msg.sender == fullPauser, "Controller: sender is not fullPauser");

        _;
    }

    /**
     * @notice modifier to check if the sender is the partialPauser address
     */
    modifier onlyPartialPauser {
        require(msg.sender == partialPauser, "Controller: sender is not partialPauser");

        _;
    }

    /**
     * @notice modifier to check if the sender is the account owner or an approved account operator
     * @param _sender sender address
     * @param _accountOwner account owner address
     */
    modifier onlyAuthorized(address _sender, address _accountOwner) {
        _isAuthorized(_sender, _accountOwner);

        _;
    }

    /**
     * @notice modifier to check if the called address is a whitelisted callee address
     * @param _callee called address
     */
    modifier onlyWhitelistedCallee(address _callee) {
        if (callRestricted) {
            require(_isCalleeWhitelisted(_callee), "Controller: callee is not a whitelisted address");
        }

        _;
    }

    /**
     * @dev check if the system is not in a partiallyPaused state
     */
    function _isNotPartiallyPaused() internal view {
        require(!systemPartiallyPaused, "Controller: system is partially paused");
    }

    /**
     * @dev check if the system is not in an fullyPaused state
     */
    function _isNotFullyPaused() internal view {
        require(!systemFullyPaused, "Controller: system is fully paused");
    }

    /**
     * @dev check if the sender is an authorized operator
     * @param _sender msg.sender
     * @param _accountOwner owner of a vault
     */
    function _isAuthorized(address _sender, address _accountOwner) internal view {
        require(
            (_sender == _accountOwner) || (operators[_accountOwner][_sender]),
            "Controller: msg.sender is not authorized to run action"
        );
    }

    /**
     * @notice initalize the deployed contract
     * @param _addressBook addressbook module
     * @param _owner account owner address
     */
    function initialize(address _addressBook, address _owner) external initializer {
        require(_addressBook != address(0), "Controller: invalid addressbook address");
        require(_owner != address(0), "Controller: invalid owner address");

        __Context_init_unchained();
        __Ownable_init_unchained(_owner);
        __ReentrancyGuard_init_unchained();

        addressbook = AddressBookInterface(_addressBook);
        _refreshConfigInternal();
    }

    /**
     * @notice allows the partialPauser to toggle the systemPartiallyPaused variable and partially pause or partially unpause the system
     * @dev can only be called by the partialPauser
     * @param _partiallyPaused new boolean value to set systemPartiallyPaused to
     */
    function setSystemPartiallyPaused(bool _partiallyPaused) external onlyPartialPauser {
        require(systemPartiallyPaused != _partiallyPaused, "Controller: invalid input");

        systemPartiallyPaused = _partiallyPaused;

        emit SystemPartiallyPaused(systemPartiallyPaused);
    }

    /**
     * @notice allows the fullPauser to toggle the systemFullyPaused variable and fully pause or fully unpause the system
     * @dev can only be called by the fullPauser
     * @param _fullyPaused new boolean value to set systemFullyPaused to
     */
    function setSystemFullyPaused(bool _fullyPaused) external onlyFullPauser {
        require(systemFullyPaused != _fullyPaused, "Controller: invalid input");

        systemFullyPaused = _fullyPaused;

        emit SystemFullyPaused(systemFullyPaused);
    }

    /**
     * @notice allows the owner to set the fullPauser address
     * @dev can only be called by the owner
     * @param _fullPauser new fullPauser address
     */
    function setFullPauser(address _fullPauser) external onlyOwner {
        require(_fullPauser != address(0), "Controller: fullPauser cannot be set to address zero");
        require(fullPauser != _fullPauser, "Controller: invalid input");

        emit FullPauserUpdated(fullPauser, _fullPauser);

        fullPauser = _fullPauser;
    }

    /**
     * @notice allows the owner to set the partialPauser address
     * @dev can only be called by the owner
     * @param _partialPauser new partialPauser address
     */
    function setPartialPauser(address _partialPauser) external onlyOwner {
        require(_partialPauser != address(0), "Controller: partialPauser cannot be set to address zero");
        require(partialPauser != _partialPauser, "Controller: invalid input");

        emit PartialPauserUpdated(partialPauser, _partialPauser);

        partialPauser = _partialPauser;
    }

    /**
     * @notice allows the owner to toggle the restriction on whitelisted call actions and only allow whitelisted
     * call addresses or allow any arbitrary call addresses
     * @dev can only be called by the owner
     * @param _isRestricted new call restriction state
     */
    function setCallRestriction(bool _isRestricted) external onlyOwner {
        require(callRestricted != _isRestricted, "Controller: invalid input");

        callRestricted = _isRestricted;

        emit CallRestricted(callRestricted);
    }

    /**
     * @notice allows a user to give or revoke privileges to an operator which can act on their behalf on their vaults
     * @dev can only be updated by the vault owner
     * @param _operator operator that the sender wants to give privileges to or revoke them from
     * @param _isOperator new boolean value that expresses if the sender is giving or revoking privileges for _operator
     */
    function setOperator(address _operator, bool _isOperator) external {
        require(operators[msg.sender][_operator] != _isOperator, "Controller: invalid input");

        operators[msg.sender][_operator] = _isOperator;

        emit AccountOperatorUpdated(msg.sender, _operator, _isOperator);
    }

    /**
     * @dev updates the configuration of the controller. can only be called by the owner
     */
    function refreshConfiguration() external onlyOwner {
        _refreshConfigInternal();
    }

    /**
     * @notice execute a number of actions on specific vaults
     * @dev can only be called when the system is not fully paused
     * @param _actions array of actions arguments
     */
    function operate(Actions.ActionArgs[] memory _actions) external nonReentrant notFullyPaused {
        (bool vaultUpdated, address vaultOwner, uint256 vaultId) = _runActions(_actions);
        if (vaultUpdated) _verifyFinalState(vaultOwner, vaultId);
    }

    /**
     * @notice check if a specific address is an operator for an owner account
     * @param _owner account owner address
     * @param _operator account operator address
     * @return True if the _operator is an approved operator for the _owner account
     */
    function isOperator(address _owner, address _operator) external view returns (bool) {
        return operators[_owner][_operator];
    }

    /**
     * @notice returns the current controller configuration
     * @return whitelist, the address of the whitelist module
     * @return oracle, the address of the oracle module
     * @return calculator, the address of the calculator module
     * @return pool, the address of the pool module
     */
    function getConfiguration()
        external
        view
        returns (
            address,
            address,
            address,
            address
        )
    {
        return (address(whitelist), address(oracle), address(calculator), address(pool));
    }

    /**
     * @notice return a vault's proceeds pre or post expiry, the amount of collateral that can be removed from a vault
     * @param _owner account owner of the vault
     * @param _vaultId vaultId to return balances for
     * @return amount of collateral that can be taken out
     */
    function getProceed(address _owner, uint256 _vaultId) external view returns (uint256) {
        MarginVault.Vault memory vault = getVault(_owner, _vaultId);

        (uint256 netValue, ) = calculator.getExcessCollateral(vault);
        return netValue;
    }

    /**
     * @notice get an oToken's payout/cash value after expiry, in the collateral asset
     * @param _otoken oToken address
     * @param _amount amount of the oToken to calculate the payout for, always represented in 1e8
     * @return amount of collateral to pay out
     */
    function getPayout(address _otoken, uint256 _amount) public view returns (uint256) {
        uint256 rate = calculator.getExpiredPayoutRate(_otoken);
        return rate.mul(_amount).div(10**BASE);
    }

    /**
     * @dev return if an expired oToken contract’s settlement price has been finalized
     * @param _otoken address of the oToken
     * @return True if the oToken has expired AND all oracle prices at the expiry timestamp have been finalized, False if not
     */
    function isSettlementAllowed(address _otoken) public view returns (bool) {
        OtokenInterface otoken = OtokenInterface(_otoken);

        address underlying = otoken.underlyingAsset();
        address strike = otoken.strikeAsset();
        address collateral = otoken.collateralAsset();

        uint256 expiry = otoken.expiryTimestamp();

        bool isUnderlyingFinalized = oracle.isDisputePeriodOver(underlying, expiry);
        bool isStrikeFinalized = oracle.isDisputePeriodOver(strike, expiry);
        bool isCollateralFinalized = oracle.isDisputePeriodOver(collateral, expiry);

        return isUnderlyingFinalized && isStrikeFinalized && isCollateralFinalized;
    }

    /**
     * @notice get the number of vaults for a specified account owner
     * @param _accountOwner account owner address
     * @return number of vaults
     */
    function getAccountVaultCounter(address _accountOwner) external view returns (uint256) {
        return accountVaultCounter[_accountOwner];
    }

    /**
     * @notice check if an oToken has expired
     * @param _otoken oToken address
     * @return True if the otoken has expired, False if not
     */
    function hasExpired(address _otoken) external view returns (bool) {
        uint256 otokenExpiryTimestamp = OtokenInterface(_otoken).expiryTimestamp();

        return now >= otokenExpiryTimestamp;
    }

    /**
     * @notice return a specific vault
     * @param _owner account owner
     * @param _vaultId vault id of vault to return
     * @return Vault struct that corresponds to the _vaultId of _owner
     */
    function getVault(address _owner, uint256 _vaultId) public view returns (MarginVault.Vault memory) {
        return vaults[_owner][_vaultId];
    }

    /**
     * @notice execute a variety of actions
     * @dev for each action in the action array, execute the corresponding action, only one vault can be modified
     * for all actions except SettleVault, Redeem, and Call
     * @param _actions array of type Actions.ActionArgs[], which expresses which actions the user wants to execute
     * @return vaultUpdated, indicates if a vault has changed
     * @return owner, the vault owner if a vault has changed
     * @return vaultId, the vault Id if a vault has changed
     */
    function _runActions(Actions.ActionArgs[] memory _actions)
        internal
        returns (
            bool,
            address,
            uint256
        )
    {
        address vaultOwner;
        uint256 vaultId;
        bool vaultUpdated;

        for (uint256 i = 0; i < _actions.length; i++) {
            Actions.ActionArgs memory action = _actions[i];
            Actions.ActionType actionType = action.actionType;

            if (
                (actionType != Actions.ActionType.SettleVault) &&
                (actionType != Actions.ActionType.Redeem) &&
                (actionType != Actions.ActionType.Call)
            ) {
                // check if this action is manipulating the same vault as all other actions, if a vault has already been updated
                if (vaultUpdated) {
                    require(vaultOwner == action.owner, "Controller: can not run actions for different owners");
                    require(vaultId == action.vaultId, "Controller: can not run actions on different vaults");
                }
                vaultUpdated = true;
                vaultId = action.vaultId;
                vaultOwner = action.owner;
            }

            if (actionType == Actions.ActionType.OpenVault) {
                _openVault(Actions._parseOpenVaultArgs(action));
            } else if (actionType == Actions.ActionType.DepositLongOption) {
                _depositLong(Actions._parseDepositArgs(action));
            } else if (actionType == Actions.ActionType.WithdrawLongOption) {
                _withdrawLong(Actions._parseWithdrawArgs(action));
            } else if (actionType == Actions.ActionType.DepositCollateral) {
                _depositCollateral(Actions._parseDepositArgs(action));
            } else if (actionType == Actions.ActionType.WithdrawCollateral) {
                _withdrawCollateral(Actions._parseWithdrawArgs(action));
            } else if (actionType == Actions.ActionType.MintShortOption) {
                _mintOtoken(Actions._parseMintArgs(action));
            } else if (actionType == Actions.ActionType.BurnShortOption) {
                _burnOtoken(Actions._parseBurnArgs(action));
            } else if (actionType == Actions.ActionType.Redeem) {
                _redeem(Actions._parseRedeemArgs(action));
            } else if (actionType == Actions.ActionType.SettleVault) {
                _settleVault(Actions._parseSettleVaultArgs(action));
<<<<<<< HEAD
            } else {
                // actionType == Actions.ActionType.Call
                _call(Actions._parseCallArgs(action));
=======
            } else if (actionType == Actions.ActionType.Call) {
                ethLeft = _call(Actions._parseCallArgs(action), ethLeft);
>>>>>>> fabe061c
            }
        }

        return (vaultUpdated, vaultOwner, vaultId);
    }

    /**
     * @notice verify the vault final state after executing all actions
     * @param _owner account owner address
     * @param _vaultId vault id of the final vault
     */
    function _verifyFinalState(address _owner, uint256 _vaultId) internal view {
        MarginVault.Vault memory _vault = getVault(_owner, _vaultId);
        (, bool isValidVault) = calculator.getExcessCollateral(_vault);

        require(isValidVault, "Controller: invalid final vault state");
    }

    /**
     * @notice open a new vault inside an account
     * @dev only the account owner or operator can open a vault, cannot be called when system is partiallyPaused or fullyPaused
     * @param _args OpenVaultArgs structure
     */
    function _openVault(Actions.OpenVaultArgs memory _args)
        internal
        notPartiallyPaused
        onlyAuthorized(msg.sender, _args.owner)
    {
        accountVaultCounter[_args.owner] = accountVaultCounter[_args.owner].add(1);

        require(
            _args.vaultId == accountVaultCounter[_args.owner],
            "Controller: can not run actions on inexistent vault"
        );

        emit VaultOpened(_args.owner, accountVaultCounter[_args.owner]);
    }

    /**
     * @notice deposit a long oToken into a vault
     * @dev only the account owner or operator can deposit a long oToken, cannot be called when system is partiallyPaused or fullyPaused
     * @param _args DepositArgs structure
     */
    function _depositLong(Actions.DepositArgs memory _args)
        internal
        notPartiallyPaused
        onlyAuthorized(msg.sender, _args.owner)
    {
        require(_checkVaultId(_args.owner, _args.vaultId), "Controller: invalid vault id");
        require(
            (_args.from == msg.sender) || (_args.from == _args.owner),
            "Controller: cannot deposit long otoken from this address"
        );

        require(
            whitelist.isWhitelistedOtoken(_args.asset),
            "Controller: otoken is not whitelisted to be used as collateral"
        );

        OtokenInterface otoken = OtokenInterface(_args.asset);

        require(now < otoken.expiryTimestamp(), "Controller: otoken used as collateral is already expired");

        vaults[_args.owner][_args.vaultId].addLong(_args.asset, _args.amount, _args.index);

        pool.transferToPool(_args.asset, _args.from, _args.amount);

        emit LongOtokenDeposited(_args.asset, _args.owner, _args.from, _args.vaultId, _args.amount);
    }

    /**
     * @notice withdraw a long oToken from a vault
     * @dev only the account owner or operator can withdraw a long oToken, cannot be called when system is partiallyPaused or fullyPaused
     * @param _args WithdrawArgs structure
     */
    function _withdrawLong(Actions.WithdrawArgs memory _args)
        internal
        notPartiallyPaused
        onlyAuthorized(msg.sender, _args.owner)
    {
        require(_checkVaultId(_args.owner, _args.vaultId), "Controller: invalid vault id");

        OtokenInterface otoken = OtokenInterface(_args.asset);

        require(now < otoken.expiryTimestamp(), "Controller: can not withdraw an expired otoken");

        vaults[_args.owner][_args.vaultId].removeLong(_args.asset, _args.amount, _args.index);

        pool.transferToUser(_args.asset, _args.to, _args.amount);

        emit LongOtokenWithdrawed(_args.asset, _args.owner, _args.to, _args.vaultId, _args.amount);
    }

    /**
     * @notice deposit a collateral asset into a vault
     * @dev only the account owner or operator can deposit collateral, cannot be called when system is partiallyPaused or fullyPaused
     * @param _args DepositArgs structure
     */
    function _depositCollateral(Actions.DepositArgs memory _args)
        internal
        notPartiallyPaused
        onlyAuthorized(msg.sender, _args.owner)
    {
        require(_checkVaultId(_args.owner, _args.vaultId), "Controller: invalid vault id");
        require(
            (_args.from == msg.sender) || (_args.from == _args.owner),
            "Controller: cannot deposit collateral from this address"
        );

        require(
            whitelist.isWhitelistedCollateral(_args.asset),
            "Controller: asset is not whitelisted to be used as collateral"
        );

        vaults[_args.owner][_args.vaultId].addCollateral(_args.asset, _args.amount, _args.index);

        pool.transferToPool(_args.asset, _args.from, _args.amount);

        emit CollateralAssetDeposited(_args.asset, _args.owner, _args.from, _args.vaultId, _args.amount);
    }

    /**
     * @notice withdraw a collateral asset from a vault
     * @dev only the account owner or operator can withdraw collateral, cannot be called when system is partiallyPaused or fullyPaused
     * @param _args WithdrawArgs structure
     */
    function _withdrawCollateral(Actions.WithdrawArgs memory _args)
        internal
        notPartiallyPaused
        onlyAuthorized(msg.sender, _args.owner)
    {
        require(_checkVaultId(_args.owner, _args.vaultId), "Controller: invalid vault id");

        MarginVault.Vault memory vault = getVault(_args.owner, _args.vaultId);
        if (_isNotEmpty(vault.shortOtokens)) {
            OtokenInterface otoken = OtokenInterface(vault.shortOtokens[0]);

            require(
                now < otoken.expiryTimestamp(),
                "Controller: can not withdraw collateral from a vault with an expired short otoken"
            );
        }

        vaults[_args.owner][_args.vaultId].removeCollateral(_args.asset, _args.amount, _args.index);

        pool.transferToUser(_args.asset, _args.to, _args.amount);

        emit CollateralAssetWithdrawed(_args.asset, _args.owner, _args.to, _args.vaultId, _args.amount);
    }

    /**
     * @notice mint short oTokens from a vault which creates an obligation that is recorded in the vault
     * @dev only the account owner or operator can mint an oToken, cannot be called when system is partiallyPaused or fullyPaused
     * @param _args MintArgs structure
     */
    function _mintOtoken(Actions.MintArgs memory _args)
        internal
        notPartiallyPaused
        onlyAuthorized(msg.sender, _args.owner)
    {
        require(_checkVaultId(_args.owner, _args.vaultId), "Controller: invalid vault id");

        require(whitelist.isWhitelistedOtoken(_args.otoken), "Controller: otoken is not whitelisted to be minted");

        OtokenInterface otoken = OtokenInterface(_args.otoken);

        require(now < otoken.expiryTimestamp(), "Controller: can not mint expired otoken");

        vaults[_args.owner][_args.vaultId].addShort(_args.otoken, _args.amount, _args.index);

        otoken.mintOtoken(_args.to, _args.amount);

        emit ShortOtokenMinted(_args.otoken, _args.owner, _args.to, _args.vaultId, _args.amount);
    }

    /**
     * @notice burn oTokens to reduce or remove the minted oToken obligation recorded in a vault
     * @dev only the account owner or operator can burn an oToken, cannot be called when system is partiallyPaused or fullyPaused
     * @param _args MintArgs structure
     */
    function _burnOtoken(Actions.BurnArgs memory _args)
        internal
        notPartiallyPaused
        onlyAuthorized(msg.sender, _args.owner)
    {
        require(_checkVaultId(_args.owner, _args.vaultId), "Controller: invalid vault id");
        require((_args.from == msg.sender) || (_args.from == _args.owner), "Controller: cannot burn from this address");

        OtokenInterface otoken = OtokenInterface(_args.otoken);

        require(now < otoken.expiryTimestamp(), "Controller: can not burn expired otoken");

        vaults[_args.owner][_args.vaultId].removeShort(_args.otoken, _args.amount, _args.index);

        otoken.burnOtoken(_args.from, _args.amount);

        emit ShortOtokenBurned(_args.otoken, _args.owner, _args.from, _args.vaultId, _args.amount);
    }

    /**
     * @notice redeem an oToken after expiry, receiving the payout of the oToken in the collateral asset
     * @dev cannot be called when system is fullyPaused
     * @param _args RedeemArgs structure
     */
    function _redeem(Actions.RedeemArgs memory _args) internal {
        OtokenInterface otoken = OtokenInterface(_args.otoken);

        require(now >= otoken.expiryTimestamp(), "Controller: can not redeem un-expired otoken");

        require(isSettlementAllowed(_args.otoken), "Controller: asset prices not finalized yet");

        uint256 payout = getPayout(_args.otoken, _args.amount);

        otoken.burnOtoken(msg.sender, _args.amount);

        pool.transferToUser(otoken.collateralAsset(), _args.receiver, payout);

        emit Redeem(_args.otoken, msg.sender, _args.receiver, otoken.collateralAsset(), _args.amount, payout);
    }

    /**
     * @notice settle a vault after expiry, removing the net proceeds/collateral after both long and short oToken payouts have settled
     * @dev deletes a vault of vaultId after net proceeds/collateral is removed, cannot be called when system is fullyPaused
     * @param _args SettleVaultArgs structure
     */
    function _settleVault(Actions.SettleVaultArgs memory _args) internal onlyAuthorized(msg.sender, _args.owner) {
        require(_checkVaultId(_args.owner, _args.vaultId), "Controller: invalid vault id");

        MarginVault.Vault memory vault = getVault(_args.owner, _args.vaultId);

        require(
            _isNotEmpty(vault.shortOtokens) || _isNotEmpty(vault.longOtokens),
            "Controller: Can't settle vault with no otoken"
        );

        OtokenInterface otoken = _isNotEmpty(vault.shortOtokens)
            ? OtokenInterface(vault.shortOtokens[0])
            : OtokenInterface(vault.longOtokens[0]);

        require(now >= otoken.expiryTimestamp(), "Controller: can not settle vault with un-expired otoken");
        require(isSettlementAllowed(address(otoken)), "Controller: asset prices not finalized yet");

        (uint256 payout, ) = calculator.getExcessCollateral(vault);

        if (_isNotEmpty(vault.longOtokens)) {
            OtokenInterface longOtoken = OtokenInterface(vault.longOtokens[0]);

            longOtoken.burnOtoken(address(pool), vault.longAmounts[0]);
        }

        delete vaults[_args.owner][_args.vaultId];

        pool.transferToUser(otoken.collateralAsset(), _args.to, payout);

        emit VaultSettled(_args.owner, _args.to, address(otoken), _args.vaultId, payout);
    }

    /**
     * @notice execute arbitrary calls
     * @dev cannot be called when system is partiallyPaused or fullyPaused
     * @param _args Call action
     */
    function _call(Actions.CallArgs memory _args)
        internal
        notPartiallyPaused
        onlyWhitelistedCallee(_args.callee)
        returns (uint256)
    {
        CalleeInterface(_args.callee).callFunction(msg.sender, _args.owner, _args.vaultId, _args.data);

        emit CallExecuted(msg.sender, _args.callee, _args.owner, _args.vaultId, _args.data);
    }

    /**
     * @notice check if a vault id is valid for a given account owner address
     * @param _accountOwner account owner address
     * @param _vaultId vault id to check
     * @return True if the _vaultId is valid, False if not
     */
    function _checkVaultId(address _accountOwner, uint256 _vaultId) internal view returns (bool) {
        return ((_vaultId > 0) && (_vaultId <= accountVaultCounter[_accountOwner]));
    }

    function _isNotEmpty(address[] memory _array) internal pure returns (bool) {
        return (_array.length > 0) && (_array[0] != address(0));
    }

    /**
     * @notice return if a callee address is whitelisted or not
     * @param _callee callee address
     * @return True if callee address is whitelisted, False if not
     */
    function _isCalleeWhitelisted(address _callee) internal view returns (bool) {
        return whitelist.isWhitelistedCallee(_callee);
    }

    /**
     * @dev updates the internal configuration of the controller
     */
    function _refreshConfigInternal() internal {
        whitelist = WhitelistInterface(addressbook.getWhitelist());
        oracle = OracleInterface(addressbook.getOracle());
        calculator = MarginCalculatorInterface(addressbook.getMarginCalculator());
        pool = MarginPoolInterface(addressbook.getMarginPool());
    }
}<|MERGE_RESOLUTION|>--- conflicted
+++ resolved
@@ -512,14 +512,8 @@
                 _redeem(Actions._parseRedeemArgs(action));
             } else if (actionType == Actions.ActionType.SettleVault) {
                 _settleVault(Actions._parseSettleVaultArgs(action));
-<<<<<<< HEAD
-            } else {
-                // actionType == Actions.ActionType.Call
+            } else if (actionType == Actions.ActionType.Call) {
                 _call(Actions._parseCallArgs(action));
-=======
-            } else if (actionType == Actions.ActionType.Call) {
-                ethLeft = _call(Actions._parseCallArgs(action), ethLeft);
->>>>>>> fabe061c
             }
         }
 
