/**
 * SPDX-License-Identifier: UNLICENSED
 */
pragma solidity =0.6.10;

pragma experimental ABIEncoderV2;

import {Ownable} from "./packages/oz/Ownable.sol";
import {SafeMath} from "./packages/oz/SafeMath.sol";
import {ReentrancyGuard} from "./packages/oz/ReentrancyGuard.sol";
import {MarginAccount} from "./libs/MarginAccount.sol";
import {Actions} from "./libs/Actions.sol";
import {AddressBookInterface} from "./interfaces/AddressBookInterface.sol";
import {OtokenInterface} from "./interfaces/OtokenInterface.sol";
import {MarginCalculatorInterface} from "./interfaces/MarginCalculatorInterface.sol";
import {OracleInterface} from "./interfaces/OracleInterface.sol";
import {WhitelistInterface} from "./interfaces/WhitelistInterface.sol";
import {MarginPoolInterface} from "./interfaces/MarginPoolInterface.sol";

/**
 * @author Opyn Team
 * @title Controller
 * @notice contract that
 */
contract Controller is ReentrancyGuard, Ownable {
    using MarginAccount for MarginAccount.Vault;
    using SafeMath for uint256;

    /// @notice the protocol state, if true, then all protocol functionality are paused.
    bool public systemPaused;

    /// @dev AddressBook module
    address internal addressBook;

    /// @dev mapping between owner address and account structure
    mapping(address => uint256) internal accountVaultCounter;
    /// @dev mapping between owner address and specific vault using vaultId
    mapping(address => mapping(uint256 => MarginAccount.Vault)) internal vaults;
    /// @dev mapping between account owner and account operator
    mapping(address => mapping(address => bool)) internal operators;

    /**
     * @notice contructor
     * @param _addressBook adressbook module
     */
    constructor(address _addressBook) public {
        require(_addressBook != address(0), "Controller: Invalid address book");

        addressBook = _addressBook;
    }

    /// @notice emits an event when a account operator updated for a specific account owner
    event AccountOperatorUpdated(address indexed accountOwner, address indexed operator, bool isSet);
    /// @notice emits an event when new vault get opened
    event VaultOpened(address indexed accountOwner, uint256 vaultId);
    /// @notice emits an event when a long otoken is deposited into a vault
    event LongOtokenDeposited(
        address indexed otoken,
        address indexed accountOwner,
        address indexed from,
        uint256 vaultId,
        uint256 amount
    );
    /// @notice emits an event when a long otoken is withdrawed from a vault
    event LongOtokenWithdrawed(
        address indexed otoken,
        address indexedAccountOwner,
        address indexed to,
        uint256 vaultId,
        uint256 amount
    );
    /// @notice emits an event when a long otoken is deposited into a vault
    event CollateralAssetDeposited(
        address indexed asset,
        address indexed accountOwner,
        address indexed from,
        uint256 vaultId,
        uint256 amount
    );
    /// @notice emits an event when a collateral asset is withdrawed from a vault
    event CollateralAssetWithdrawed(
        address indexed asset,
        address indexedAccountOwner,
        address indexed to,
        uint256 vaultId,
        uint256 amount
    );

    /**
     * @notice modifier check if protocol is not paused
     */
    modifier isNotPaused {
        require(!systemPaused, "Controller: system is paused");

        _;
    }

    /**
     * @notice modifier to check if sender is an account owner or an authorized account operator
     * @param _sender sender address
     * @param _accountOwner account owner address
     */
    modifier isAuthorized(address _sender, address _accountOwner) {
        require(
            (_sender == _accountOwner) || (operators[_accountOwner][_sender]),
            "Controller: msg.sender is not authorized to run action"
        );

        _;
    }

    /**
     * @notice allows admin to toggle pause / emergency shutdown
     * @param _paused The new boolean value to set systemPaused to.
     */
    function setSystemPaused(bool _paused) external onlyOwner {
        systemPaused = _paused;
    }

    /**
     * @notice allows a user to set and unset an operate which can act on their behalf on their vaults. Only the vault owner can update the operator privileges.
     * @param _operator The operator that sender wants to give privileges to or revoke them from.
     * @param _isOperator The new boolean value that expresses if sender is giving or revoking privileges from _operator.
     */
    function setOperator(address _operator, bool _isOperator) external {
        operators[msg.sender][_operator] = _isOperator;

        emit AccountOperatorUpdated(msg.sender, _operator, _isOperator);
    }

    /**
     * @notice execute a different number of actions on a specific vaults
     * @dev can only be called when system is not paused
     * @param _actions array of actions arguments
     */
    function operate(Actions.ActionArgs[] memory _actions) external isNotPaused nonReentrant {
        MarginAccount.Vault memory vault = _runActions(_actions);
        _verifyFinalState(vault);
    }

    /**
     * @notice Iterate through a collateral array of the vault and payout collateral assets
     * @dev can only be called when system is not paused and from an authorized address
     * @param _owner The owner of the vault we will clear
     * @param _vaultId The vaultId for the vault we will clear, within the user's MarginAccount.Account struct
     */
    //function redeemForEmergency(address _owner, uint256 _vaultId) external isNotPaused isAuthorized(args.owner) {
    //}

    /**
     * @notice set batch underlying asset price
     * @param _otoken otoken address
     * @param _roundsBack chainlink round number relative to specific timestamp
     */
    // function setBatchUnderlyingPrice(address _otoken, uint256 _roundsBack) external {
    // }

    /**
     * @notice check if a specific address is an operator for an owner account
     * @param _owner account owner address
     * @param _operator account operator address
     * @return true if operator, else false
     */
    function isOperator(address _owner, address _operator) external view returns (bool) {
        return operators[_owner][_operator];
    }

    /**
     * @notice Return a vault's balances. If the vault doesn't have a short option or the short option has not expired, then the vault's collateral balances are returned. If the short option has expired, the collateral balance the vault has is dependent on if the option expired ITM or OTM.
     * @dev if vault has no short option or the issued option is not expired yet, return the vault, else call get excess margin and return it as collateral amount inside Vault struct.
     * @param _owner account owner.
     * @param _vaultId vault.
     * @return Vault struct
     */
    function getVaultBalances(address _owner, uint256 _vaultId) external view returns (MarginAccount.Vault memory) {
        MarginAccount.Vault memory vault = getVault(_owner, _vaultId);

        // if there is no minted short option or the short option has not expired yet
        if ((vault.shortOtokens.length == 0) || (!isExpired(vault.shortOtokens[0]))) return vault;

        // if there is a short option and it has expired
        address calculatorModule = AddressBookInterface(addressBook).getMarginCalculator();
        MarginCalculatorInterface calculator = MarginCalculatorInterface(calculatorModule);

<<<<<<< HEAD
        (uint256 netValue, ) = calculator.getExcessMargin(vault);
=======
        (uint256 netValue, ) = calculator.getExcessCollateral(vault);
>>>>>>> ae244e58
        vault.collateralAmounts[0] = netValue;
        return vault;
    }

    /**
     * @dev return if an expired oToken contract’s price has been finalized. Returns true if the contract has expired AND the oraclePrice at the expiry timestamp has been finalized.
     * @param _otoken The address of the relevant oToken.
     * @return A boolean which is true if and only if the price is finalized.
     */
    function isPriceFinalized(address _otoken) external view returns (bool) {
        address oracleModule = AddressBookInterface(addressBook).getOracle();
        OracleInterface oracle = OracleInterface(oracleModule);

        OtokenInterface otoken = OtokenInterface(_otoken);

        address underlying = otoken.underlyingAsset();
        uint256 expiry = otoken.expiryTimestamp();

        (, bool isFinalized) = oracle.getExpiryPrice(underlying, expiry);
        return isFinalized;
    }

    /**
     * @notice get number of vaults in a specific account
     * @param _accountOwner account owner address
     * @return number of vaults
     */
    function getAccountVaultCounter(address _accountOwner) external view returns (uint256) {
        return accountVaultCounter[_accountOwner];
    }

    /**
     * @notice function to check if otoken is expired
     * @param _otoken otoken address
     * @return true if otoken is expired, else return false
     */
    function isExpired(address _otoken) public view returns (bool) {
        uint256 otokenExpiryTimestamp = OtokenInterface(_otoken).expiryTimestamp();

        return now > otokenExpiryTimestamp;
    }

    /**
     * @notice Return a specific vault.
     * @param _owner account owner.
     * @param _vaultId vault.
     * @return Vault struct
     */
    function getVault(address _owner, uint256 _vaultId) public view returns (MarginAccount.Vault memory) {
        return vaults[_owner][_vaultId];
    }

    /**
     * @notice Execute actions on a certain vault
     * @dev For each action in the action Array, run the corresponding action
     * @param _actions An array of type Actions.ActionArgs[] which expresses which actions the user want to execute.
     */
    function _runActions(Actions.ActionArgs[] memory _actions) internal returns (MarginAccount.Vault memory) {
        MarginAccount.Vault memory vault;

        uint256 prevActionVaultId;
        bool isActionVaultStored;

        for (uint256 i = 0; i < _actions.length; i++) {
            Actions.ActionArgs memory action = _actions[i];
            Actions.ActionType actionType = action.actionType;

            if (
                (actionType != Actions.ActionType.SettleVault) ||
                (actionType != Actions.ActionType.Exercise) ||
                (actionType != Actions.ActionType.Call)
            ) {
                // check if this action is manipulating the same vault as all other actions, other than SettleVault
                (prevActionVaultId, isActionVaultStored) = _checkActionsVaults(
                    prevActionVaultId,
                    action.vaultId,
                    isActionVaultStored
                );
            }

            if (actionType == Actions.ActionType.OpenVault) {
                _openVault(Actions._parseOpenVaultArgs(action));
            } else if (actionType == Actions.ActionType.DepositLongOption) {
                vault = _depositLong(Actions._parseDepositArgs(action));
            } else if (actionType == Actions.ActionType.WithdrawLongOption) {
                vault = _withdrawLong(Actions._parseWithdrawArgs(action));
<<<<<<< HEAD
            } else if (actionType == Actions.ActionType.DepositCollateral) {
                vault = _depositCollateral(Actions._parseDepositArgs(action));
=======
>>>>>>> ae244e58
            }
        }

        return vault;
    }

    /**
     * @notice verify vault final state after executing all actions
     * @param _vault final vault state
     */
    function _verifyFinalState(MarginAccount.Vault memory _vault) internal view {
        address calculatorModule = AddressBookInterface(addressBook).getMarginCalculator();
        MarginCalculatorInterface calculator = MarginCalculatorInterface(calculatorModule);

<<<<<<< HEAD
        (, bool isValidVault) = calculator.getExcessMargin(_vault);
=======
        (, bool isValidVault) = calculator.getExcessCollateral(_vault);
>>>>>>> ae244e58

        require(isValidVault, "Controller: invalid final vault state");
    }

    /**
     * @dev check that prev vault id is equal to current vault id
     * @param _prevActionVaultId previous vault id
     * @param _currActionVaultId current vault id
     * @param _isActionVaultStored a bool to indicate if a first check is done or not
     * @return current vault id and true as first check is done
     */
    function _checkActionsVaults(
        uint256 _prevActionVaultId,
        uint256 _currActionVaultId,
        bool _isActionVaultStored
    ) internal pure returns (uint256, bool) {
        if (_isActionVaultStored) {
            require(_prevActionVaultId == _currActionVaultId, "Controller: can not run actions on different vaults");
        }

        return (_currActionVaultId, true);
    }

    /**
     * @notice open new vault inside an account
     * @dev Only account owner or operator can open a vault
     * @param _args OpenVaultArgs structure
     */
    function _openVault(Actions.OpenVaultArgs memory _args) internal isAuthorized(msg.sender, _args.owner) {
        accountVaultCounter[_args.owner] = accountVaultCounter[_args.owner].add(1);

        require(
            _args.vaultId == accountVaultCounter[_args.owner],
            "Controller: can not run actions on inexistent vault"
        );

        emit VaultOpened(_args.owner, accountVaultCounter[_args.owner]);
    }

    /**
     * @notice deposit long option into vault
     * @param _args DepositArgs structure
     */
    function _depositLong(Actions.DepositArgs memory _args) internal returns (MarginAccount.Vault memory) {
        require(checkVaultId(_args.owner, _args.vaultId), "Controller: invalid vault id");
        require(_args.from == msg.sender, "Controller: depositor address and msg.sender address mismatch");

        address whitelistModule = AddressBookInterface(addressBook).getWhitelist();
        WhitelistInterface whitelist = WhitelistInterface(whitelistModule);

        require(
            whitelist.isWhitelistedOtoken(_args.asset),
            "Controller: otoken is not whitelisted to be used as collateral"
        );

        OtokenInterface otoken = OtokenInterface(_args.asset);

        require(now <= otoken.expiryTimestamp(), "Controller: otoken used as collateral is already expired");

        vaults[_args.owner][_args.vaultId]._addLong(address(otoken), _args.amount, _args.index);

        address marginPoolModule = AddressBookInterface(addressBook).getMarginPool();
        MarginPoolInterface marginPool = MarginPoolInterface(marginPoolModule);

        marginPool.transferToPool(address(otoken), _args.from, _args.amount);

        emit LongOtokenDeposited(address(otoken), _args.owner, _args.from, _args.vaultId, _args.amount);

        return vaults[_args.owner][_args.vaultId];
    }

    /**
     * @notice withdraw long option from vault
     * @dev Only account owner or operator can withdraw long option from vault
     * @param _args WithdrawArgs structure
     */
    function _withdrawLong(Actions.WithdrawArgs memory _args)
        internal
        isAuthorized(msg.sender, _args.owner)
        returns (MarginAccount.Vault memory)
    {
        require(checkVaultId(_args.owner, _args.vaultId), "Controller: invalid vault id");

        OtokenInterface otoken = OtokenInterface(_args.asset);

        require(now <= otoken.expiryTimestamp(), "Controller: can not withdraw an expired otoken");

        vaults[_args.owner][_args.vaultId]._removeLong(address(otoken), _args.amount, _args.index);

        address marginPoolModule = AddressBookInterface(addressBook).getMarginPool();
        MarginPoolInterface marginPool = MarginPoolInterface(marginPoolModule);

        marginPool.transferToUser(address(otoken), _args.to, _args.amount);

<<<<<<< HEAD
        emit LongOtokenWithdrawed(address(otoken), _args.owner, _args.to, _args.vaultId, _args.amount);

=======
>>>>>>> ae244e58
        return vaults[_args.owner][_args.vaultId];
    }

    /**
     * @notice deposit collateral asset into vault
     * @param _args DepositArgs structure
     */
    function _depositCollateral(Actions.DepositArgs memory _args) internal returns (MarginAccount.Vault memory) {
        require(checkVaultId(_args.owner, _args.vaultId), "Controller: invalid vault id");
        require(_args.from == msg.sender, "Controller: depositor address and msg.sender address mismatch");

        address whitelistModule = AddressBookInterface(addressBook).getWhitelist();
        WhitelistInterface whitelist = WhitelistInterface(whitelistModule);

        require(
            whitelist.isWhitelistedCollateral(_args.asset),
            "Controller: asset is not whitelisted to be used as collateral"
        );

        vaults[_args.owner][_args.vaultId]._addCollateral(_args.asset, _args.amount, _args.index);

        address marginPoolModule = AddressBookInterface(addressBook).getMarginPool();
        MarginPoolInterface marginPool = MarginPoolInterface(marginPoolModule);

        marginPool.transferToPool(_args.asset, _args.from, _args.amount);

        emit CollateralAssetDeposited(_args.asset, _args.owner, _args.from, _args.vaultId, _args.amount);

        return vaults[_args.owner][_args.vaultId];
    }

    /**
     * @notice withdraw collateral asset from vault
     * @dev only account owner or operator can withdraw long option from vault
     * @param _args WithdrawArgs structure
     */
    // function _withdrawCollateral(Actions.WithdrawArgs memory _args) internal isAuthorized(_args.owner) {}

    /**
     * @notice mint option into vault
     * @dev only account owner or operator can withdraw long option from vault
     * @param _args MintArgs structure
     */
    // function _mintOtoken(Actions.MintArgs memory _args) internal isAuthorized(_args.owner) {}

    /**
     * @notice burn option
     * @dev only account owner or operator can withdraw long option from vault
     * @param _args MintArgs structure
     */
    // function _burnOtoken(Actions.BurnArgs memory _args) internal {}

    /**
     * @notice exercise option
     * @param _args ExerciseArgs structure
     */
    // function _exercise(Actions.ExerciseArgs memory _args) internal {}

    /**
     * @notice settle vault option
     * @param _args SettleVaultArgs structure
     */
    // function _settleVault(Actions.SettleVaultArgs memory _args) internal {}

    //High Level: call arbitrary smart contract
    //function _call(Actions.CallArgs args) internal {
    //    //Check whitelistModule.isWhitelistCallDestination(args.address)
    //    //Call args.address with args.data
    //}

    /**
     * @notice function to check the validity of a specific vault id
     * @param _accountOwner account owner address
     * @param _vaultId vault id
     */
    function checkVaultId(address _accountOwner, uint256 _vaultId) internal view returns (bool) {
        return ((_vaultId > 0) && (_vaultId <= accountVaultCounter[_accountOwner]));
    }
}<|MERGE_RESOLUTION|>--- conflicted
+++ resolved
@@ -182,11 +182,7 @@
         address calculatorModule = AddressBookInterface(addressBook).getMarginCalculator();
         MarginCalculatorInterface calculator = MarginCalculatorInterface(calculatorModule);
 
-<<<<<<< HEAD
-        (uint256 netValue, ) = calculator.getExcessMargin(vault);
-=======
         (uint256 netValue, ) = calculator.getExcessCollateral(vault);
->>>>>>> ae244e58
         vault.collateralAmounts[0] = netValue;
         return vault;
     }
@@ -273,11 +269,8 @@
                 vault = _depositLong(Actions._parseDepositArgs(action));
             } else if (actionType == Actions.ActionType.WithdrawLongOption) {
                 vault = _withdrawLong(Actions._parseWithdrawArgs(action));
-<<<<<<< HEAD
             } else if (actionType == Actions.ActionType.DepositCollateral) {
                 vault = _depositCollateral(Actions._parseDepositArgs(action));
-=======
->>>>>>> ae244e58
             }
         }
 
@@ -292,11 +285,7 @@
         address calculatorModule = AddressBookInterface(addressBook).getMarginCalculator();
         MarginCalculatorInterface calculator = MarginCalculatorInterface(calculatorModule);
 
-<<<<<<< HEAD
-        (, bool isValidVault) = calculator.getExcessMargin(_vault);
-=======
         (, bool isValidVault) = calculator.getExcessCollateral(_vault);
->>>>>>> ae244e58
 
         require(isValidVault, "Controller: invalid final vault state");
     }
@@ -391,11 +380,8 @@
 
         marginPool.transferToUser(address(otoken), _args.to, _args.amount);
 
-<<<<<<< HEAD
         emit LongOtokenWithdrawed(address(otoken), _args.owner, _args.to, _args.vaultId, _args.amount);
 
-=======
->>>>>>> ae244e58
         return vaults[_args.owner][_args.vaultId];
     }
 
