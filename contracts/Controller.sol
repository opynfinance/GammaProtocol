--- conflicted
+++ resolved
@@ -316,15 +316,11 @@
      * @notice deposit long option into vault
      * @param _args DepositArgs structure
      */
-<<<<<<< HEAD
     function _depositLong(Actions.DepositArgs memory _args)
         internal
         runPreprocessing(_args.owner, _args.vaultId)
         returns (MarginAccount.Vault memory)
     {
-=======
-    function _depositLong(Actions.DepositArgs memory _args) internal returns (MarginAccount.Vault memory) {
->>>>>>> 26abdaff
         require(_args.from == msg.sender, "Controller: depositor address and msg.sender address mismatch");
 
         address whitelistModule = AddressBookInterface(addressBook).getWhitelist();
