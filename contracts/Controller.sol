--- conflicted
+++ resolved
@@ -27,19 +27,11 @@
     using MarginAccount for MarginAccount.Vault;
     using SafeMath for uint256;
 
-<<<<<<< HEAD
-    AddressBookInterface internal addressbook;
-    WhitelistInterface internal whitelist;
-    OracleInterface internal oracle;
-    MarginCalculatorInterface internal calculator;
-    MarginPoolInterface internal pool;
-=======
     AddressBookInterface public addressbook;
     WhitelistInterface public whitelist;
     OracleInterface public oracle;
     MarginCalculatorInterface public calculator;
     MarginPoolInterface public pool;
->>>>>>> 9c1fce72
 
     /// @notice the protocol state, if true, then all protocol functionality are paused.
     bool public systemPaused;
