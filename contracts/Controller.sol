/**
 * SPDX-License-Identifier: UNLICENSED
 */
pragma solidity =0.6.10;

pragma experimental ABIEncoderV2;

import {OwnableUpgradeSafe} from "./packages/oz/upgradeability/OwnableUpgradeSafe.sol";
import {ReentrancyGuardUpgradeSafe} from "./packages/oz/upgradeability/ReentrancyGuardUpgradeSafe.sol";
import {Initializable} from "./packages/oz/upgradeability/Initializable.sol";
import {SafeMath} from "./packages/oz/SafeMath.sol";
import {MarginVault} from "./libs/MarginVault.sol";
import {Actions} from "./libs/Actions.sol";
import {AddressBookInterface} from "./interfaces/AddressBookInterface.sol";
import {OtokenInterface} from "./interfaces/OtokenInterface.sol";
import {MarginCalculatorInterface} from "./interfaces/MarginCalculatorInterface.sol";
import {OracleInterface} from "./interfaces/OracleInterface.sol";
import {WhitelistInterface} from "./interfaces/WhitelistInterface.sol";
import {MarginPoolInterface} from "./interfaces/MarginPoolInterface.sol";
import {CalleeInterface} from "./interfaces/CalleeInterface.sol";

/**
 * @author Opyn Team
 * @title Controller
 * @notice contract that controls the gamma protocol and interaction with all sub contracts
 */
contract Controller is Initializable, OwnableUpgradeSafe, ReentrancyGuardUpgradeSafe {
    using MarginVault for MarginVault.Vault;
    using SafeMath for uint256;

    AddressBookInterface public addressbook;
    WhitelistInterface public whitelist;
    OracleInterface public oracle;
    MarginCalculatorInterface public calculator;
    MarginPoolInterface public pool;

    /// @notice address that has permission to pause the system
    address public pauser;

    /// @notice address that has permission to execute an emergency shutdown
    address public terminator;

    /// @notice if true, all system functionality is paused other than redeem and settle vault
    bool public systemPaused;

    /// @notice if true, all system functionality is paused
    bool public systemShutdown;

    /// @notice if true, a call action can only be executed to a whitelisted callee
    bool public callRestricted;

    /// @dev mapping between an owner address and the number of owner address vaults
    mapping(address => uint256) internal accountVaultCounter;
    /// @dev mapping between an owner address and a specific vault using a vault id
    mapping(address => mapping(uint256 => MarginVault.Vault)) internal vaults;
    /// @dev mapping between an account owner and their approved or unapproved account operators
    mapping(address => mapping(address => bool)) internal operators;

    /// @notice emits an event when an account operator is updated for a specific account owner
    event AccountOperatorUpdated(address indexed accountOwner, address indexed operator, bool isSet);
    /// @notice emits an event when a new vault is opened
    event VaultOpened(address indexed accountOwner, uint256 vaultId);
    /// @notice emits an event when a long oToken is deposited into a vault
    event LongOtokenDeposited(
        address indexed otoken,
        address indexed accountOwner,
        address indexed from,
        uint256 vaultId,
        uint256 amount
    );
    /// @notice emits an event when a long oToken is withdrawn from a vault
    event LongOtokenWithdrawed(
        address indexed otoken,
        address indexed AccountOwner,
        address indexed to,
        uint256 vaultId,
        uint256 amount
    );
    /// @notice emits an event when a collateral asset is deposited into a vault
    event CollateralAssetDeposited(
        address indexed asset,
        address indexed accountOwner,
        address indexed from,
        uint256 vaultId,
        uint256 amount
    );
    /// @notice emits an event when a collateral asset is withdrawn from a vault
    event CollateralAssetWithdrawed(
        address indexed asset,
        address indexed AccountOwner,
        address indexed to,
        uint256 vaultId,
        uint256 amount
    );
    /// @notice emits an event when a short oToken is minted from a vault
    event ShortOtokenMinted(
        address indexed otoken,
        address indexed AccountOwner,
        address indexed to,
        uint256 vaultId,
        uint256 amount
    );
    /// @notice emits an event when a short oToken is burned
    event ShortOtokenBurned(
        address indexed otoken,
        address indexed AccountOwner,
        address indexed from,
        uint256 vaultId,
        uint256 amount
    );
    /// @notice emits an event when an oToken is redeemd
    event Redeem(
        address indexed otoken,
        address indexed redeemer,
        address indexed receiver,
        address collateralAsset,
        uint256 otokenBurned,
        uint256 payout
    );
    /// @notice emits an event when a vault is settled
    event VaultSettled(address indexed AccountOwner, address indexed to, uint256 vaultId, uint256 payout);
    /// @notice emits an event when a call action is executed
    event CallExecuted(
        address indexed from,
        address indexed to,
        address indexed vaultOwner,
        uint256 vaultId,
        bytes data
    );
    /// @notice emits an event when the terminator address changes
    event TerminatorUpdated(address indexed oldTerminator, address indexed newTerminator);
    /// @notice emits an event when the pauser address changes
    event PauserUpdated(address indexed oldPauser, address indexed newPauser);
    /// @notice emits an event when the system paused status changes
    event SystemPaused(bool isActive);
    /// @notice emits an event when the system emergency shutdown status changes
    event EmergencyShutdown(bool isActive);
    /// @notice emits an event when the call action restriction changes
    event CallRestricted(bool isRestricted);

    /**
     * @notice modifier to check if the system is not paused
     */
    modifier notPaused {
        _isNotPaused();

        _;
    }

    /**
     * @notice modifier to check if the system is not in an emergency shutdown state
     */
    modifier notShutdown {
        _isNotShutdown();

        _;
    }

    /**
     * @notice modifier to check if sender is the terminator address
     */
    modifier onlyTerminator {
        require(msg.sender == terminator, "Controller: sender is not terminator");

        _;
    }

    /**
     * @notice modifier to check if the sender is the pauser address
     */
    modifier onlyPauser {
        require(msg.sender == pauser, "Controller: sender is not pauser");

        _;
    }

    /**
     * @notice modifier to check if the sender is an account owner or an approved account operator
     * @param _sender sender address
     * @param _accountOwner account owner address
     */
    modifier onlyAuthorized(address _sender, address _accountOwner) {
        _isAuthorized(_sender, _accountOwner);

        _;
    }

    /**
     * @notice modifier to check if the called address is a whitelisted callee address
     * @param _callee called address
     */
    modifier onlyWhitelistedCallee(address _callee) {
        if (callRestricted) {
            require(_isCalleeWhitelisted(_callee), "Controller: callee is not a whitelisted address");
        }

        _;
    }

    /**
     * @dev check if the system is not paused
     */
    function _isNotPaused() internal view {
        require(!systemPaused, "Controller: system is paused");
    }

    /**
     * @dev check if the system is not in an emergency shutdown state
     */
    function _isNotShutdown() internal view {
        require(!systemShutdown, "Controller: system is in emergency shutdown state");
    }

    /**
     * @dev check if the sender is an authorized operator
     * @param _sender msg.sender
     * @param _accountOwner owner of a vault
     */
    function _isAuthorized(address _sender, address _accountOwner) internal view {
        require(
            (_sender == _accountOwner) || (operators[_accountOwner][_sender]),
            "Controller: msg.sender is not authorized to run action"
        );
    }

    /**
     * @notice initalize the deployed contract
     * @param _addressBook addressbook module
     * @param _owner account owner address
     */
    function initialize(address _addressBook, address _owner) external initializer {
        require(_addressBook != address(0), "Controller: invalid addressbook address");
        require(_owner != address(0), "Controller: invalid owner address");

        __Context_init_unchained();
        __Ownable_init_unchained(_owner);
        __ReentrancyGuard_init_unchained();

        addressbook = AddressBookInterface(_addressBook);
        _refreshConfigInternal();
    }

    /**
     * @notice allows the pauser to toggle the pause variable and pause or unpause the system
     * @dev can only be called by the pauser
     * @param _paused new boolean value to set systemPaused to
     */
    function setSystemPaused(bool _paused) external onlyPauser {
        systemPaused = _paused;

        emit SystemPaused(systemPaused);
    }

    /**
     * @notice allows the terminator to toggle the emergency shutdown variable and put the system in an emergency shutdown state or return to a non-emergency shutdown state
     * @dev can only be called by the terminator
     * @param _shutdown new boolean value to set systemShutdown to
     */
    function setEmergencyShutdown(bool _shutdown) external onlyTerminator {
        systemShutdown = _shutdown;

        emit EmergencyShutdown(systemShutdown);
    }

    /**
     * @notice allows the owner to set the terminator address
     * @dev can only be called by the owner
     * @param _terminator new terminator address
     */
    function setTerminator(address _terminator) external onlyOwner {
        require(_terminator != address(0), "Controller: terminator cannot be set to address zero");

        emit TerminatorUpdated(terminator, _terminator);

        terminator = _terminator;
    }

    /**
     * @notice allows the owner to set the pauser address
     * @dev can only be called by the owner
     * @param _pauser new pauser address
     */
    function setPauser(address _pauser) external onlyOwner {
        require(_pauser != address(0), "Controller: pauser cannot be set to address zero");

        emit PauserUpdated(pauser, _pauser);

        pauser = _pauser;
    }

    /**
     * @notice allows the owner to toggle the restriction on whitelisted call actions and only allow whitelisted call addresses or allow any arbitrary call addresses
     * @dev can only be called by the owner
     * @param _isRestricted new call restriction
     */
    function setCallRestriction(bool _isRestricted) external onlyOwner {
        callRestricted = _isRestricted;

        emit CallRestricted(callRestricted);
    }

    /**
     * @notice allows a user to give or revoke privileges to an operator which can act on their behalf on their vaults
     * @dev can only be updated by the vault owner
     * @param _operator operator that the sender wants to give privileges to or revoke them from
     * @param _isOperator new boolean value that expresses if the sender is giving or revoking privileges for _operator
     */
    function setOperator(address _operator, bool _isOperator) external {
        operators[msg.sender][_operator] = _isOperator;

        emit AccountOperatorUpdated(msg.sender, _operator, _isOperator);
    }

    /**
     * @dev updates the configuration of the controller. can only be called by the owner
     */
    function refreshConfiguration() external onlyOwner {
        _refreshConfigInternal();
    }

    /**
     * @notice execute a number of actions on specific vaults
     * @dev can only be called when the system is not shutdown
     * @param _actions array of actions arguments
     */
    function operate(Actions.ActionArgs[] memory _actions) external payable nonReentrant notShutdown {
        (bool vaultUpdated, address vaultOwner, uint256 vaultId) = _runActions(_actions);
        if (vaultUpdated) _verifyFinalState(vaultOwner, vaultId);
    }

    /**
     * @notice check if a specific address is an operator for an owner account
     * @param _owner account owner address
     * @param _operator account operator address
     * @return true if the _operator is an approved operator for the _owner account
     */
    function isOperator(address _owner, address _operator) external view returns (bool) {
        return operators[_owner][_operator];
    }

    /**
     * @notice returns the current controller configuration
     * @return whitelist, the address of the whitelist module
     * @return oracle, the address of the oracle module
     * @return calculator, the address of the calculator module
     * @return pool, the address of the pool module
     */
    function getConfiguration()
        external
        view
        returns (
            address,
            address,
            address,
            address
        )
    {
        return (address(whitelist), address(oracle), address(calculator), address(pool));
    }

    /**
     * @notice return the proceed amount of a vault
     * @param _owner account owner of the vault
     * @param _vaultId vaultId to return balances for
     * @return amount of collateral that can be taken out
     */
    function getProceed(address _owner, uint256 _vaultId) external view returns (uint256) {
        MarginVault.Vault memory vault = getVault(_owner, _vaultId);

        // if there is no minted short oToken or the short oToken has not expired yet
        if ((vault.shortOtokens.length == 0) || (!isExpired(vault.shortOtokens[0]))) return 0;

        (uint256 netValue, ) = calculator.getExcessCollateral(vault);
        return netValue;
    }

    /**
     * @notice get the oToken's payout after expiry, in the collateral asset
     * @param _otoken oToken address
     * @param _amount amount of the oToken to calculate the payout for, always represented in 1e18
     * @return amount of collateral to pay out
     */
    function getPayout(address _otoken, uint256 _amount) public view returns (uint256) {
        uint256 rate = calculator.getExpiredPayoutRate(_otoken);
        return rate.mul(_amount).div(1e18);
    }

    /**
     * @dev return if an expired oToken contract’s settlement price has been finalized
     * @param _otoken address of the oToken
     * @return true if the oToken has expired AND the oraclePrice at the expiry timestamp has been finalized, otherwise it returns false
     */
    function isSettlementAllowed(address _otoken) public view returns (bool) {
        OtokenInterface otoken = OtokenInterface(_otoken);

        address underlying = otoken.underlyingAsset();
        address strike = otoken.strikeAsset();
        address collateral = otoken.collateralAsset();

        uint256 expiry = otoken.expiryTimestamp();

        bool isUnderlyingFinalized = oracle.isDisputePeriodOver(underlying, expiry);
        bool isStrikeFinalized = oracle.isDisputePeriodOver(strike, expiry);
        bool isCollateralFinalized = oracle.isDisputePeriodOver(collateral, expiry);

        return isUnderlyingFinalized && isStrikeFinalized && isCollateralFinalized;
    }

    /**
     * @notice get the number of current vaults for a specified account owner
     * @param _accountOwner account owner address
     * @return number of vaults
     */
    function getAccountVaultCounter(address _accountOwner) external view returns (uint256) {
        return accountVaultCounter[_accountOwner];
    }

    /**
     * @notice check if an oToken has expired
     * @param _otoken oToken address
     * @return true if the otoken has expired, otherwise it returns false
     */
    function isExpired(address _otoken) public view returns (bool) {
        uint256 otokenExpiryTimestamp = OtokenInterface(_otoken).expiryTimestamp();

        return now > otokenExpiryTimestamp;
    }

    /**
     * @notice return a specific vault
     * @param _owner account owner
     * @param _vaultId vault id of vault to return
     * @return Vault struct that corresponds to the _vaultId of _owner
     */
    function getVault(address _owner, uint256 _vaultId) public view returns (MarginVault.Vault memory) {
        return vaults[_owner][_vaultId];
    }

    /**
     * @notice execute a variety of actions
     * @dev for each action in the action array, execute the corresponding action, only one vault can be modified for all actions except SettleVault, Redeem, and Call
     * @param _actions array of type Actions.ActionArgs[], which expresses which actions the user wants to execute
     * @return vaultUpdated, indicates if a vault has changed
     * @return owner, the vault owner if a vault has changed
     * @return vaultId, the vault Id if a vault has changed
     */
    function _runActions(Actions.ActionArgs[] memory _actions)
        internal
        returns (
            bool,
            address,
            uint256
        )
    {
        address vaultOwner;
        uint256 vaultId;
        bool vaultUpdated;

        for (uint256 i = 0; i < _actions.length; i++) {
            Actions.ActionArgs memory action = _actions[i];
            Actions.ActionType actionType = action.actionType;

            if (
                (actionType != Actions.ActionType.SettleVault) &&
                (actionType != Actions.ActionType.Redeem) &&
                (actionType != Actions.ActionType.Call)
            ) {
                // check if this action is manipulating the same vault as all other actions, other than SettleVault
                if (vaultUpdated) {
                    require(vaultOwner == action.owner, "Controller: can not run actions for different owners");
                    require(vaultId == action.vaultId, "Controller: can not run actions on different vaults");
                }
                vaultUpdated = true;
                vaultId = action.vaultId;
                vaultOwner = action.owner;
            }

            if (actionType == Actions.ActionType.OpenVault) {
                _openVault(Actions._parseOpenVaultArgs(action));
            } else if (actionType == Actions.ActionType.DepositLongOption) {
                _depositLong(Actions._parseDepositArgs(action));
            } else if (actionType == Actions.ActionType.WithdrawLongOption) {
                _withdrawLong(Actions._parseWithdrawArgs(action));
            } else if (actionType == Actions.ActionType.DepositCollateral) {
                _depositCollateral(Actions._parseDepositArgs(action));
            } else if (actionType == Actions.ActionType.WithdrawCollateral) {
                _withdrawCollateral(Actions._parseWithdrawArgs(action));
            } else if (actionType == Actions.ActionType.MintShortOption) {
                _mintOtoken(Actions._parseMintArgs(action));
            } else if (actionType == Actions.ActionType.BurnShortOption) {
                _burnOtoken(Actions._parseBurnArgs(action));
            } else if (actionType == Actions.ActionType.Redeem) {
                _redeem(Actions._parseRedeemArgs(action));
            } else if (actionType == Actions.ActionType.SettleVault) {
                _settleVault(Actions._parseSettleVaultArgs(action));
            } else {
                // actionType == Actions.ActionType.Call
                _call(Actions._parseCallArgs(action));
            }
        }

        return (vaultUpdated, vaultOwner, vaultId);
    }

    /**
     * @notice verify the vault final state after executing all actions
     * @param _owner account owner address
     * @param _vaultId vault id of the final vault
     */
    function _verifyFinalState(address _owner, uint256 _vaultId) internal view {
        MarginVault.Vault memory _vault = getVault(_owner, _vaultId);
        (, bool isValidVault) = calculator.getExcessCollateral(_vault);

        require(isValidVault, "Controller: invalid final vault state");
    }

    /**
     * @notice open a new vault inside an account
     * @dev only the account owner or operator can open a vault, cannot be called when system is paused or shutdown
     * @param _args OpenVaultArgs structure
     */
    function _openVault(Actions.OpenVaultArgs memory _args) internal notPaused onlyAuthorized(msg.sender, _args.owner) {
        accountVaultCounter[_args.owner] = accountVaultCounter[_args.owner].add(1);

        require(
            _args.vaultId == accountVaultCounter[_args.owner],
            "Controller: can not run actions on inexistent vault"
        );

        emit VaultOpened(_args.owner, accountVaultCounter[_args.owner]);
    }

    /**
     * @notice deposit a long oToken into a vault
     * @dev cannot be called when system is paused or shutdown
     * @param _args DepositArgs structure
     */
    function _depositLong(Actions.DepositArgs memory _args) internal notPaused onlyAuthorized(msg.sender, _args.owner) {
        require(_checkVaultId(_args.owner, _args.vaultId), "Controller: invalid vault id");
        require(
            (_args.from == msg.sender) || (_args.from == _args.owner),
            "Controller: cannot deposit long otoken from this address"
        );

        require(
            whitelist.isWhitelistedOtoken(_args.asset),
            "Controller: otoken is not whitelisted to be used as collateral"
        );

        OtokenInterface otoken = OtokenInterface(_args.asset);

        require(now < otoken.expiryTimestamp(), "Controller: otoken used as collateral is already expired");

        vaults[_args.owner][_args.vaultId].addLong(address(otoken), _args.amount, _args.index);

        pool.transferToPool(address(otoken), _args.from, _args.amount);

        emit LongOtokenDeposited(address(otoken), _args.owner, _args.from, _args.vaultId, _args.amount);
    }

    /**
     * @notice withdraw a long oToken from a vault
     * @dev only the account owner or operator can withdraw a long oToken from a vault, cannot be called when system is paused or shutdown
     * @param _args WithdrawArgs structure
     */
    function _withdrawLong(Actions.WithdrawArgs memory _args)
        internal
        notPaused
        onlyAuthorized(msg.sender, _args.owner)
    {
        require(_checkVaultId(_args.owner, _args.vaultId), "Controller: invalid vault id");

        OtokenInterface otoken = OtokenInterface(_args.asset);

        require(now < otoken.expiryTimestamp(), "Controller: can not withdraw an expired otoken");

        vaults[_args.owner][_args.vaultId].removeLong(address(otoken), _args.amount, _args.index);

        pool.transferToUser(address(otoken), _args.to, _args.amount);

        emit LongOtokenWithdrawed(address(otoken), _args.owner, _args.to, _args.vaultId, _args.amount);
    }

    /**
     * @notice deposit a collateral asset into a vault
     * @dev cannot be called when the system is paused or shutdown
     * @param _args DepositArgs structure
     */
    function _depositCollateral(Actions.DepositArgs memory _args)
        internal
        notPaused
        onlyAuthorized(msg.sender, _args.owner)
    {
        require(_checkVaultId(_args.owner, _args.vaultId), "Controller: invalid vault id");
        require(
            (_args.from == msg.sender) || (_args.from == _args.owner),
            "Controller: cannot deposit collateral from this address"
        );

        require(
            whitelist.isWhitelistedCollateral(_args.asset),
            "Controller: asset is not whitelisted to be used as collateral"
        );

        vaults[_args.owner][_args.vaultId].addCollateral(_args.asset, _args.amount, _args.index);

        pool.transferToPool(_args.asset, _args.from, _args.amount);

        emit CollateralAssetDeposited(_args.asset, _args.owner, _args.from, _args.vaultId, _args.amount);
    }

    /**
     * @notice withdraw a collateral asset from a vault
     * @dev only the account owner or operator can withdraw a collateral from a vault, cannot be called when system is paused or shutdown
     * @param _args WithdrawArgs structure
     */
    function _withdrawCollateral(Actions.WithdrawArgs memory _args)
        internal
        notPaused
        onlyAuthorized(msg.sender, _args.owner)
    {
        require(_checkVaultId(_args.owner, _args.vaultId), "Controller: invalid vault id");

        MarginVault.Vault memory vault = getVault(_args.owner, _args.vaultId);
        if (_isNotEmpty(vault.shortOtokens)) {
            OtokenInterface otoken = OtokenInterface(vault.shortOtokens[0]);

            require(
                now < otoken.expiryTimestamp(),
                "Controller: can not withdraw collateral from a vault with an expired short otoken"
            );
        }

        vaults[_args.owner][_args.vaultId].removeCollateral(_args.asset, _args.amount, _args.index);

        pool.transferToUser(_args.asset, _args.to, _args.amount);

        emit CollateralAssetWithdrawed(_args.asset, _args.owner, _args.to, _args.vaultId, _args.amount);
    }

    /**
     * @notice mint short oTokens from a vault which creates an obligation recorded in a vault
     * @dev only the account owner or operator can mint short oTokens from a vault, cannot be called when system is paused or shutdown
     * @param _args MintArgs structure
     */
    function _mintOtoken(Actions.MintArgs memory _args) internal notPaused onlyAuthorized(msg.sender, _args.owner) {
        require(_checkVaultId(_args.owner, _args.vaultId), "Controller: invalid vault id");

        require(whitelist.isWhitelistedOtoken(_args.otoken), "Controller: otoken is not whitelisted to be minted");

        OtokenInterface otoken = OtokenInterface(_args.otoken);

        require(now < otoken.expiryTimestamp(), "Controller: can not mint expired otoken");

        vaults[_args.owner][_args.vaultId].addShort(_args.otoken, _args.amount, _args.index);

        otoken.mintOtoken(_args.to, _args.amount);

        emit ShortOtokenMinted(_args.otoken, _args.owner, _args.to, _args.vaultId, _args.amount);
    }

    /**
     * @notice burn oTokens to reduce or remove minted oToken obligation recorded in a vault
     * @dev only the account owner or operator can burn oTokens for a vault, cannot be called when system is paused or shutdown
     * @param _args MintArgs structure
     */
    function _burnOtoken(Actions.BurnArgs memory _args) internal notPaused onlyAuthorized(msg.sender, _args.owner) {
        require(_checkVaultId(_args.owner, _args.vaultId), "Controller: invalid vault id");
        require((_args.from == msg.sender) || (_args.from == _args.owner), "Controller: cannot burn from this address");

        OtokenInterface otoken = OtokenInterface(_args.otoken);

        require(now < otoken.expiryTimestamp(), "Controller: can not burn expired otoken");

        vaults[_args.owner][_args.vaultId].removeShort(_args.otoken, _args.amount, _args.index);

        otoken.burnOtoken(_args.from, _args.amount);

        emit ShortOtokenBurned(_args.otoken, _args.owner, _args.from, _args.vaultId, _args.amount);
    }

    /**
     * @notice redeem an oToken after expiry, receiving the payout of the oToken in the collateral asset
     * @dev cannot be called when system is paused
     * @param _args RedeemArgs structure
     */
    function _redeem(Actions.RedeemArgs memory _args) internal {
        OtokenInterface otoken = OtokenInterface(_args.otoken);

        require(now > otoken.expiryTimestamp(), "Controller: can not redeem un-expired otoken");

        require(isSettlementAllowed(_args.otoken), "Controller: asset prices not finalized yet");

        uint256 payout = getPayout(_args.otoken, _args.amount);

        otoken.burnOtoken(msg.sender, _args.amount);

        pool.transferToUser(otoken.collateralAsset(), _args.receiver, payout);

        emit Redeem(_args.otoken, msg.sender, _args.receiver, otoken.collateralAsset(), _args.amount, payout);
    }

    /**
     * @notice settle a vault after expiry, removing the remaining collateral in a vault after both long and short oToken payouts have been removed
     * @dev deletes a vault of vaultId after remaining collateral is removed, cannot be called when system is paused
     * @param _args SettleVaultArgs structure
     */
    function _settleVault(Actions.SettleVaultArgs memory _args) internal onlyAuthorized(msg.sender, _args.owner) {
        require(_checkVaultId(_args.owner, _args.vaultId), "Controller: invalid vault id");

        MarginVault.Vault memory vault = getVault(_args.owner, _args.vaultId);

        require(_isNotEmpty(vault.shortOtokens) || _isNotEmpty(vault.longOtokens), "Can't settle vault with no otoken");

        OtokenInterface otoken = _isNotEmpty(vault.shortOtokens)
            ? OtokenInterface(vault.shortOtokens[0])
            : OtokenInterface(vault.longOtokens[0]);

        require(now > otoken.expiryTimestamp(), "Controller: can not settle vault with un-expired otoken");
        require(isSettlementAllowed(address(otoken)), "Controller: asset prices not finalized yet");

        (uint256 payout, ) = calculator.getExcessCollateral(vault);

        if (_isNotEmpty(vault.longOtokens)) {
            OtokenInterface longOtoken = OtokenInterface(vault.longOtokens[0]);

            longOtoken.burnOtoken(address(pool), vault.longAmounts[0]);
        }

        delete vaults[_args.owner][_args.vaultId];

        pool.transferToUser(otoken.collateralAsset(), _args.to, payout);

        emit VaultSettled(_args.owner, _args.to, _args.vaultId, payout);
    }

    /**
     * @notice execute arbitrary calls
     * @dev cannot be called when system is paused or shutdown
     * @param _args Call action
     */
    function _call(Actions.CallArgs memory _args) internal notPaused onlyWhitelistedCallee(_args.callee) {
        CalleeInterface(_args.callee).callFunction{value: _args.msgValue}(
            msg.sender,
            _args.owner,
            _args.vaultId,
            _args.data
        );

        emit CallExecuted(msg.sender, _args.callee, _args.owner, _args.vaultId, _args.data);
    }

    /**
     * @notice check if a vault id is valid
     * @param _accountOwner account owner address
     * @param _vaultId vault id to check
     * @return true if the _vaultId is valid, otherwise it returns falue
     */
    function _checkVaultId(address _accountOwner, uint256 _vaultId) internal view returns (bool) {
        return ((_vaultId > 0) && (_vaultId <= accountVaultCounter[_accountOwner]));
    }

    function _isNotEmpty(address[] memory _array) internal pure returns (bool) {
        return (_array.length > 0) && (_array[0] != address(0));
    }

    /**
<<<<<<< HEAD
     * @notice get the oToken's payout after expiry, in the collateral asset
     * @param _otoken oToken address
     * @param _amount amount of the oToken to calculate the payout for, always represented in 1e18
     * @return amount of collateral to pay out
     */
    function _getPayout(address _otoken, uint256 _amount) internal view returns (uint256) {
        uint256 rate = calculator.getExpiredPayoutRate(_otoken);
        return rate.mul(_amount).div(1e8);
    }

    /**
=======
>>>>>>> 0e5539bf
     * @notice return if a callee address is whitelisted or not
     * @param _callee callee address
     * @return true if callee address is whitelisted, otherwise false
     */
    function _isCalleeWhitelisted(address _callee) internal view returns (bool) {
        return whitelist.isWhitelistedCallee(_callee);
    }

    /**
     * @dev updates the internal configuration of the controller
     */
    function _refreshConfigInternal() internal {
        whitelist = WhitelistInterface(addressbook.getWhitelist());
        oracle = OracleInterface(addressbook.getOracle());
        calculator = MarginCalculatorInterface(addressbook.getMarginCalculator());
        pool = MarginPoolInterface(addressbook.getMarginPool());
    }
}<|MERGE_RESOLUTION|>--- conflicted
+++ resolved
@@ -382,7 +382,7 @@
      */
     function getPayout(address _otoken, uint256 _amount) public view returns (uint256) {
         uint256 rate = calculator.getExpiredPayoutRate(_otoken);
-        return rate.mul(_amount).div(1e18);
+        return rate.mul(_amount).div(1e8);
     }
 
     /**
@@ -765,20 +765,6 @@
     }
 
     /**
-<<<<<<< HEAD
-     * @notice get the oToken's payout after expiry, in the collateral asset
-     * @param _otoken oToken address
-     * @param _amount amount of the oToken to calculate the payout for, always represented in 1e18
-     * @return amount of collateral to pay out
-     */
-    function _getPayout(address _otoken, uint256 _amount) internal view returns (uint256) {
-        uint256 rate = calculator.getExpiredPayoutRate(_otoken);
-        return rate.mul(_amount).div(1e8);
-    }
-
-    /**
-=======
->>>>>>> 0e5539bf
      * @notice return if a callee address is whitelisted or not
      * @param _callee callee address
      * @return true if callee address is whitelisted, otherwise false
