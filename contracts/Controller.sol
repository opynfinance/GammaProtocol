/**
 * SPDX-License-Identifier: UNLICENSED
 */
pragma solidity =0.6.10;

pragma experimental ABIEncoderV2;

import {Ownable} from "./packages/oz/Ownable.sol";
import {SafeMath} from "./packages/oz/SafeMath.sol";
import {ReentrancyGuard} from "./packages/oz/ReentrancyGuard.sol";
import {MarginAccount} from "./libs/MarginAccount.sol";
import {Actions} from "./libs/Actions.sol";
import {AddressBookInterface} from "./interfaces/AddressBookInterface.sol";
import {OtokenInterface} from "./interfaces/OtokenInterface.sol";
import {MarginCalculatorInterface} from "./interfaces/MarginCalculatorInterface.sol";
import {OracleInterface} from "./interfaces/OracleInterface.sol";
import {WhitelistInterface} from "./interfaces/WhitelistInterface.sol";
import {MarginPoolInterface} from "./interfaces/MarginPoolInterface.sol";

/**
 * @author Opyn Team
 * @title Controller
 * @notice contract that
 */
contract Controller is ReentrancyGuard, Ownable {
    using MarginAccount for MarginAccount.Vault;
    using SafeMath for uint256;

    /// @notice the protocol state, if true, then all protocol functionality are paused.
    bool public systemPaused;

    /// @dev AddressBook module
    address internal addressBook;

    /// @dev mapping between owner address and account structure
    mapping(address => uint256) internal accountVaultCounter;
    /// @dev mapping between owner address and specific vault using vaultId
    mapping(address => mapping(uint256 => MarginAccount.Vault)) internal vaults;
    /// @dev mapping between account owner and account operator
    mapping(address => mapping(address => bool)) internal operators;

    /**
     * @notice contructor
     * @param _addressBook adressbook module
     */
    constructor(address _addressBook) public {
        require(_addressBook != address(0), "Controller: Invalid address book");

        addressBook = _addressBook;
    }

    /// @notice emits an event when a account operator updated for a specific account owner
    event AccountOperatorUpdated(address indexed accountOwner, address indexed operator, bool isSet);
<<<<<<< HEAD
=======
    /// @notice emits an event when new vault get opened
    event VaultOpened(address indexed accountOwner, uint256 vaultId);
    /// @notice emits an event when a long otoken is deposited into a vault
    event LongOtokenDeposited(
        address indexed otoken,
        address indexed accountOwner,
        address indexed from,
        uint256 vaultId,
        uint256 amount
    );
    /// @notice emits an event when a long otoken is withdrawed from a vault
    event LongOtokenWithdrawed(
        address indexed otoken,
        address indexedAccountOwner,
        address indexed to,
        uint256 vaultId,
        uint256 amount
    );
    /// @notice emits an event when a long otoken is deposited into a vault
    event CollateralAssetDeposited(
        address indexed asset,
        address indexed accountOwner,
        address indexed from,
        uint256 vaultId,
        uint256 amount
    );
    /// @notice emits an event when a collateral asset is withdrawed from a vault
    event CollateralAssetWithdrawed(
        address indexed asset,
        address indexedAccountOwner,
        address indexed to,
        uint256 vaultId,
        uint256 amount
    );
>>>>>>> c991626a

    /**
     * @notice modifier check if protocol is not paused
     */
    modifier isNotPaused {
        require(!systemPaused, "Controller: system is paused");

        _;
    }

    /**
     * @notice modifier to check if sender is an account owner or an authorized account operator
     * @param _sender sender address
     * @param _accountOwner account owner address
     */
    modifier isAuthorized(address _sender, address _accountOwner) {
        require(
            (_sender == _accountOwner) || (operators[_accountOwner][_sender]),
            "Controller: msg.sender is not authorized to run action"
        );

        _;
    }

    /**
     * @notice allows admin to toggle pause / emergency shutdown
     * @param _paused The new boolean value to set systemPaused to.
     */
    function setSystemPaused(bool _paused) external onlyOwner {
        systemPaused = _paused;
    }

    /**
     * @notice allows a user to set and unset an operate which can act on their behalf on their vaults. Only the vault owner can update the operator privileges.
     * @param _operator The operator that sender wants to give privileges to or revoke them from.
     * @param _isOperator The new boolean value that expresses if sender is giving or revoking privileges from _operator.
     */
    function setOperator(address _operator, bool _isOperator) external {
        operators[msg.sender][_operator] = _isOperator;

        emit AccountOperatorUpdated(msg.sender, _operator, _isOperator);
    }

    /**
     * @notice execute a different number of actions on a specific vaults
     * @dev can only be called when system is not paused
     * @param _actions array of actions arguments
     */
    function operate(Actions.ActionArgs[] memory _actions) external isNotPaused nonReentrant {
        MarginAccount.Vault memory vault = _runActions(_actions);
        _verifyFinalState(vault);
    }

    /**
     * @notice Iterate through a collateral array of the vault and payout collateral assets
     * @dev can only be called when system is not paused and from an authorized address
     * @param _owner The owner of the vault we will clear
     * @param _vaultId The vaultId for the vault we will clear, within the user's MarginAccount.Account struct
     */
    //function redeemForEmergency(address _owner, uint256 _vaultId) external isNotPaused isAuthorized(args.owner) {
    //}

    /**
     * @notice set batch underlying asset price
     * @param _otoken otoken address
     * @param _roundsBack chainlink round number relative to specific timestamp
     */
    // function setBatchUnderlyingPrice(address _otoken, uint256 _roundsBack) external {
    // }

    /**
     * @notice check if a specific address is an operator for an owner account
     * @param _owner account owner address
     * @param _operator account operator address
     * @return true if operator, else false
     */
    function isOperator(address _owner, address _operator) external view returns (bool) {
        return operators[_owner][_operator];
    }

    /**
     * @notice Return a vault's balances. If the vault doesn't have a short option or the short option has not expired, then the vault's collateral balances are returned. If the short option has expired, the collateral balance the vault has is dependent on if the option expired ITM or OTM.
     * @dev if vault has no short option or the issued option is not expired yet, return the vault, else call get excess margin and return it as collateral amount inside Vault struct.
     * @param _owner account owner.
     * @param _vaultId vault.
     * @return Vault struct
     */
    function getVaultBalances(address _owner, uint256 _vaultId) external view returns (MarginAccount.Vault memory) {
        MarginAccount.Vault memory vault = getVault(_owner, _vaultId);

        // if there is no minted short option or the short option has not expired yet
        if ((vault.shortOtokens.length == 0) || (!isExpired(vault.shortOtokens[0]))) return vault;

        // if there is a short option and it has expired
        address calculatorModule = AddressBookInterface(addressBook).getMarginCalculator();
        MarginCalculatorInterface calculator = MarginCalculatorInterface(calculatorModule);
<<<<<<< HEAD
        OtokenInterface otoken = OtokenInterface(vault.shortOtokens[0]);

        (uint256 netValue, ) = calculator.getExcessMargin(vault, otoken.collateralAsset());
=======

        (uint256 netValue, ) = calculator.getExcessCollateral(vault);
>>>>>>> c991626a
        vault.collateralAmounts[0] = netValue;
        return vault;
    }

    /**
     * @dev return if an expired oToken contract’s price has been finalized. Returns true if the contract has expired AND the oraclePrice at the expiry timestamp has been finalized.
     * @param _otoken The address of the relevant oToken.
     * @return A boolean which is true if and only if the price is finalized.
     */
    function isPriceFinalized(address _otoken) external view returns (bool) {
        address oracleModule = AddressBookInterface(addressBook).getOracle();
        OracleInterface oracle = OracleInterface(oracleModule);

        OtokenInterface otoken = OtokenInterface(_otoken);

        address underlying = otoken.underlyingAsset();
        uint256 expiry = otoken.expiryTimestamp();

        (, bool isFinalized) = oracle.getExpiryPrice(underlying, expiry);
        return isFinalized;
    }

    /**
     * @notice get number of vaults in a specific account
     * @param _accountOwner account owner address
     * @return number of vaults
     */
    function getAccountVaultCounter(address _accountOwner) external view returns (uint256) {
        return accountVaultCounter[_accountOwner];
    }

    /**
     * @notice function to check if otoken is expired
     * @param _otoken otoken address
     * @return true if otoken is expired, else return false
     */
    function isExpired(address _otoken) public view returns (bool) {
        uint256 otokenExpiryTimestamp = OtokenInterface(_otoken).expiryTimestamp();

        return now > otokenExpiryTimestamp;
    }

    /**
     * @notice Return a specific vault.
     * @param _owner account owner.
     * @param _vaultId vault.
     * @return Vault struct
     */
    function getVault(address _owner, uint256 _vaultId) public view returns (MarginAccount.Vault memory) {
        return vaults[_owner][_vaultId];
    }

    /**
     * @notice Execute actions on a certain vault
     * @dev For each action in the action Array, run the corresponding action
     * @param _actions An array of type Actions.ActionArgs[] which expresses which actions the user want to execute.
     */
    function _runActions(Actions.ActionArgs[] memory _actions) internal returns (MarginAccount.Vault memory) {
        MarginAccount.Vault memory vault;

        uint256 prevActionVaultId;
        bool isActionVaultStored;

        for (uint256 i = 0; i < _actions.length; i++) {
            Actions.ActionArgs memory action = _actions[i];
            Actions.ActionType actionType = action.actionType;

<<<<<<< HEAD
            if (actionType == Actions.ActionType.OpenVault) {
=======
            if (
                (actionType != Actions.ActionType.SettleVault) ||
                (actionType != Actions.ActionType.Exercise) ||
                (actionType != Actions.ActionType.Call)
            ) {
>>>>>>> c991626a
                // check if this action is manipulating the same vault as all other actions, other than SettleVault
                (prevActionVaultId, isActionVaultStored) = _checkActionsVaults(
                    prevActionVaultId,
                    action.vaultId,
                    isActionVaultStored
                );
<<<<<<< HEAD

                _openVault(Actions._parseOpenVaultArgs(action));
            }
            if (actionType == Actions.ActionType.DepositLongOption) {
                // check if this action is manipulating the same vault as all other actions, other than SettleVault
                (prevActionVaultId, isActionVaultStored) = _checkActionsVaults(
                    prevActionVaultId,
                    action.vaultId,
                    isActionVaultStored
                );

                vault = _depositLong(Actions._parseDepositArgs(action));
=======
            }

            if (actionType == Actions.ActionType.OpenVault) {
                _openVault(Actions._parseOpenVaultArgs(action));
            } else if (actionType == Actions.ActionType.DepositLongOption) {
                vault = _depositLong(Actions._parseDepositArgs(action));
            } else if (actionType == Actions.ActionType.WithdrawLongOption) {
                vault = _withdrawLong(Actions._parseWithdrawArgs(action));
            } else if (actionType == Actions.ActionType.DepositCollateral) {
                vault = _depositCollateral(Actions._parseDepositArgs(action));
>>>>>>> c991626a
            }
        }

        return vault;
    }

    /**
     * @notice verify vault final state after executing all actions
     * @param _vault final vault state
     */
    function _verifyFinalState(MarginAccount.Vault memory _vault) internal view {
<<<<<<< HEAD
        if (_vault.shortOtokens.length > 0) {
            address calculatorModule = AddressBookInterface(addressBook).getMarginCalculator();
            MarginCalculatorInterface calculator = MarginCalculatorInterface(calculatorModule);

            require(calculator.isValidState(_vault, _vault.shortOtokens[0]), "Controller: invalid final vault state");
        }
=======
        address calculatorModule = AddressBookInterface(addressBook).getMarginCalculator();
        MarginCalculatorInterface calculator = MarginCalculatorInterface(calculatorModule);

        (, bool isValidVault) = calculator.getExcessCollateral(_vault);

        require(isValidVault, "Controller: invalid final vault state");
>>>>>>> c991626a
    }

    /**
     * @dev check that prev vault id is equal to current vault id
     * @param _prevActionVaultId previous vault id
     * @param _currActionVaultId current vault id
     * @param _isActionVaultStored a bool to indicate if a first check is done or not
     * @return current vault id and true as first check is done
     */
    function _checkActionsVaults(
        uint256 _prevActionVaultId,
        uint256 _currActionVaultId,
        bool _isActionVaultStored
    ) internal pure returns (uint256, bool) {
        if (_isActionVaultStored) {
            require(_prevActionVaultId == _currActionVaultId, "Controller: can not run actions on different vaults");
        }

        return (_currActionVaultId, true);
    }

    /**
     * @notice open new vault inside an account
     * @dev Only account owner or operator can open a vault
     * @param _args OpenVaultArgs structure
     */
    function _openVault(Actions.OpenVaultArgs memory _args) internal isAuthorized(msg.sender, _args.owner) {
        accountVaultCounter[_args.owner] = accountVaultCounter[_args.owner].add(1);

        require(
            _args.vaultId == accountVaultCounter[_args.owner],
            "Controller: can not run actions on inexistent vault"
        );
<<<<<<< HEAD
=======

        emit VaultOpened(_args.owner, accountVaultCounter[_args.owner]);
>>>>>>> c991626a
    }

    /**
     * @notice deposit long option into vault
     * @param _args DepositArgs structure
     */
    function _depositLong(Actions.DepositArgs memory _args) internal returns (MarginAccount.Vault memory) {
<<<<<<< HEAD
=======
        require(checkVaultId(_args.owner, _args.vaultId), "Controller: invalid vault id");
>>>>>>> c991626a
        require(_args.from == msg.sender, "Controller: depositor address and msg.sender address mismatch");

        address whitelistModule = AddressBookInterface(addressBook).getWhitelist();
        WhitelistInterface whitelist = WhitelistInterface(whitelistModule);

        require(
            whitelist.isWhitelistedOtoken(_args.asset),
            "Controller: otoken is not whitelisted to be used as collateral"
        );

        OtokenInterface otoken = OtokenInterface(_args.asset);

        require(now <= otoken.expiryTimestamp(), "Controller: otoken used as collateral is already expired");

        vaults[_args.owner][_args.vaultId]._addLong(address(otoken), _args.amount, _args.index);

        address marginPoolModule = AddressBookInterface(addressBook).getMarginPool();
        MarginPoolInterface marginPool = MarginPoolInterface(marginPoolModule);

        marginPool.transferToPool(address(otoken), _args.from, _args.amount);

<<<<<<< HEAD
=======
        emit LongOtokenDeposited(address(otoken), _args.owner, _args.from, _args.vaultId, _args.amount);

>>>>>>> c991626a
        return vaults[_args.owner][_args.vaultId];
    }

    /**
     * @notice withdraw long option from vault
     * @dev Only account owner or operator can withdraw long option from vault
     * @param _args WithdrawArgs structure
     */
<<<<<<< HEAD
    // function _withdrawLong(Actions.WithdrawArgs memory _args) internal isAuthorized(_args.owner) {}
=======
    function _withdrawLong(Actions.WithdrawArgs memory _args)
        internal
        isAuthorized(msg.sender, _args.owner)
        returns (MarginAccount.Vault memory)
    {
        require(checkVaultId(_args.owner, _args.vaultId), "Controller: invalid vault id");

        OtokenInterface otoken = OtokenInterface(_args.asset);

        require(now <= otoken.expiryTimestamp(), "Controller: can not withdraw an expired otoken");

        vaults[_args.owner][_args.vaultId]._removeLong(address(otoken), _args.amount, _args.index);

        address marginPoolModule = AddressBookInterface(addressBook).getMarginPool();
        MarginPoolInterface marginPool = MarginPoolInterface(marginPoolModule);

        marginPool.transferToUser(address(otoken), _args.to, _args.amount);

        emit LongOtokenWithdrawed(address(otoken), _args.owner, _args.to, _args.vaultId, _args.amount);

        return vaults[_args.owner][_args.vaultId];
    }
>>>>>>> c991626a

    /**
     * @notice deposit collateral asset into vault
     * @param _args DepositArgs structure
     */
<<<<<<< HEAD
    // function _depositCollateral(Actions.DepositArgs memory _args) internal {}
=======
    function _depositCollateral(Actions.DepositArgs memory _args) internal returns (MarginAccount.Vault memory) {
        require(checkVaultId(_args.owner, _args.vaultId), "Controller: invalid vault id");
        require(_args.from == msg.sender, "Controller: depositor address and msg.sender address mismatch");

        address whitelistModule = AddressBookInterface(addressBook).getWhitelist();
        WhitelistInterface whitelist = WhitelistInterface(whitelistModule);

        require(
            whitelist.isWhitelistedCollateral(_args.asset),
            "Controller: asset is not whitelisted to be used as collateral"
        );

        vaults[_args.owner][_args.vaultId]._addCollateral(_args.asset, _args.amount, _args.index);

        address marginPoolModule = AddressBookInterface(addressBook).getMarginPool();
        MarginPoolInterface marginPool = MarginPoolInterface(marginPoolModule);

        marginPool.transferToPool(_args.asset, _args.from, _args.amount);

        emit CollateralAssetDeposited(_args.asset, _args.owner, _args.from, _args.vaultId, _args.amount);

        return vaults[_args.owner][_args.vaultId];
    }
>>>>>>> c991626a

    /**
     * @notice withdraw collateral asset from vault
     * @dev only account owner or operator can withdraw long option from vault
     * @param _args WithdrawArgs structure
     */
    // function _withdrawCollateral(Actions.WithdrawArgs memory _args) internal isAuthorized(_args.owner) {}

    /**
     * @notice mint option into vault
     * @dev only account owner or operator can withdraw long option from vault
     * @param _args MintArgs structure
     */
    // function _mintOtoken(Actions.MintArgs memory _args) internal isAuthorized(_args.owner) {}

    /**
     * @notice burn option
     * @dev only account owner or operator can withdraw long option from vault
     * @param _args MintArgs structure
     */
    // function _burnOtoken(Actions.BurnArgs memory _args) internal {}

    /**
     * @notice exercise option
     * @param _args ExerciseArgs structure
     */
    // function _exercise(Actions.ExerciseArgs memory _args) internal {}

    /**
     * @notice settle vault option
     * @param _args SettleVaultArgs structure
     */
    // function _settleVault(Actions.SettleVaultArgs memory _args) internal {}
<<<<<<< HEAD

    //High Level: call arbitrary smart contract
    //function _call(Actions.CallArgs args) internal {
    //    //Check whitelistModule.isWhitelistCallDestination(args.address)
    //    //Call args.address with args.data
    //}
=======

    //High Level: call arbitrary smart contract
    //function _call(Actions.CallArgs args) internal {
    //    //Check whitelistModule.isWhitelistCallDestination(args.address)
    //    //Call args.address with args.data
    //}

    /**
     * @notice function to check the validity of a specific vault id
     * @param _accountOwner account owner address
     * @param _vaultId vault id
     */
    function checkVaultId(address _accountOwner, uint256 _vaultId) internal view returns (bool) {
        return ((_vaultId > 0) && (_vaultId <= accountVaultCounter[_accountOwner]));
    }
>>>>>>> c991626a
}<|MERGE_RESOLUTION|>--- conflicted
+++ resolved
@@ -18,6 +18,25 @@
 import {MarginPoolInterface} from "./interfaces/MarginPoolInterface.sol";
 
 /**
+ * SPDX-License-Identifier: UNLICENSED
+ */
+pragma solidity =0.6.10;
+
+pragma experimental ABIEncoderV2;
+
+import {Ownable} from "./packages/oz/Ownable.sol";
+import {SafeMath} from "./packages/oz/SafeMath.sol";
+import {ReentrancyGuard} from "./packages/oz/ReentrancyGuard.sol";
+import {MarginAccount} from "./libs/MarginAccount.sol";
+import {Actions} from "./libs/Actions.sol";
+import {AddressBookInterface} from "./interfaces/AddressBookInterface.sol";
+import {OtokenInterface} from "./interfaces/OtokenInterface.sol";
+import {MarginCalculatorInterface} from "./interfaces/MarginCalculatorInterface.sol";
+import {OracleInterface} from "./interfaces/OracleInterface.sol";
+import {WhitelistInterface} from "./interfaces/WhitelistInterface.sol";
+import {MarginPoolInterface} from "./interfaces/MarginPoolInterface.sol";
+
+/**
  * @author Opyn Team
  * @title Controller
  * @notice contract that
@@ -51,8 +70,6 @@
 
     /// @notice emits an event when a account operator updated for a specific account owner
     event AccountOperatorUpdated(address indexed accountOwner, address indexed operator, bool isSet);
-<<<<<<< HEAD
-=======
     /// @notice emits an event when new vault get opened
     event VaultOpened(address indexed accountOwner, uint256 vaultId);
     /// @notice emits an event when a long otoken is deposited into a vault
@@ -87,7 +104,6 @@
         uint256 vaultId,
         uint256 amount
     );
->>>>>>> c991626a
 
     /**
      * @notice modifier check if protocol is not paused
@@ -184,14 +200,8 @@
         // if there is a short option and it has expired
         address calculatorModule = AddressBookInterface(addressBook).getMarginCalculator();
         MarginCalculatorInterface calculator = MarginCalculatorInterface(calculatorModule);
-<<<<<<< HEAD
-        OtokenInterface otoken = OtokenInterface(vault.shortOtokens[0]);
-
-        (uint256 netValue, ) = calculator.getExcessMargin(vault, otoken.collateralAsset());
-=======
 
         (uint256 netValue, ) = calculator.getExcessCollateral(vault);
->>>>>>> c991626a
         vault.collateralAmounts[0] = netValue;
         return vault;
     }
@@ -259,35 +269,17 @@
             Actions.ActionArgs memory action = _actions[i];
             Actions.ActionType actionType = action.actionType;
 
-<<<<<<< HEAD
-            if (actionType == Actions.ActionType.OpenVault) {
-=======
             if (
                 (actionType != Actions.ActionType.SettleVault) ||
                 (actionType != Actions.ActionType.Exercise) ||
                 (actionType != Actions.ActionType.Call)
             ) {
->>>>>>> c991626a
                 // check if this action is manipulating the same vault as all other actions, other than SettleVault
                 (prevActionVaultId, isActionVaultStored) = _checkActionsVaults(
                     prevActionVaultId,
                     action.vaultId,
                     isActionVaultStored
                 );
-<<<<<<< HEAD
-
-                _openVault(Actions._parseOpenVaultArgs(action));
-            }
-            if (actionType == Actions.ActionType.DepositLongOption) {
-                // check if this action is manipulating the same vault as all other actions, other than SettleVault
-                (prevActionVaultId, isActionVaultStored) = _checkActionsVaults(
-                    prevActionVaultId,
-                    action.vaultId,
-                    isActionVaultStored
-                );
-
-                vault = _depositLong(Actions._parseDepositArgs(action));
-=======
             }
 
             if (actionType == Actions.ActionType.OpenVault) {
@@ -298,7 +290,6 @@
                 vault = _withdrawLong(Actions._parseWithdrawArgs(action));
             } else if (actionType == Actions.ActionType.DepositCollateral) {
                 vault = _depositCollateral(Actions._parseDepositArgs(action));
->>>>>>> c991626a
             }
         }
 
@@ -310,21 +301,12 @@
      * @param _vault final vault state
      */
     function _verifyFinalState(MarginAccount.Vault memory _vault) internal view {
-<<<<<<< HEAD
-        if (_vault.shortOtokens.length > 0) {
-            address calculatorModule = AddressBookInterface(addressBook).getMarginCalculator();
-            MarginCalculatorInterface calculator = MarginCalculatorInterface(calculatorModule);
-
-            require(calculator.isValidState(_vault, _vault.shortOtokens[0]), "Controller: invalid final vault state");
-        }
-=======
         address calculatorModule = AddressBookInterface(addressBook).getMarginCalculator();
         MarginCalculatorInterface calculator = MarginCalculatorInterface(calculatorModule);
 
         (, bool isValidVault) = calculator.getExcessCollateral(_vault);
 
         require(isValidVault, "Controller: invalid final vault state");
->>>>>>> c991626a
     }
 
     /**
@@ -358,11 +340,8 @@
             _args.vaultId == accountVaultCounter[_args.owner],
             "Controller: can not run actions on inexistent vault"
         );
-<<<<<<< HEAD
-=======
 
         emit VaultOpened(_args.owner, accountVaultCounter[_args.owner]);
->>>>>>> c991626a
     }
 
     /**
@@ -370,10 +349,7 @@
      * @param _args DepositArgs structure
      */
     function _depositLong(Actions.DepositArgs memory _args) internal returns (MarginAccount.Vault memory) {
-<<<<<<< HEAD
-=======
         require(checkVaultId(_args.owner, _args.vaultId), "Controller: invalid vault id");
->>>>>>> c991626a
         require(_args.from == msg.sender, "Controller: depositor address and msg.sender address mismatch");
 
         address whitelistModule = AddressBookInterface(addressBook).getWhitelist();
@@ -395,11 +371,8 @@
 
         marginPool.transferToPool(address(otoken), _args.from, _args.amount);
 
-<<<<<<< HEAD
-=======
         emit LongOtokenDeposited(address(otoken), _args.owner, _args.from, _args.vaultId, _args.amount);
 
->>>>>>> c991626a
         return vaults[_args.owner][_args.vaultId];
     }
 
@@ -408,9 +381,6 @@
      * @dev Only account owner or operator can withdraw long option from vault
      * @param _args WithdrawArgs structure
      */
-<<<<<<< HEAD
-    // function _withdrawLong(Actions.WithdrawArgs memory _args) internal isAuthorized(_args.owner) {}
-=======
     function _withdrawLong(Actions.WithdrawArgs memory _args)
         internal
         isAuthorized(msg.sender, _args.owner)
@@ -433,15 +403,11 @@
 
         return vaults[_args.owner][_args.vaultId];
     }
->>>>>>> c991626a
 
     /**
      * @notice deposit collateral asset into vault
      * @param _args DepositArgs structure
      */
-<<<<<<< HEAD
-    // function _depositCollateral(Actions.DepositArgs memory _args) internal {}
-=======
     function _depositCollateral(Actions.DepositArgs memory _args) internal returns (MarginAccount.Vault memory) {
         require(checkVaultId(_args.owner, _args.vaultId), "Controller: invalid vault id");
         require(_args.from == msg.sender, "Controller: depositor address and msg.sender address mismatch");
@@ -465,7 +431,6 @@
 
         return vaults[_args.owner][_args.vaultId];
     }
->>>>>>> c991626a
 
     /**
      * @notice withdraw collateral asset from vault
@@ -499,20 +464,12 @@
      * @param _args SettleVaultArgs structure
      */
     // function _settleVault(Actions.SettleVaultArgs memory _args) internal {}
-<<<<<<< HEAD
 
     //High Level: call arbitrary smart contract
     //function _call(Actions.CallArgs args) internal {
     //    //Check whitelistModule.isWhitelistCallDestination(args.address)
     //    //Call args.address with args.data
     //}
-=======
-
-    //High Level: call arbitrary smart contract
-    //function _call(Actions.CallArgs args) internal {
-    //    //Check whitelistModule.isWhitelistCallDestination(args.address)
-    //    //Call args.address with args.data
-    //}
 
     /**
      * @notice function to check the validity of a specific vault id
@@ -522,5 +479,4 @@
     function checkVaultId(address _accountOwner, uint256 _vaultId) internal view returns (bool) {
         return ((_vaultId > 0) && (_vaultId <= accountVaultCounter[_accountOwner]));
     }
->>>>>>> c991626a
 }