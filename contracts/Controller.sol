/**
 * SPDX-License-Identifier: UNLICENSED
 */
pragma solidity =0.6.10;

pragma experimental ABIEncoderV2;

import {Ownable} from "./packages/oz/Ownable.sol";
import {SafeMath} from "./packages/oz/SafeMath.sol";
import {ReentrancyGuard} from "./packages/oz/ReentrancyGuard.sol";
import {MarginAccount} from "./libs/MarginAccount.sol";
import {Actions} from "./libs/Actions.sol";
import {AddressBookInterface} from "./interfaces/AddressBookInterface.sol";
import {OtokenInterface} from "./interfaces/OtokenInterface.sol";
import {MarginCalculatorInterface} from "./interfaces/MarginCalculatorInterface.sol";
import {OracleInterface} from "./interfaces/OracleInterface.sol";
import {WhitelistInterface} from "./interfaces/WhitelistInterface.sol";
import {MarginPoolInterface} from "./interfaces/MarginPoolInterface.sol";

/**
 * @author Opyn Team
 * @title Controller
 * @notice contract that
 */
contract Controller is ReentrancyGuard, Ownable {
    using MarginAccount for MarginAccount.Vault;
    using SafeMath for uint256;

    /// @notice the protocol state, if true, then all protocol functionality are paused.
    bool public systemPaused;

    /// @dev AddressBook module
    address internal addressBook;

    /// @dev mapping between owner address and account structure
    mapping(address => uint256) internal accountVaultCounter;
    /// @dev mapping between owner address and specific vault using vaultId
    mapping(address => mapping(uint256 => MarginAccount.Vault)) internal vaults;
    /// @dev mapping between account owner and account operator
    mapping(address => mapping(address => bool)) internal operators;

    /**
     * @notice contructor
     * @param _addressBook adressbook module
     */
    constructor(address _addressBook) public {
        require(_addressBook != address(0), "Controller: Invalid address book");

        addressBook = _addressBook;
    }

    /// @notice emits an event when a account operator updated for a specific account owner
    event AccountOperatorUpdated(address indexed accountOwner, address indexed operator, bool isSet);
    /// @notice emits an event when new vault get opened
    event VaultOpened(address indexed accountOwner, uint256 vaultId);
    /// @notice emits an event when a long otoken is deposited into a vault
    event LongOtokenDeposited(
        address indexed otoken,
        address indexed accountOwner,
        address indexed from,
        uint256 vaultId,
        uint256 amount
    );
    /// @notice emits an event when a long otoken is withdrawed from a vault
    event LongOtokenWithdrawed(
        address indexed otoken,
        address indexed AccountOwner,
        address indexed to,
        uint256 vaultId,
        uint256 amount
    );
    /// @notice emits an event when a long otoken is deposited into a vault
    event CollateralAssetDeposited(
        address indexed asset,
        address indexed accountOwner,
        address indexed from,
        uint256 vaultId,
        uint256 amount
    );
    /// @notice emits an event when a collateral asset is withdrawed from a vault
    event CollateralAssetWithdrawed(
        address indexed asset,
        address indexed AccountOwner,
        address indexed to,
        uint256 vaultId,
        uint256 amount
    );
    /// @notice emits an event when a short otoken get minted into a vault
    event ShortOtokenMinted(
        address indexed otoken,
        address indexed AccountOwner,
        address indexed to,
        uint256 vaultId,
        uint256 amount
    );

    /**
     * @notice modifier check if protocol is not paused
     */
    modifier isNotPaused {
        require(!systemPaused, "Controller: system is paused");

        _;
    }

    /**
     * @notice modifier to check if sender is an account owner or an authorized account operator
     * @param _sender sender address
     * @param _accountOwner account owner address
     */
    modifier isAuthorized(address _sender, address _accountOwner) {
        require(
            (_sender == _accountOwner) || (operators[_accountOwner][_sender]),
            "Controller: msg.sender is not authorized to run action"
        );

        _;
    }

    /**
     * @notice allows admin to toggle pause / emergency shutdown
     * @param _paused The new boolean value to set systemPaused to.
     */
    function setSystemPaused(bool _paused) external onlyOwner {
        systemPaused = _paused;
    }

    /**
     * @notice allows a user to set and unset an operate which can act on their behalf on their vaults. Only the vault owner can update the operator privileges.
     * @param _operator The operator that sender wants to give privileges to or revoke them from.
     * @param _isOperator The new boolean value that expresses if sender is giving or revoking privileges from _operator.
     */
    function setOperator(address _operator, bool _isOperator) external {
        operators[msg.sender][_operator] = _isOperator;

        emit AccountOperatorUpdated(msg.sender, _operator, _isOperator);
    }

    /**
     * @notice execute a different number of actions on a specific vaults
     * @dev can only be called when system is not paused
     * @param _actions array of actions arguments
     */
    function operate(Actions.ActionArgs[] memory _actions) external isNotPaused nonReentrant {
        MarginAccount.Vault memory vault = _runActions(_actions);
        _verifyFinalState(vault);
    }

    /**
     * @notice Iterate through a collateral array of the vault and payout collateral assets
     * @dev can only be called when system is not paused and from an authorized address
     * @param _owner The owner of the vault we will clear
     * @param _vaultId The vaultId for the vault we will clear, within the user's MarginAccount.Account struct
     */
    //function redeemForEmergency(address _owner, uint256 _vaultId) external isNotPaused isAuthorized(args.owner) {
    //}

    /**
     * @notice set batch underlying asset price
     * @param _otoken otoken address
     * @param _roundsBack chainlink round number relative to specific timestamp
     */
    // function setBatchUnderlyingPrice(address _otoken, uint256 _roundsBack) external {
    // }

    /**
     * @notice check if a specific address is an operator for an owner account
     * @param _owner account owner address
     * @param _operator account operator address
     * @return true if operator, else false
     */
    function isOperator(address _owner, address _operator) external view returns (bool) {
        return operators[_owner][_operator];
    }

    /**
     * @notice Return a vault's balances. If the vault doesn't have a short option or the short option has not expired, then the vault's collateral balances are returned. If the short option has expired, the collateral balance the vault has is dependent on if the option expired ITM or OTM.
     * @dev if vault has no short option or the issued option is not expired yet, return the vault, else call get excess margin and return it as collateral amount inside Vault struct.
     * @param _owner account owner.
     * @param _vaultId vault.
     * @return Vault struct
     */
    function getVaultBalances(address _owner, uint256 _vaultId) external view returns (MarginAccount.Vault memory) {
        MarginAccount.Vault memory vault = getVault(_owner, _vaultId);

        // if there is no minted short option or the short option has not expired yet
        if ((vault.shortOtokens.length == 0) || (!isExpired(vault.shortOtokens[0]))) return vault;

        // if there is a short option and it has expired
        address calculatorModule = AddressBookInterface(addressBook).getMarginCalculator();
        MarginCalculatorInterface calculator = MarginCalculatorInterface(calculatorModule);

        (uint256 netValue, ) = calculator.getExcessCollateral(vault);
        vault.collateralAmounts[0] = netValue;
        return vault;
    }

    /**
     * @dev return if an expired oToken contract’s price has been finalized. Returns true if the contract has expired AND the oraclePrice at the expiry timestamp has been finalized.
     * @param _otoken The address of the relevant oToken.
     * @return A boolean which is true if and only if the price is finalized.
     */
    function isPriceFinalized(address _otoken) external view returns (bool) {
        address oracleModule = AddressBookInterface(addressBook).getOracle();
        OracleInterface oracle = OracleInterface(oracleModule);

        OtokenInterface otoken = OtokenInterface(_otoken);

        address underlying = otoken.underlyingAsset();
        uint256 expiry = otoken.expiryTimestamp();

        (, bool isFinalized) = oracle.getExpiryPrice(underlying, expiry);
        return isFinalized;
    }

    /**
     * @notice get number of vaults in a specific account
     * @param _accountOwner account owner address
     * @return number of vaults
     */
    function getAccountVaultCounter(address _accountOwner) external view returns (uint256) {
        return accountVaultCounter[_accountOwner];
    }

    /**
     * @notice function to check if otoken is expired
     * @param _otoken otoken address
     * @return true if otoken is expired, else return false
     */
    function isExpired(address _otoken) public view returns (bool) {
        uint256 otokenExpiryTimestamp = OtokenInterface(_otoken).expiryTimestamp();

        return now > otokenExpiryTimestamp;
    }

    /**
     * @notice Return a specific vault.
     * @param _owner account owner.
     * @param _vaultId vault.
     * @return Vault struct
     */
    function getVault(address _owner, uint256 _vaultId) public view returns (MarginAccount.Vault memory) {
        return vaults[_owner][_vaultId];
    }

    /**
     * @notice Execute actions on a certain vault
     * @dev For each action in the action Array, run the corresponding action
     * @param _actions An array of type Actions.ActionArgs[] which expresses which actions the user want to execute.
     */
    function _runActions(Actions.ActionArgs[] memory _actions) internal returns (MarginAccount.Vault memory) {
        MarginAccount.Vault memory vault;

        uint256 prevActionVaultId;
        bool isActionVaultStored;

        for (uint256 i = 0; i < _actions.length; i++) {
            Actions.ActionArgs memory action = _actions[i];
            Actions.ActionType actionType = action.actionType;

            if (
                (actionType != Actions.ActionType.SettleVault) ||
                (actionType != Actions.ActionType.Exercise) ||
                (actionType != Actions.ActionType.Call)
            ) {
                // check if this action is manipulating the same vault as all other actions, other than SettleVault
                (prevActionVaultId, isActionVaultStored) = _checkActionsVaults(
                    prevActionVaultId,
                    action.vaultId,
                    isActionVaultStored
                );
            }

            if (actionType == Actions.ActionType.OpenVault) {
                _openVault(Actions._parseOpenVaultArgs(action));
            } else if (actionType == Actions.ActionType.DepositLongOption) {
                vault = _depositLong(Actions._parseDepositArgs(action));
            } else if (actionType == Actions.ActionType.WithdrawLongOption) {
                vault = _withdrawLong(Actions._parseWithdrawArgs(action));
            } else if (actionType == Actions.ActionType.DepositCollateral) {
                vault = _depositCollateral(Actions._parseDepositArgs(action));
            } else if (actionType == Actions.ActionType.WithdrawCollateral) {
                vault = _withdrawCollateral(Actions._parseWithdrawArgs(action));
<<<<<<< HEAD
            } else if (actionType == Actions.ActionType.MintShortOption) {
                vault = _mintOtoken(Actions._parseMintArgs(action));
=======
>>>>>>> 9abbfc14
            }
        }

        return vault;
    }

    /**
     * @notice verify vault final state after executing all actions
     * @param _vault final vault state
     */
    function _verifyFinalState(MarginAccount.Vault memory _vault) internal view {
        address calculatorModule = AddressBookInterface(addressBook).getMarginCalculator();
        MarginCalculatorInterface calculator = MarginCalculatorInterface(calculatorModule);

        (, bool isValidVault) = calculator.getExcessCollateral(_vault);

        require(isValidVault, "Controller: invalid final vault state");
    }

    /**
     * @dev check that prev vault id is equal to current vault id
     * @param _prevActionVaultId previous vault id
     * @param _currActionVaultId current vault id
     * @param _isActionVaultStored a bool to indicate if a first check is done or not
     * @return current vault id and true as first check is done
     */
    function _checkActionsVaults(
        uint256 _prevActionVaultId,
        uint256 _currActionVaultId,
        bool _isActionVaultStored
    ) internal pure returns (uint256, bool) {
        if (_isActionVaultStored) {
            require(_prevActionVaultId == _currActionVaultId, "Controller: can not run actions on different vaults");
        }

        return (_currActionVaultId, true);
    }

    /**
     * @notice open new vault inside an account
     * @dev Only account owner or operator can open a vault
     * @param _args OpenVaultArgs structure
     */
    function _openVault(Actions.OpenVaultArgs memory _args) internal isAuthorized(msg.sender, _args.owner) {
        accountVaultCounter[_args.owner] = accountVaultCounter[_args.owner].add(1);

        require(
            _args.vaultId == accountVaultCounter[_args.owner],
            "Controller: can not run actions on inexistent vault"
        );

        emit VaultOpened(_args.owner, accountVaultCounter[_args.owner]);
    }

    /**
     * @notice deposit long option into vault
     * @param _args DepositArgs structure
     */
    function _depositLong(Actions.DepositArgs memory _args) internal returns (MarginAccount.Vault memory) {
        require(checkVaultId(_args.owner, _args.vaultId), "Controller: invalid vault id");
        require(_args.from == msg.sender, "Controller: depositor address and msg.sender address mismatch");

        address whitelistModule = AddressBookInterface(addressBook).getWhitelist();
        WhitelistInterface whitelist = WhitelistInterface(whitelistModule);

        require(
            whitelist.isWhitelistedOtoken(_args.asset),
            "Controller: otoken is not whitelisted to be used as collateral"
        );

        OtokenInterface otoken = OtokenInterface(_args.asset);

        require(now <= otoken.expiryTimestamp(), "Controller: otoken used as collateral is already expired");

        vaults[_args.owner][_args.vaultId]._addLong(address(otoken), _args.amount, _args.index);

        address marginPoolModule = AddressBookInterface(addressBook).getMarginPool();
        MarginPoolInterface marginPool = MarginPoolInterface(marginPoolModule);

        marginPool.transferToPool(address(otoken), _args.from, _args.amount);

        emit LongOtokenDeposited(address(otoken), _args.owner, _args.from, _args.vaultId, _args.amount);

        return vaults[_args.owner][_args.vaultId];
    }

    /**
     * @notice withdraw long option from vault
     * @dev Only account owner or operator can withdraw long option from vault
     * @param _args WithdrawArgs structure
     */
    function _withdrawLong(Actions.WithdrawArgs memory _args)
        internal
        isAuthorized(msg.sender, _args.owner)
        returns (MarginAccount.Vault memory)
    {
        require(checkVaultId(_args.owner, _args.vaultId), "Controller: invalid vault id");

        OtokenInterface otoken = OtokenInterface(_args.asset);

        require(now <= otoken.expiryTimestamp(), "Controller: can not withdraw an expired otoken");

        vaults[_args.owner][_args.vaultId]._removeLong(address(otoken), _args.amount, _args.index);

        address marginPoolModule = AddressBookInterface(addressBook).getMarginPool();
        MarginPoolInterface marginPool = MarginPoolInterface(marginPoolModule);

        marginPool.transferToUser(address(otoken), _args.to, _args.amount);

        emit LongOtokenWithdrawed(address(otoken), _args.owner, _args.to, _args.vaultId, _args.amount);

        return vaults[_args.owner][_args.vaultId];
    }

    /**
     * @notice deposit collateral asset into vault
     * @param _args DepositArgs structure
     */
    function _depositCollateral(Actions.DepositArgs memory _args) internal returns (MarginAccount.Vault memory) {
        require(checkVaultId(_args.owner, _args.vaultId), "Controller: invalid vault id");
        require(_args.from == msg.sender, "Controller: depositor address and msg.sender address mismatch");

        address whitelistModule = AddressBookInterface(addressBook).getWhitelist();
        WhitelistInterface whitelist = WhitelistInterface(whitelistModule);

        require(
            whitelist.isWhitelistedCollateral(_args.asset),
            "Controller: asset is not whitelisted to be used as collateral"
        );

        vaults[_args.owner][_args.vaultId]._addCollateral(_args.asset, _args.amount, _args.index);

        address marginPoolModule = AddressBookInterface(addressBook).getMarginPool();
        MarginPoolInterface marginPool = MarginPoolInterface(marginPoolModule);

        marginPool.transferToPool(_args.asset, _args.from, _args.amount);

        emit CollateralAssetDeposited(_args.asset, _args.owner, _args.from, _args.vaultId, _args.amount);

        return vaults[_args.owner][_args.vaultId];
    }

    /**
     * @notice withdraw collateral asset from vault
     * @dev only account owner or operator can withdraw long option from vault
     * @param _args WithdrawArgs structure
     */
    function _withdrawCollateral(Actions.WithdrawArgs memory _args)
        internal
        isAuthorized(msg.sender, _args.owner)
        returns (MarginAccount.Vault memory)
    {
        require(checkVaultId(_args.owner, _args.vaultId), "Controller: invalid vault id");

        MarginAccount.Vault memory vault = vaults[_args.owner][_args.vaultId];
<<<<<<< HEAD
        if ((vault.shortOtokens.length > 0) && (vault.shortOtokens[0] != address(0))) {
=======
        if (isNotEmpty(vault.shortOtokens)) {
>>>>>>> 9abbfc14
            OtokenInterface otoken = OtokenInterface(vault.shortOtokens[0]);

            require(
                now <= otoken.expiryTimestamp(),
                "Controller: can not withdraw collateral from a vault with an expired short otoken"
            );
        }

        vaults[_args.owner][_args.vaultId]._removeCollateral(_args.asset, _args.amount, _args.index);

        address marginPoolModule = AddressBookInterface(addressBook).getMarginPool();
        MarginPoolInterface marginPool = MarginPoolInterface(marginPoolModule);

        marginPool.transferToUser(_args.asset, _args.to, _args.amount);

        emit CollateralAssetWithdrawed(_args.asset, _args.owner, _args.to, _args.vaultId, _args.amount);

        return vaults[_args.owner][_args.vaultId];
    }

    /**
     * @notice mint option into vault
     * @dev only account owner or operator can withdraw long option from vault
     * @param _args MintArgs structure
     */
    function _mintOtoken(Actions.MintArgs memory _args)
        internal
        isAuthorized(msg.sender, _args.owner)
        returns (MarginAccount.Vault memory)
    {
        require(checkVaultId(_args.owner, _args.vaultId), "Controller: invalid vault id");
        require(_args.to == msg.sender, "Controller: minter address and msg.sender address mismatch");

        OtokenInterface otoken = OtokenInterface(_args.otoken);

        require(now <= otoken.expiryTimestamp(), "Controller: can not mint expired otoken");

        vaults[_args.owner][_args.vaultId]._addShort(_args.otoken, _args.amount, _args.index);

        otoken.mintOtoken(_args.to, _args.amount);

        emit ShortOtokenMinted(_args.otoken, _args.owner, _args.to, _args.vaultId, _args.amount);

        return vaults[_args.owner][_args.vaultId];
    }

    /**
     * @notice burn option
     * @dev only account owner or operator can withdraw long option from vault
     * @param _args MintArgs structure
     */
    // function _burnOtoken(Actions.BurnArgs memory _args) internal {}

    /**
     * @notice exercise option
     * @param _args ExerciseArgs structure
     */
    // function _exercise(Actions.ExerciseArgs memory _args) internal {}

    /**
     * @notice settle vault option
     * @param _args SettleVaultArgs structure
     */
    // function _settleVault(Actions.SettleVaultArgs memory _args) internal {}

    //High Level: call arbitrary smart contract
    //function _call(Actions.CallArgs args) internal {
    //    //Check whitelistModule.isWhitelistCallDestination(args.address)
    //    //Call args.address with args.data
    //}

    /**
     * @notice function to check the validity of a specific vault id
     * @param _accountOwner account owner address
     * @param _vaultId vault id
     */
    function checkVaultId(address _accountOwner, uint256 _vaultId) internal view returns (bool) {
        return ((_vaultId > 0) && (_vaultId <= accountVaultCounter[_accountOwner]));
    }

    function isNotEmpty(address[] memory _array) internal view returns (bool) {
        return (_array.length > 0) && (_array[0] != address(0));
    }
}<|MERGE_RESOLUTION|>--- conflicted
+++ resolved
@@ -281,11 +281,8 @@
                 vault = _depositCollateral(Actions._parseDepositArgs(action));
             } else if (actionType == Actions.ActionType.WithdrawCollateral) {
                 vault = _withdrawCollateral(Actions._parseWithdrawArgs(action));
-<<<<<<< HEAD
             } else if (actionType == Actions.ActionType.MintShortOption) {
                 vault = _mintOtoken(Actions._parseMintArgs(action));
-=======
->>>>>>> 9abbfc14
             }
         }
 
@@ -441,11 +438,7 @@
         require(checkVaultId(_args.owner, _args.vaultId), "Controller: invalid vault id");
 
         MarginAccount.Vault memory vault = vaults[_args.owner][_args.vaultId];
-<<<<<<< HEAD
-        if ((vault.shortOtokens.length > 0) && (vault.shortOtokens[0] != address(0))) {
-=======
         if (isNotEmpty(vault.shortOtokens)) {
->>>>>>> 9abbfc14
             OtokenInterface otoken = OtokenInterface(vault.shortOtokens[0]);
 
             require(
