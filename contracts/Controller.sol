/**
 * SPDX-License-Identifier: UNLICENSED
 */
pragma solidity =0.6.10;

pragma experimental ABIEncoderV2;

import {Ownable} from "./packages/oz/Ownable.sol";
import {SafeMath} from "./packages/oz/SafeMath.sol";
import {ReentrancyGuard} from "./packages/oz/ReentrancyGuard.sol";
import {MarginAccount} from "./libs/MarginAccount.sol";
import {Actions} from "./libs/Actions.sol";
import {AddressBookInterface} from "./interfaces/AddressBookInterface.sol";
import {OtokenInterface} from "./interfaces/OtokenInterface.sol";
import {MarginCalculatorInterface} from "./interfaces/MarginCalculatorInterface.sol";
import {OracleInterface} from "./interfaces/OracleInterface.sol";

/**
 * @author Opyn Team
 * @title Controller
 * @notice contract that
 */
contract Controller is ReentrancyGuard, Ownable {
    using MarginAccount for MarginAccount.Vault;
    using SafeMath for uint256;

    /// @notice the protocol state, if true, then all protocol functionality are paused.
    bool public systemPaused;

    /// @dev AddressBook module
    address internal addressBook;

    /// @dev mapping between owner address and account structure
    //mapping(address => MarginAccount.Account) internal accounts;
    mapping(address => uint256) internal accountVaultCounter;
    /// @dev mapping between owner address and specific vault using vaultId
    mapping(address => mapping(uint256 => MarginAccount.Vault)) internal vaults;
    /// @dev mapping between account owner and account operator
    mapping(address => mapping(address => bool)) internal operators;

    /**
     * @notice contructor
     * @param _addressBook adressbook module
     */
    constructor(address _addressBook) public {
        require(_addressBook != address(0), "Controller: Invalid address book");

        addressBook = _addressBook;
    }

    /// @notice emits an event when a account operator updated for a specific account owner
    event AccountOperatorUpdated(address indexed accountOwner, address indexed operator, bool isSet);

    /**
     * @notice modifier check if protocol is not paused
     */
    modifier isNotPaused {
        require(!systemPaused, "Controller: system is paused");

        _;
    }

    /**
     * @notice modifier to check if sender is an account owner or an authorized account operator
     * @param _sender sender address
     * @param _accountOwner account owner address
     */
    modifier isAuthorized(address _sender, address _accountOwner) {
        require(
            (_sender == _accountOwner) || (operators[_accountOwner][_sender]),
            "Controller: msg.sender is not authorized to run action"
        );

        _;
    }

    /**
     * @notice allows admin to toggle pause / emergency shutdown
     * @param _paused The new boolean value to set systemPaused to.
     */
    function setSystemPaused(bool _paused) external onlyOwner {
        systemPaused = _paused;
    }

    /**
     * @notice allows a user to set and unset an operate which can act on their behalf on their vaults. Only the vault owner can update the operator privileges.
     * @param _operator The operator that sender wants to give privileges to or revoke them from.
     * @param _isOperator The new boolean value that expresses if sender is giving or revoking privileges from _operator.
     */
    function setOperator(address _operator, bool _isOperator) external {
        operators[msg.sender][_operator] = _isOperator;

        emit AccountOperatorUpdated(msg.sender, _operator, _isOperator);
    }

    /**
     * @notice execute a different number of actions on a specific vaults
     * @dev can only be called when system is not paused
     * @param _actions array of actions arguments
     */
    function operate(Actions.ActionArgs[] memory _actions) external isNotPaused nonReentrant {
        _runActions(_actions);
        // MarginAccount.Vault memory vault = _runActions(_actions);

        // address calculatorModule = AddressBookInterface(addressBook).getMarginCalculator();
        // MarginCalculatorInterface calculator = MarginCalculatorInterface(calculatorModule);

        // need to fix this
        //calculator.isValidState(vault, vault.shortOtokens[0]);
    }

    /**
     * @notice Iterate through a collateral array of the vault and payout collateral assets
     * @dev can only be called when system is not paused and from an authorized address
     * @param _owner The owner of the vault we will clear
     * @param _vaultId The vaultId for the vault we will clear, within the user's MarginAccount.Account struct
     */
    //function redeemForEmergency(address _owner, uint256 _vaultId) external isNotPaused isAuthorized(args.owner) {
    //}

    /**
     * @notice set batch underlying asset price
     * @param _otoken otoken address
     * @param _roundsBack chainlink round number relative to specific timestamp
     */
    // function setBatchUnderlyingPrice(address _otoken, uint256 _roundsBack) external {
    // }

    /**
     * @notice check if a specific address is an operator for an owner account
     * @param _owner account owner address
     * @param _operator account operator address
     * @return true if operator, else false
     */
    function isOperator(address _owner, address _operator) external view returns (bool) {
        return operators[_owner][_operator];
    }

    /**
     * @notice Return a vault's balances. If the vault doesn't have a short option or the short option has not expired, then the vault's collateral balances are returned. If the short option has expired, the collateral balance the vault has is dependent on if the option expired ITM or OTM. 
     * @dev if vault has no short option or the issued option is not expired yet, return the vault, else call get excess margin and return it as collateral amount inside Vault struct.
     * @param _owner account owner.
     * @param _vaultId vault.
     * @return Vault struct
     */
    function getVaultBalances(address _owner, uint256 _vaultId) external view returns (MarginAccount.Vault memory) {
        MarginAccount.Vault memory vault = getVault(_owner, _vaultId);

        // if there is no minted short option or the short option has not expired yet
        if ((vault.shortOtokens.length == 0) || (!isExpired(vault.shortOtokens[0]))) return vault;

        // if there is a short option and it has expired
        address calculatorModule = AddressBookInterface(addressBook).getMarginCalculator();
        MarginCalculatorInterface calculator = MarginCalculatorInterface(calculatorModule);
        OtokenInterface otoken = OtokenInterface(vault.shortOtokens[0]);

<<<<<<< HEAD
=======
        OtokenInterface otoken = OtokenInterface(vault.shortOtokens[0]);

>>>>>>> 52e88c0d
        (uint256 netValue, ) = calculator.getExcessMargin(vault, otoken.collateralAsset());
        vault.collateralAmounts[0] = netValue;
        return vault;
    }

    /**
     * @dev return if an expired oToken contract’s price has been finalized. Returns true if the contract has expired AND the oraclePrice at the expiry timestamp has been finalized.
     * @param _otoken The address of the relevant oToken.
     * @return A boolean which is true if and only if the price is finalized.
     */
    function isPriceFinalized(address _otoken) external view returns (bool) {
        address oracleModule = AddressBookInterface(addressBook).getOracle();
        OracleInterface oracle = OracleInterface(oracleModule);

        OtokenInterface otoken = OtokenInterface(_otoken);

        address otokenUnderlyingAsset = otoken.underlyingAsset();
        address otokenStrikeAsset = otoken.strikeAsset();
        address otokenCollateralAsset = otoken.collateralAsset();
        uint256 otokenExpiryTimestamp = otoken.expiryTimestamp();

        bytes32 batch = keccak256(
            abi.encode(otokenUnderlyingAsset, otokenStrikeAsset, otokenCollateralAsset, otokenExpiryTimestamp)
        );

        return oracle.isDisputePeriodOver(batch, otokenExpiryTimestamp);
    }

    /**
     * @notice get batch for a specific otoken address
     * @dev batch is the hash of option underlying, strike, collateral assets and the expiry timestamp
     * @param _otoken otoken address
     * @return batch hash in bytes32
     */
    function getBatch(address _otoken) external view returns (bytes32) {
        OtokenInterface otoken = OtokenInterface(_otoken);

        return
            keccak256(
                abi.encode(
                    otoken.underlyingAsset(),
                    otoken.strikeAsset(),
                    otoken.collateralAsset(),
                    otoken.expiryTimestamp()
                )
            );
    }

    /**
     * @notice get number of vaults in a specific account
     * @param _accountOwner account owner address
     * @return number of vaults
     */
    function getAccountVaultCounter(address _accountOwner) external view returns (uint256) {
        return accountVaultCounter[_accountOwner];
    }

    /**
     * @notice function to check if otoken is expired
     * @param _otoken otoken address
     * @return true if otoken is expired, else return false
     */
    function isExpired(address _otoken) public view returns (bool) {
        uint256 otokenExpiryTimestamp = OtokenInterface(_otoken).expiryTimestamp();

        return now > otokenExpiryTimestamp;
    }

    /**
     * @notice Return a specific vault.
     * @param _owner account owner.
     * @param _vaultId vault.
     * @return Vault struct
     */
    function getVault(address _owner, uint256 _vaultId) public view returns (MarginAccount.Vault memory) {
        return vaults[_owner][_vaultId];
    }

    /**
     * @notice Execute actions on a certain vault
     * @dev For each action in the action Array, run the corresponding action
     * @param _actions An array of type Actions.ActionArgs[] which expresses which actions the user want to execute.
     * @return Vault strcut. The new vault data that has been modified (or null vault if no action affected any vault)
     */
    function _runActions(Actions.ActionArgs[] memory _actions) internal returns (MarginAccount.Vault memory) {
        for (uint256 i = 0; i < _actions.length; i++) {
            Actions.ActionArgs memory action = _actions[i];
            Actions.ActionType actionType = action.actionType;

            uint256 actionVaultId;
            bool isActionVaultStored;

            if (actionType == Actions.ActionType.OpenVault) {
                // check if this action is manipulating the same vault as all other actions, other than SettleVault
                (actionVaultId, isActionVaultStored) = _checkActionVault(
                    actionVaultId,
                    action.vaultId,
                    isActionVaultStored
                );
                _openVault(Actions._parseOpenVaultArgs(action));
            }
        }
    }

    /**
     * @dev check if two vault ids are the same
     * @param _prevActionVaultId vault id related to a previous action
     * @param _currActionVaultId vault id related to current action
     * @param _isActionVaultStored a boolean to indicate if a first check is done or not
     * @return _currActionVaultId and true to indicate that a check is done
     */
    function _checkActionVault(
        uint256 _prevActionVaultId,
        uint256 _currActionVaultId,
        bool _isActionVaultStored
    ) internal returns (uint256, bool) {
        if (_isActionVaultStored) {
            require(_prevActionVaultId == _currActionVaultId, "Controller: can not run actions on different vaults");
        }
        return (_currActionVaultId, true);
    }

    /**
     * @notice open new vault inside an account
     * @dev Only account owner or operator can open a vault
     * @param _args OpenVaultArgs structure
     */
    function _openVault(Actions.OpenVaultArgs memory _args) internal isAuthorized(msg.sender, _args.owner) {
        accountVaultCounter[_args.owner] = accountVaultCounter[_args.owner].add(1);
    }

    /**
     * @notice deposit long option into vault
     * @param _args DepositArgs structure
     */
    // function _depositLong(Actions.DepositArgs memory _args) internal {}

    /**
     * @notice withdraw long option from vault
     * @dev Only account owner or operator can withdraw long option from vault
     * @param _args WithdrawArgs structure
     */
    // function _withdrawLong(Actions.WithdrawArgs memory _args) internal isAuthorized(_args.owner) {}

    /**
     * @notice deposit collateral asset into vault
     * @param _args DepositArgs structure
     */
    // function _depositCollateral(Actions.DepositArgs memory _args) internal {}

    /**
     * @notice withdraw collateral asset from vault
     * @dev only account owner or operator can withdraw long option from vault
     * @param _args WithdrawArgs structure
     */
    // function _withdrawCollateral(Actions.WithdrawArgs memory _args) internal isAuthorized(_args.owner) {}

    /**
     * @notice mint option into vault
     * @dev only account owner or operator can withdraw long option from vault
     * @param _args MintArgs structure
     */
    // function _mintOtoken(Actions.MintArgs memory _args) internal isAuthorized(_args.owner) {}

    /**
     * @notice burn option
     * @dev only account owner or operator can withdraw long option from vault
     * @param _args MintArgs structure
     */
    // function _burnOtoken(Actions.BurnArgs memory _args) internal {}

    /**
     * @notice exercise option
     * @param _args ExerciseArgs structure
     */
    // function _exercise(Actions.ExerciseArgs memory _args) internal {}

    /**
     * @notice settle vault option
     * @param _args SettleVaultArgs structure
     */
    // function _settleVault(Actions.SettleVaultArgs memory _args) internal {}

    //High Level: call arbitrary smart contract
    //function _call(Actions.CallArgs args) internal {
    //    //Check whitelistModule.isWhitelistCallDestination(args.address)
    //    //Call args.address with args.data
    //}
}<|MERGE_RESOLUTION|>--- conflicted
+++ resolved
@@ -99,11 +99,10 @@
      * @param _actions array of actions arguments
      */
     function operate(Actions.ActionArgs[] memory _actions) external isNotPaused nonReentrant {
-        _runActions(_actions);
-        // MarginAccount.Vault memory vault = _runActions(_actions);
-
-        // address calculatorModule = AddressBookInterface(addressBook).getMarginCalculator();
-        // MarginCalculatorInterface calculator = MarginCalculatorInterface(calculatorModule);
+        MarginAccount.Vault memory vault = _runActions(_actions);
+
+        address calculatorModule = AddressBookInterface(addressBook).getMarginCalculator();
+        MarginCalculatorInterface calculator = MarginCalculatorInterface(calculatorModule);
 
         // need to fix this
         //calculator.isValidState(vault, vault.shortOtokens[0]);
@@ -137,7 +136,7 @@
     }
 
     /**
-     * @notice Return a vault's balances. If the vault doesn't have a short option or the short option has not expired, then the vault's collateral balances are returned. If the short option has expired, the collateral balance the vault has is dependent on if the option expired ITM or OTM. 
+     * @notice Return a vault's balances. If the vault doesn't have a short option or the short option has not expired, then the vault's collateral balances are returned. If the short option has expired, the collateral balance the vault has is dependent on if the option expired ITM or OTM.
      * @dev if vault has no short option or the issued option is not expired yet, return the vault, else call get excess margin and return it as collateral amount inside Vault struct.
      * @param _owner account owner.
      * @param _vaultId vault.
@@ -154,11 +153,6 @@
         MarginCalculatorInterface calculator = MarginCalculatorInterface(calculatorModule);
         OtokenInterface otoken = OtokenInterface(vault.shortOtokens[0]);
 
-<<<<<<< HEAD
-=======
-        OtokenInterface otoken = OtokenInterface(vault.shortOtokens[0]);
-
->>>>>>> 52e88c0d
         (uint256 netValue, ) = calculator.getExcessMargin(vault, otoken.collateralAsset());
         vault.collateralAmounts[0] = netValue;
         return vault;
@@ -244,6 +238,8 @@
      * @return Vault strcut. The new vault data that has been modified (or null vault if no action affected any vault)
      */
     function _runActions(Actions.ActionArgs[] memory _actions) internal returns (MarginAccount.Vault memory) {
+        MarginAccount.Vault memory vault;
+
         for (uint256 i = 0; i < _actions.length; i++) {
             Actions.ActionArgs memory action = _actions[i];
             Actions.ActionType actionType = action.actionType;
@@ -261,6 +257,8 @@
                 _openVault(Actions._parseOpenVaultArgs(action));
             }
         }
+
+        return vault;
     }
 
     /**
