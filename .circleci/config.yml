--- conflicted
+++ resolved
@@ -26,10 +26,7 @@
           requires:
             - build
       - e2e-test:
-<<<<<<< HEAD
           context: COVERALLS_REPO_TOKEN
-=======
->>>>>>> ab742593
           requires:
             - build
       - coverage:
@@ -203,26 +200,16 @@
     working_directory: ~/gammaprotocol
     docker:
       - image: circleci/node:10.18.0
-<<<<<<< HEAD
-=======
-      - image: trufflesuite/ganache-cli:v6.10.1
-        command: "ganache-cli --fork https://mainnet.infura.io/v3/66f6b3a0e1704ef396c915fe5aa36a09 --unlock 0xbe0eb53f46cd790cd13851d5eff43d12404d33e8"
->>>>>>> ab742593
-    steps:
-      - restore_cache:
-          key: gamma-contracts-build-{{ .Environment.CIRCLE_SHA1 }}
-      - run:
-<<<<<<< HEAD
+    steps:
+      - restore_cache:
+          key: gamma-contracts-build-{{ .Environment.CIRCLE_SHA1 }}
+      - run:
           name: Set Env Variables
           command: echo "export INFURA_KEY=${INFURA_KEY}" >> $BASH_ENV
       - run:
           name: Mainnet E2E Test 
           command: |
             ./ci/e2e.sh	
-=======
-          name: Mainnet end2end test 
-          command: npm run ci:test:e2e
->>>>>>> ab742593
       - save_cache:
           key: gas-{{ .Environment.CIRCLE_SHA1 }}
           paths:
