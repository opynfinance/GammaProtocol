--- conflicted
+++ resolved
@@ -33,7 +33,7 @@
           context: COVERALLS_REPO_TOKEN
           requires:
             - unit-test
-            - integration-test
+     #       - integration-test
       - gas-report:
           context: COVERALLS_REPO_TOKEN
           requires:
@@ -180,7 +180,7 @@
           paths:
             - ~/gammaprotocol/gasReporterOutput.json
 
-<<<<<<< HEAD
+
   #integration-test:
   #  working_directory: ~/gammaprotocol
   #  docker:
@@ -198,8 +198,7 @@
   #        paths:
   #          - ~/gammaprotocol/gasReporterOutput.json
 
-=======
->>>>>>> c0045e3e
+
   e2e-test:
     working_directory: ~/gammaprotocol
     docker:
