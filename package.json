{
  "name": "gamma-protocol",
  "version": "1.0.0",
  "description": "Advanced Margin Opyn",
  "devDependencies": {
    "@codechecks/client": "^0.1.10",
    "@openzeppelin/cli": "^2.8.2",
    "@openzeppelin/test-helpers": "^0.5.4",
    "@types/chai": "4.2.5",
    "@typescript-eslint/eslint-plugin": "^2.9.0",
    "@typescript-eslint/parser": "^2.9.0",
    "bignumber.js": "^9.0.0",
    "chai": "4.2.0",
    "coveralls": "^3.0.11",
    "date-fns": "^2.9.0",
    "dotenv": "^8.2.0",
    "eslint": "^6.7.2",
    "eslint-config-prettier": "^6.7.0",
    "eslint-plugin-import": "^2.18.2",
    "eslint-plugin-prettier": "^3.1.1",
    "eth-gas-reporter": "^0.2.17",
    "husky": "^3.1.0",
    "lint-staged": "^9.5.0",
    "prettier": "^1.19.1",
    "prettier-plugin-solidity": "^1.0.0-alpha.54",
    "solhint": "3.0.0",
    "solhint-plugin-prettier": "0.0.4",
    "solidity-coverage": "0.7.5",
    "truffle": "^5.1.32",
    "truffle-assertions": "0.9.2",
    "truffle-contract-size": "^2.0.0",
    "truffle-typings": "^1.0.8",
    "ts-node": "8.5.4",
    "typechain": "^1.0.5",
    "typechain-target-truffle": "1.0.2",
    "typescript": "3.7.2",
    "web3-utils": "1.2.4"
  },
  "files": [
    "build"
  ],
  "scripts": {
    "ganache": "ganache-cli -d --port 8545 --defaultBalanceEther 500 --allowUnlimitedContractSize",
    "migrate": "truffle migrate",
    "build": "npm run compile:contracts && npm run compile:types",
    "compile:contracts": "truffle compile",
    "compile:types": "typechain --target=truffle --outDir build/types/truffle-types \"build/contracts/*.json\"",
    "deploy:development": "npm run build && npm run migrate -- --network development",
    "deploy:mainnet": "npm run build && npm run migrate -- --network mainnet",
    "deploy:rinkeby": "npm run build && npm run migrate -- --network rinkeby",
    "lint:tests": "eslint 'test/**/*.ts'",
    "lint:tests:fix": "npm run lint:tests -- --fix",
    "lint:sol": "solhint -f table contracts/**/*.sol",
    "lint:sol:prettier:fix": "prettier --write \"contracts/**/*.sol\"",
    "lint:tests:prettier:fix": "prettier --write \"test/**/*.ts\"",
    "test": "CI=true truffle test",
    "testingEngine": "truffle test ./test/marginCalculatorTestEngine.test.ts",
    "coverage": "truffle run coverage",
    "contract-size": "truffle run contract-size --checkMaxSize",
    "test:unit": "truffle test ./test/unit-tests/*.ts",
<<<<<<< HEAD
=======
    "testingEngine": "truffle test ./test/test-engine/*.ts",
>>>>>>> d590369f
    "test:integration": "truffle test ./test/integration-tests/*.ts"
  },
  "husky": {
    "hooks": {
      "pre-commit": "lint-staged"
    }
  },
  "lint-staged": {
    "**/*.sol": [
      "npm run lint:sol:prettier:fix",
      "git add"
    ],
    "test/**": [
      "npm run lint:tests:fix",
      "git add"
    ]
  },
  "repository": {
    "type": "git",
    "url": "git+https://github.com/opynfinance/GammaProtocol.git"
  },
  "keywords": [
    "options",
    "ethereum",
    "defi"
  ],
  "author": "Opyn",
  "license": "ISC",
  "bugs": {
    "url": "https://github.com/opynfinance/GammaProtocol/issues"
  },
  "homepage": "https://github.com/opynfinance/GammaProtocol#readme",
  "dependencies": {
    "@truffle/hdwallet-provider": "^1.0.44"
  }
}<|MERGE_RESOLUTION|>--- conflicted
+++ resolved
@@ -11,6 +11,7 @@
     "@typescript-eslint/parser": "^2.9.0",
     "bignumber.js": "^9.0.0",
     "chai": "4.2.0",
+    "chai-bignumber": "^3.0.0",
     "coveralls": "^3.0.11",
     "date-fns": "^2.9.0",
     "dotenv": "^8.2.0",
@@ -54,14 +55,10 @@
     "lint:sol:prettier:fix": "prettier --write \"contracts/**/*.sol\"",
     "lint:tests:prettier:fix": "prettier --write \"test/**/*.ts\"",
     "test": "CI=true truffle test",
-    "testingEngine": "truffle test ./test/marginCalculatorTestEngine.test.ts",
     "coverage": "truffle run coverage",
     "contract-size": "truffle run contract-size --checkMaxSize",
     "test:unit": "truffle test ./test/unit-tests/*.ts",
-<<<<<<< HEAD
-=======
     "testingEngine": "truffle test ./test/test-engine/*.ts",
->>>>>>> d590369f
     "test:integration": "truffle test ./test/integration-tests/*.ts"
   },
   "husky": {
