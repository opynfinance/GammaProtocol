{
  "name": "gamma-protocol",
  "version": "1.0.0",
  "description": "Advanced Margin Opyn",
  "devDependencies": {
    "@codechecks/client": "^0.1.10",
    "@openzeppelin/cli": "^2.8.2",
    "@openzeppelin/test-helpers": "^0.5.4",
    "@types/chai": "4.2.5",
    "@typescript-eslint/eslint-plugin": "^2.9.0",
    "@typescript-eslint/parser": "^2.9.0",
    "bignumber.js": "^9.0.0",
    "chai": "4.2.0",
    "coveralls": "^3.0.11",
    "date-fns": "^2.9.0",
    "dotenv": "^8.2.0",
    "eslint": "^6.7.2",
    "eslint-config-prettier": "^6.7.0",
    "eslint-plugin-import": "^2.18.2",
    "eslint-plugin-prettier": "^3.1.1",
    "eth-gas-reporter": "^0.2.17",
    "husky": "^3.1.0",
    "lint-staged": "^9.5.0",
    "prettier": "^1.19.1",
    "prettier-plugin-solidity": "^1.0.0-alpha.54",
    "solhint": "3.0.0",
    "solhint-plugin-prettier": "0.0.4",
    "solidity-coverage": "0.7.5",
    "truffle": "^5.1.32",
    "truffle-assertions": "0.9.2",
    "truffle-contract-size": "^2.0.0",
    "truffle-typings": "^1.0.8",
    "ts-node": "8.5.4",
    "typechain": "^1.0.5",
    "typechain-target-truffle": "1.0.2",
    "typescript": "3.7.2",
    "web3-utils": "1.2.4"
  },
  "files": [
    "build"
  ],
  "scripts": {
    "ganache": "ganache-cli -d --port 8545 --defaultBalanceEther 500 --allowUnlimitedContractSize",
    "migrate": "truffle migrate",
    "build": "npm run compile:contracts && npm run compile:types",
    "compile:contracts": "truffle compile",
    "compile:types": "typechain --target=truffle --outDir build/types/truffle-types \"build/contracts/*.json\"",
    "deploy:development": "npm run build && npm run migrate -- --network development",
    "lint:tests": "eslint 'test/**/*.ts'",
    "lint:tests:fix": "npm run lint:tests -- --fix",
    "lint:sol": "solhint -f table contracts/**/*.sol",
    "lint:sol:prettier:fix": "prettier --write \"contracts/**/*.sol\"",
    "lint:tests:prettier:fix": "prettier --write \"test/**/*.ts\"",
    "test": "CI=true truffle test",
<<<<<<< HEAD
    "test:unit":"truffle test ./test/unit-tests/*.ts",
    "coverage": "truffle run coverage"
=======
    "coverage": "truffle run coverage",
    "contract-size": "truffle run contract-size --checkMaxSize",
    "test:unit":"truffle test ./test/unit-tests/*.ts"
>>>>>>> 8439e6ad
  },
  "husky": {
    "hooks": {
      "pre-commit": "lint-staged"
    }
  },
  "lint-staged": {
    "**/*.sol": [
      "npm run lint:sol:prettier:fix",
      "git add"
    ],
    "test/**": [
      "npm run lint:tests:fix",
      "git add"
    ]
  },
  "repository": {
    "type": "git",
    "url": "git+https://github.com/opynfinance/GammaProtocol.git"
  },
  "keywords": [
    "options",
    "ethereum",
    "defi"
  ],
  "author": "Opyn",
  "license": "ISC",
  "bugs": {
    "url": "https://github.com/opynfinance/GammaProtocol/issues"
  },
  "homepage": "https://github.com/opynfinance/GammaProtocol#readme"
}<|MERGE_RESOLUTION|>--- conflicted
+++ resolved
@@ -52,14 +52,9 @@
     "lint:sol:prettier:fix": "prettier --write \"contracts/**/*.sol\"",
     "lint:tests:prettier:fix": "prettier --write \"test/**/*.ts\"",
     "test": "CI=true truffle test",
-<<<<<<< HEAD
-    "test:unit":"truffle test ./test/unit-tests/*.ts",
-    "coverage": "truffle run coverage"
-=======
     "coverage": "truffle run coverage",
     "contract-size": "truffle run contract-size --checkMaxSize",
     "test:unit":"truffle test ./test/unit-tests/*.ts"
->>>>>>> 8439e6ad
   },
   "husky": {
     "hooks": {
