--- conflicted
+++ resolved
@@ -1,13 +1,8 @@
-<<<<<<< HEAD
-# OpynV2
+# Gamma Protocol
 The opyn v2 margin protocol
 
 ## Installation
 Run `npm i`
 
 ## Testing
-Run `truffle test` 
-=======
-# Gamma Protocol
-The opyn v2 margin protocol
->>>>>>> cd5e8800
+Run `truffle test` 