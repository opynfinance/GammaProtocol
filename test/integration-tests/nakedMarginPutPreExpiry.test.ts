import {
  MockERC20Instance,
  MarginCalculatorInstance,
  AddressBookInstance,
  MockOracleInstance,
  OtokenInstance,
  ControllerInstance,
  WhitelistInstance,
  MarginPoolInstance,
  MarginPoolV2Instance,
  OtokenFactoryInstance,
} from '../../build/types/truffle-types'
import {
  createTokenAmount,
  createValidExpiry,
  createScaledNumber as scaleNum,
  createScaledBigNumber as scaleBigNum,
  calcRelativeDiff,
} from '../utils'
import BigNumber from 'bignumber.js'

const { expectRevert, time } = require('@openzeppelin/test-helpers')

const AddressBook = artifacts.require('AddressBook.sol')
const MockOracle = artifacts.require('MockOracle.sol')
const Otoken = artifacts.require('Otoken.sol')
const MockERC20 = artifacts.require('MockERC20.sol')
const MarginCalculator = artifacts.require('MarginCalculator.sol')
const Whitelist = artifacts.require('Whitelist.sol')
const MarginPool = artifacts.require('MarginPool.sol')
const MarginPoolV2 = artifacts.require('MarginPoolV2.sol')
const Controller = artifacts.require('Controller.sol')
const MarginVault = artifacts.require('MarginVault.sol')
const OTokenFactory = artifacts.require('OtokenFactory.sol')
const ZERO_ADDR = '0x0000000000000000000000000000000000000000'

enum ActionType {
  OpenVault,
  MintShortOption,
  BurnShortOption,
  DepositLongOption,
  WithdrawLongOption,
  DepositCollateral,
  WithdrawCollateral,
  SettleVault,
  Redeem,
  Call,
  Liquidate,
}

contract('Naked margin: put position pre expiry', ([owner, accountOwner1, buyer1, liquidator]) => {
  const usdcDecimals = 6
  const wethDecimals = 18
  const vaultType = web3.eth.abi.encodeParameter('uint256', 1)
  const oracleDeviation = 0.05
  const oracleDeviationValue = scaleNum(oracleDeviation, 27)
  const productSpotShockValue = scaleBigNum(0.75, 27)
  // array of time to expiry
  const day = 60 * 60 * 24
  const timeToExpiry = [day * 7, day * 14, day * 28, day * 42, day * 56]
  // array of upper bound value correspond to time to expiry
  const expiryToValue = [
    scaleNum(0.1678, 27),
    scaleNum(0.237, 27),
    scaleNum(0.3326, 27),
    scaleNum(0.4032, 27),
    scaleNum(0.4603, 27),
  ]
  const usdcDust = scaleNum(1, usdcDecimals)
  const usdcCap = scaleNum(1000000, wethDecimals)
  const shortStrike = 2000
  const isPut = true // delta error because liquidation price differ based on block timestamp of isLiquidatable() and the actual liquidation tx
  const shortAmount = 1
  const errorDelta = 0.25

  let addressBook: AddressBookInstance
  let calculator: MarginCalculatorInstance
  let controllerProxy: ControllerInstance
  let controllerImplementation: ControllerInstance
  let marginPool: MarginPoolInstance
  let marginPoolV2: MarginPoolInstance
  let whitelist: WhitelistInstance
  let otokenImplementation: OtokenInstance
  let otokenFactory: OtokenFactoryInstance
  let oracle: MockOracleInstance
  let usdc: MockERC20Instance
  let weth: MockERC20Instance

  let shortOtoken: OtokenInstance
  let optionExpiry: BigNumber

  before('set up contracts', async () => {
    // setup usdc and weth
    usdc = await MockERC20.new('USDC', 'USDC', usdcDecimals)
    weth = await MockERC20.new('WETH', 'WETH', wethDecimals)

    // initiate addressbook first.
    addressBook = await AddressBook.new()
    // setup margin pool
    marginPool = await MarginPool.new(addressBook.address)
    // setup margin pool v2
    marginPoolV2 = await MarginPoolV2.new(addressBook.address)
    // setup margin vault
    const lib = await MarginVault.new()
    // setup controllerProxy module
    await Controller.link('MarginVault', lib.address)
    controllerImplementation = await Controller.new(addressBook.address)
    // setup mock Oracle module
    oracle = await MockOracle.new(addressBook.address)
    // setup calculator
    calculator = await MarginCalculator.new(oracle.address)
    // setup whitelist module
    whitelist = await Whitelist.new(addressBook.address)
    // setup otoken
    otokenImplementation = await Otoken.new()
    // setup factory
    otokenFactory = await OTokenFactory.new(addressBook.address)

    // config whitelist module
    await whitelist.whitelistCollateral(usdc.address)
    await whitelist.whitelistCollateral(weth.address)
    whitelist.whitelistProduct(weth.address, usdc.address, usdc.address, isPut)

    // config addressbook
    await addressBook.setOracle(oracle.address)
    await addressBook.setMarginCalculator(calculator.address)
    await addressBook.setWhitelist(whitelist.address)
    await addressBook.setMarginPool(marginPool.address)
    await addressBook.setOtokenFactory(otokenFactory.address)
    await addressBook.setOtokenImpl(otokenImplementation.address)
    await addressBook.setController(controllerImplementation.address)

    const controllerProxyAddress = await addressBook.getController()
    controllerProxy = await Controller.at(controllerProxyAddress)

    await controllerProxy.setMarginPoolV2(marginPoolV2.address, { from: owner })

    // configure controller
    await controllerProxy.setNakedCap(usdc.address, usdcCap, { from: owner })

    // config calculator
    await calculator.setSpotShock(weth.address, usdc.address, usdc.address, isPut, productSpotShockValue)
    await calculator.setOracleDeviation(oracleDeviationValue, { from: owner })
    await calculator.setCollateralDust(usdc.address, usdcDust, { from: owner })
    // set product upper bound values
    await calculator.setUpperBoundValues(weth.address, usdc.address, usdc.address, isPut, timeToExpiry, expiryToValue, {
      from: owner,
    })
    // mint usdc to user
    await usdc.mint(accountOwner1, createTokenAmount(10000, usdcDecimals))
    await usdc.mint(liquidator, createTokenAmount(10000, usdcDecimals))
  })

  describe('open position - update price far OTM - update price to go underwater - update price to go overcollateral - update price to go underwater & fully liquidate', () => {
    let vaultCounter: BigNumber
    let scaledUnderlyingPrice: BigNumber
    let roundId: BigNumber

    it('should open position', async () => {
      const now = (await time.latest()).toNumber()

      optionExpiry = new BigNumber(createValidExpiry(now, 14))
      await otokenFactory.createOtoken(
        weth.address,
        usdc.address,
        usdc.address,
        createTokenAmount(shortStrike, 8),
        optionExpiry,
        isPut,
      )
      const shortOtokenAddress = await otokenFactory.getOtoken(
        weth.address,
        usdc.address,
        usdc.address,
        createTokenAmount(shortStrike, 8),
        optionExpiry,
        isPut,
      )
      shortOtoken = await Otoken.at(shortOtokenAddress)

      // set underlying price in oracle
      const underlyingPrice = 2300
      scaledUnderlyingPrice = scaleBigNum(underlyingPrice, 8)
      await oracle.setRealTimePrice(weth.address, scaledUnderlyingPrice)

      vaultCounter = new BigNumber(await controllerProxy.getAccountVaultCounter(accountOwner1)).plus(1)

      const collateralToDeposit = await calculator.getNakedMarginRequired(
        weth.address,
        usdc.address,
        usdc.address,
        createTokenAmount(shortAmount),
        createTokenAmount(shortStrike),
        scaledUnderlyingPrice,
        optionExpiry,
        usdcDecimals,
        isPut,
      )

      const mintArgs = [
        {
          actionType: ActionType.OpenVault,
          owner: accountOwner1,
          secondAddress: accountOwner1,
          asset: ZERO_ADDR,
          vaultId: vaultCounter.toString(),
          amount: '0',
          index: '0',
          data: vaultType,
        },
        {
          actionType: ActionType.MintShortOption,
          owner: accountOwner1,
          secondAddress: accountOwner1,
          asset: shortOtoken.address,
          vaultId: vaultCounter.toString(),
          amount: createTokenAmount(shortAmount),
          index: '0',
          data: ZERO_ADDR,
        },
        {
          actionType: ActionType.DepositCollateral,
          owner: accountOwner1,
          secondAddress: accountOwner1,
          asset: usdc.address,
          vaultId: vaultCounter.toString(),
          amount: collateralToDeposit.toString(),
          index: '0',
          data: ZERO_ADDR,
        },
      ]

      const userUsdcBefore = new BigNumber(await usdc.balanceOf(accountOwner1))
      const poolUsdcBefore = new BigNumber(await usdc.balanceOf(marginPool.address))

      await usdc.approve(marginPool.address, collateralToDeposit.toString(), { from: accountOwner1 })
      await controllerProxy.operate(mintArgs, { from: accountOwner1 })

      const userUsdcAfter = new BigNumber(await usdc.balanceOf(accountOwner1))
      const poolUsdcAfter = new BigNumber(await usdc.balanceOf(marginPool.address))
      const userVaultAfter = await controllerProxy.getVaultWithDetails(accountOwner1, vaultCounter)

      assert.equal(
        userUsdcBefore.minus(userUsdcAfter).toString(),
        collateralToDeposit.toString(),
        'User balance after openining position mismatch',
      )
      assert.equal(
        poolUsdcAfter.minus(collateralToDeposit).toString(),
        poolUsdcBefore.toString(),
        'Pool balance after openining position mismatch',
      )
      assert.equal(
        userVaultAfter[0].collateralAmounts[0].toString(),
        collateralToDeposit.toString(),
        'User vault collateral amount mismatch',
      )
      assert.equal(
        userVaultAfter[0].shortAmounts[0].toString(),
        createTokenAmount(shortAmount),
        'User vault short amount mismatch',
      )
      assert.equal(userVaultAfter[1].toString(), '1', 'User vault type mismatch')
      assert.equal(
        userVaultAfter[2].toString(),
        new BigNumber(await time.latest()).toString(),
        'User vault latest update timestamp mismatch',
      )
    })

    it('update price, option goes far OTM, collateral required decrease, user should be able to remove excess collateral', async () => {
      const underlyingPrice = 3000
      scaledUnderlyingPrice = scaleBigNum(underlyingPrice, 8)
      await oracle.setRealTimePrice(weth.address, scaledUnderlyingPrice)

      const collateralNeeded = await calculator.getNakedMarginRequired(
        weth.address,
        usdc.address,
        usdc.address,
        createTokenAmount(shortAmount),
        createTokenAmount(shortStrike),
        scaledUnderlyingPrice,
        optionExpiry,
        usdcDecimals,
        isPut,
      )
      const userVaultBefore = await controllerProxy.getVaultWithDetails(accountOwner1, vaultCounter)
      const amountToWithdraw = new BigNumber(userVaultBefore[0].collateralAmounts[0]).minus(
        new BigNumber(collateralNeeded),
      )
      const withdrawArgs = [
        {
          actionType: ActionType.WithdrawCollateral,
          owner: accountOwner1,
          secondAddress: accountOwner1,
          asset: usdc.address,
          vaultId: vaultCounter.toString(),
          amount: amountToWithdraw.toString(),
          index: '0',
          data: ZERO_ADDR,
        },
      ]
      const userCollateralBefore = new BigNumber(await usdc.balanceOf(accountOwner1))

      await controllerProxy.operate(withdrawArgs, { from: accountOwner1 })

      const userVaultAfter = await controllerProxy.getVaultWithDetails(accountOwner1, vaultCounter)
      const userCollateralAfter = new BigNumber(await usdc.balanceOf(accountOwner1))

      assert.equal(
        userCollateralAfter.toString(),
        userCollateralBefore.plus(amountToWithdraw).toString(),
        'User collateral after withdraw excess mismatch',
      )
      assert.equal(
        userVaultBefore[0].collateralAmounts[0].toString(),
        new BigNumber(userVaultAfter[0].collateralAmounts[0]).plus(amountToWithdraw).toString(),
        'Vault collateral after withdraw excess mismatch',
      )
    })

    it('update price, ATM position is underwater, should revert when user call sync()', async () => {
      const underlyingPrice = 2000
      scaledUnderlyingPrice = scaleBigNum(underlyingPrice, 8)
      await oracle.setRealTimePrice(weth.address, scaledUnderlyingPrice)

      await expectRevert(controllerProxy.sync(accountOwner1, vaultCounter, { from: accountOwner1 }), 'C14')

      roundId = new BigNumber(10)
      await oracle.setChainlinkRoundData(weth.address, roundId, scaledUnderlyingPrice, (await time.latest()).toString())
    })

    it('update price, OTM position is overcollateralized again, user call sync, liquidation should revert with price timestamp T at underwater', async () => {
      await shortOtoken.transfer(liquidator, createTokenAmount(shortAmount), { from: accountOwner1 })

      const underlyingPrice = 3000
      scaledUnderlyingPrice = scaleBigNum(underlyingPrice, 8)
      await oracle.setRealTimePrice(weth.address, scaledUnderlyingPrice)

      await controllerProxy.sync(accountOwner1, vaultCounter, { from: accountOwner1 })

      const userVault = await controllerProxy.getVaultWithDetails(accountOwner1, vaultCounter)

      assert.equal(
        userVault[2].toString(),
        (await time.latest()).toString(),
        'User vault latest update timestamp mismatch',
      )

      const liquidateArgs = [
        {
          actionType: ActionType.Liquidate,
          owner: accountOwner1,
          secondAddress: liquidator,
          asset: ZERO_ADDR,
          vaultId: vaultCounter.toString(),
          amount: createTokenAmount(shortAmount),
          index: '0',
          data: web3.eth.abi.encodeParameter('uint256', roundId.toString()),
        },
      ]

      await expectRevert(
        controllerProxy.operate(liquidateArgs, { from: liquidator }),
        'MarginCalculator: auction timestamp should be post vault latest update',
      )

      await shortOtoken.transfer(accountOwner1, createTokenAmount(shortAmount), { from: liquidator })
    })

    it('update price, position near ATM, undercollateralized, liquidator should be able to liquidate', async () => {
      await shortOtoken.transfer(liquidator, createTokenAmount(shortAmount), { from: accountOwner1 })

      // advance time
      await time.increase(600)

      const underlyingPrice = 2500
      roundId = new BigNumber(15)
      scaledUnderlyingPrice = scaleBigNum(underlyingPrice, 8)
      await oracle.setRealTimePrice(weth.address, scaledUnderlyingPrice)
      await oracle.setChainlinkRoundData(weth.address, roundId, scaledUnderlyingPrice, (await time.latest()).toString())

      // advance time
      await time.increase(600)

      const isLiquidatable = await controllerProxy.isLiquidatable(accountOwner1, vaultCounter.toString(), roundId)

      assert.equal(isLiquidatable[0], true, 'Vault liquidation state mismatch')
      assert.isTrue(new BigNumber(isLiquidatable[1]).isGreaterThan(0), 'Liquidation price is equal to zero')

      const liquidateArgs = [
        {
          actionType: ActionType.Liquidate,
          owner: accountOwner1,
          secondAddress: liquidator,
          asset: ZERO_ADDR,
          vaultId: vaultCounter.toString(),
          amount: createTokenAmount(shortAmount),
          index: '0',
          data: web3.eth.abi.encodeParameter('uint256', roundId.toString()),
        },
      ]

      const liquidatorCollateralBalanceBefore = new BigNumber(await usdc.balanceOf(liquidator))
      const vaultBeforeLiquidation = (
        await controllerProxy.getVaultWithDetails(accountOwner1, vaultCounter.toString())
      )[0]

      await controllerProxy.operate(liquidateArgs, { from: liquidator })

      const liquidatorCollateralBalanceAfter = new BigNumber(await usdc.balanceOf(liquidator))
      const vaultAfterLiquidation = (
        await controllerProxy.getVaultWithDetails(accountOwner1, vaultCounter.toString())
      )[0]

      assert.equal(vaultAfterLiquidation.shortAmounts[0].toString(), '0', 'Vault was not fully liquidated')
      assert.isAtMost(
        calcRelativeDiff(
          new BigNumber(vaultAfterLiquidation.collateralAmounts[0]),
          new BigNumber(vaultBeforeLiquidation.collateralAmounts[0]).minus(new BigNumber(isLiquidatable[1])),
        )
          .dividedBy(new BigNumber(10 ** usdcDecimals))
          .toNumber(),
        new BigNumber(errorDelta).toNumber(),
        'Vault collateral mismatch after liquidation',
      )
      assert.isAtMost(
        calcRelativeDiff(liquidatorCollateralBalanceBefore.plus(isLiquidatable[1]), liquidatorCollateralBalanceAfter)
          .dividedBy(10 ** wethDecimals)
          .toNumber(),
        errorDelta,
        'Liquidator collateral balance mismatch after liquidation',
      )
    })
  })

  describe('open position - update price for near ATM - liquidator mint and liquidate - expire position - seller withdraw remaining collateral - buyer redeem - liquidator settle', () => {
    let vaultCounter: BigNumber
    let liquidatorVaultCounter: BigNumber
    let scaledUnderlyingPrice: BigNumber
    let roundId: BigNumber

    it('should open position', async () => {
      await time.increase(86400)
      const now = (await time.latest()).toNumber()
      optionExpiry = new BigNumber(createValidExpiry(now, 14))
      await otokenFactory.createOtoken(
        weth.address,
        usdc.address,
        usdc.address,
        createTokenAmount(shortStrike, 8),
        optionExpiry,
        isPut,
      )
      const shortOtokenAddress = await otokenFactory.getOtoken(
        weth.address,
        usdc.address,
        usdc.address,
        createTokenAmount(shortStrike, 8),
        optionExpiry,
        isPut,
      )
      shortOtoken = await Otoken.at(shortOtokenAddress)

      // set underlying price in oracle
      const underlyingPrice = 2300
      scaledUnderlyingPrice = scaleBigNum(underlyingPrice, 8)
      await oracle.setRealTimePrice(weth.address, scaledUnderlyingPrice)

      vaultCounter = new BigNumber(await controllerProxy.getAccountVaultCounter(accountOwner1)).plus(1)
      liquidatorVaultCounter = new BigNumber(await controllerProxy.getAccountVaultCounter(liquidator)).plus(1)

      const collateralToDeposit = await calculator.getNakedMarginRequired(
        weth.address,
        usdc.address,
        usdc.address,
        createTokenAmount(shortAmount),
        createTokenAmount(shortStrike),
        scaledUnderlyingPrice,
        optionExpiry,
        usdcDecimals,
        isPut,
      )

      const mintArgs = [
        {
          actionType: ActionType.OpenVault,
          owner: accountOwner1,
          secondAddress: accountOwner1,
          asset: ZERO_ADDR,
          vaultId: vaultCounter.toString(),
          amount: '0',
          index: '0',
          data: vaultType,
        },
        {
          actionType: ActionType.MintShortOption,
          owner: accountOwner1,
          secondAddress: accountOwner1,
          asset: shortOtoken.address,
          vaultId: vaultCounter.toString(),
          amount: createTokenAmount(shortAmount),
          index: '0',
          data: ZERO_ADDR,
        },
        {
          actionType: ActionType.DepositCollateral,
          owner: accountOwner1,
          secondAddress: accountOwner1,
          asset: usdc.address,
          vaultId: vaultCounter.toString(),
          amount: collateralToDeposit.toString(),
          index: '0',
          data: ZERO_ADDR,
        },
      ]

      const userUsdcBefore = new BigNumber(await usdc.balanceOf(accountOwner1))
      const poolUsdcBefore = new BigNumber(await usdc.balanceOf(marginPool.address))

      await usdc.approve(marginPool.address, collateralToDeposit.toString(), { from: accountOwner1 })
      await controllerProxy.operate(mintArgs, { from: accountOwner1 })

      const userUsdcAfter = new BigNumber(await usdc.balanceOf(accountOwner1))
      const poolUsdcAfter = new BigNumber(await usdc.balanceOf(marginPool.address))
      const userVaultAfter = await controllerProxy.getVaultWithDetails(accountOwner1, vaultCounter)

      assert.equal(
        userUsdcBefore.minus(userUsdcAfter).toString(),
        collateralToDeposit.toString(),
        'User balance after openining position mismatch',
      )
      assert.equal(
        poolUsdcAfter.minus(collateralToDeposit).toString(),
        poolUsdcBefore.toString(),
        'Pool balance after openining position mismatch',
      )
      assert.equal(
        userVaultAfter[0].collateralAmounts[0].toString(),
        collateralToDeposit.toString(),
        'User vault collateral amount mismatch',
      )
      assert.equal(
        userVaultAfter[0].shortAmounts[0].toString(),
        createTokenAmount(shortAmount),
        'User vault short amount mismatch',
      )
      assert.equal(userVaultAfter[1].toString(), '1', 'User vault type mismatch')
      assert.equal(
        userVaultAfter[2].toString(),
        new BigNumber(await time.latest()).toString(),
        'User vault latest update timestamp mismatch',
      )
    })

    it('update price, option go near ATM, liquidator mint and liquidate', async () => {
      // advance time
      await time.increase(600)

      const underlyingPrice = 2200
      scaledUnderlyingPrice = scaleBigNum(underlyingPrice, 8)
      roundId = new BigNumber(15)
      await oracle.setRealTimePrice(weth.address, scaledUnderlyingPrice)
      await oracle.setChainlinkRoundData(weth.address, roundId, scaledUnderlyingPrice, (await time.latest()).toString())

      // advance time
      await time.increase(600)

      const collateralToDeposit = await calculator.getNakedMarginRequired(
        weth.address,
        usdc.address,
        usdc.address,
        createTokenAmount(shortAmount),
        createTokenAmount(shortStrike),
        scaledUnderlyingPrice,
        optionExpiry,
        usdcDecimals,
        isPut,
      )

      await usdc.approve(marginPool.address, collateralToDeposit.toString(), { from: liquidator })

      const isLiquidatable = await controllerProxy.isLiquidatable(accountOwner1, vaultCounter.toString(), roundId)

      assert.equal(isLiquidatable[0], true, 'Vault liquidation state mismatch')
      assert.isTrue(new BigNumber(isLiquidatable[1]).isGreaterThan(0), 'Liquidation price is equal to zero')

      const mintLiquidateArgs = [
        {
          actionType: ActionType.OpenVault,
          owner: liquidator,
          secondAddress: liquidator,
          asset: ZERO_ADDR,
          vaultId: liquidatorVaultCounter.toString(),
          amount: '0',
          index: '0',
          data: vaultType,
        },
        {
          actionType: ActionType.MintShortOption,
          owner: liquidator,
          secondAddress: liquidator,
          asset: shortOtoken.address,
          vaultId: liquidatorVaultCounter.toString(),
          amount: createTokenAmount(shortAmount),
          index: '0',
          data: ZERO_ADDR,
        },
        {
          actionType: ActionType.Liquidate,
          owner: accountOwner1,
          secondAddress: liquidator,
          asset: ZERO_ADDR,
          vaultId: vaultCounter.toString(),
          amount: createTokenAmount(shortAmount),
          index: '0',
          data: web3.eth.abi.encodeParameter('uint256', roundId.toString()),
        },
        {
          actionType: ActionType.DepositCollateral,
          owner: liquidator,
          secondAddress: liquidator,
          asset: usdc.address,
          vaultId: liquidatorVaultCounter.toString(),
          amount: collateralToDeposit.toString(),
          index: '0',
          data: ZERO_ADDR,
        },
      ]

      const vaultBeforeLiquidation = (
        await controllerProxy.getVaultWithDetails(accountOwner1, vaultCounter.toString())
      )[0]
      const liquidatorUsdcBefore = new BigNumber(await usdc.balanceOf(liquidator))
      const poolUsdcBefore = new BigNumber(await usdc.balanceOf(marginPool.address))
      const userVaultBefore = await controllerProxy.getVaultWithDetails(accountOwner1, vaultCounter)

      await controllerProxy.operate(mintLiquidateArgs, { from: liquidator })

      const liquidatorUsdcAfter = new BigNumber(await usdc.balanceOf(liquidator))
      const poolUsdcAfter = new BigNumber(await usdc.balanceOf(marginPool.address))
      const userVaultAfter = await controllerProxy.getVaultWithDetails(accountOwner1, vaultCounter)
      const liquidatorVaultAfter = await controllerProxy.getVaultWithDetails(liquidator, liquidatorVaultCounter)
      const vaultAfterLiquidation = (
        await controllerProxy.getVaultWithDetails(accountOwner1, vaultCounter.toString())
      )[0]

      assert.equal(vaultAfterLiquidation.shortAmounts[0].toString(), '0', 'Vault was not fully liquidated')

      assert.isAtMost(
        calcRelativeDiff(
          new BigNumber(vaultAfterLiquidation.collateralAmounts[0]),
          new BigNumber(vaultBeforeLiquidation.collateralAmounts[0]).minus(new BigNumber(isLiquidatable[1])),
        )
          .dividedBy(new BigNumber(10 ** usdcDecimals))
          .toNumber(),
        new BigNumber(errorDelta).toNumber(),
        'Vault collateral mismatch after liquidation',
      )

      assert.isAtMost(
        calcRelativeDiff(liquidatorUsdcAfter, liquidatorUsdcBefore.minus(collateralToDeposit).plus(isLiquidatable[1]))
          .dividedBy(new BigNumber(10 ** usdcDecimals))
          .toNumber(),
        new BigNumber(errorDelta).toNumber(),
        'Liquidator collateral balance mismatch after liquidation',
      )

<<<<<<< HEAD
      assert.equal(
        poolUsdcAfter.plus(isLiquidatable[1].toString()).minus(collateralToDeposit.toString()).toString(),
        poolUsdcBefore.toString(),
=======
      assert.isAtMost(
        calcRelativeDiff(poolUsdcAfter.plus(isLiquidatable[1]).minus(collateralToDeposit), poolUsdcBefore)
          .dividedBy(new BigNumber(10 ** usdcDecimals))
          .toNumber(),
        new BigNumber(errorDelta).toNumber(),
>>>>>>> 1b3c62d0
        'Pool balance after openining position mismatch',
      )

      assert.equal(
        liquidatorVaultAfter[0].collateralAmounts[0].toString(),
        collateralToDeposit.toString(),
        'Liquidator vault collateral amount mismatch',
      )
      assert.equal(
        liquidatorVaultAfter[0].shortAmounts[0].toString(),
        createTokenAmount(shortAmount),
        'Liquidator vault short amount mismatch',
      )
      assert.equal(liquidatorVaultAfter[1].toString(), '1', 'Liquidator vault type mismatch')
      assert.equal(
        liquidatorVaultAfter[2].toString(),
        new BigNumber(await time.latest()).toString(),
        'Liquidator vault latest update timestamp mismatch',
      )
      assert.equal(
        userVaultAfter[0].shortAmounts[0].toString(),
        createTokenAmount(0),
        'Liquidator vault short amount mismatch',
      )
      assert.isAtMost(
        calcRelativeDiff(
          new BigNumber(userVaultAfter[0].collateralAmounts[0]),
          new BigNumber(userVaultBefore[0].collateralAmounts[0]).minus(new BigNumber(isLiquidatable[1])),
        )
          .dividedBy(new BigNumber(10 ** usdcDecimals))
          .toNumber(),
        new BigNumber(errorDelta).toNumber(),
        'User vault short amount mismatch after liquidation',
      )
    })

    it('advance time after option expiry, seller should withdraw remaining collateral, buyer should be able to redeem, liquiator should be able to settle', async () => {
      // transfer otoken to buyer
      await shortOtoken.transfer(buyer1, createTokenAmount(shortAmount), { from: accountOwner1 })
      assert.equal(
        new BigNumber(await shortOtoken.balanceOf(buyer1)).toString(),
        createTokenAmount(shortAmount),
        'buyer short otoken balance mismatch',
      )

      // settle expiry price
      await oracle.setExpiryPriceFinalizedAllPeiodOver(usdc.address, optionExpiry, scaleBigNum(1, 8), true)
      await oracle.setExpiryPriceFinalizedAllPeiodOver(weth.address, optionExpiry, scaleBigNum(2200, 8), true)

      await time.increaseTo(optionExpiry.toNumber() + 10)

      const userVaultBefore = await controllerProxy.getVaultWithDetails(accountOwner1, vaultCounter)
      const amountToWithdraw = new BigNumber(await controllerProxy.getProceed(accountOwner1, vaultCounter))

      const withdrawArgs = [
        {
          actionType: ActionType.WithdrawCollateral,
          owner: accountOwner1,
          secondAddress: accountOwner1,
          asset: usdc.address,
          vaultId: vaultCounter.toString(),
          amount: amountToWithdraw.toString(),
          index: '0',
          data: ZERO_ADDR,
        },
      ]
      const userCollateralBefore = new BigNumber(await usdc.balanceOf(accountOwner1))

      await controllerProxy.operate(withdrawArgs, { from: accountOwner1 })

      const userVaultAfter = await controllerProxy.getVaultWithDetails(accountOwner1, vaultCounter)
      const userCollateralAfter = new BigNumber(await usdc.balanceOf(accountOwner1))

      assert.equal(
        userCollateralAfter.toString(),
        userCollateralBefore.plus(amountToWithdraw).toString(),
        'User collateral after withdraw excess mismatch',
      )
      assert.equal(
        userVaultBefore[0].collateralAmounts[0].toString(),
        new BigNumber(userVaultAfter[0].collateralAmounts[0]).plus(amountToWithdraw).toString(),
        'Vault collateral after withdraw excess mismatch',
      )

      const buyerUsdcBefore = new BigNumber(await usdc.balanceOf(buyer1))
      const redeemArgs = [
        {
          actionType: ActionType.Redeem,
          owner: buyer1,
          secondAddress: buyer1,
          asset: shortOtoken.address,
          vaultId: vaultCounter.toString(),
          amount: createTokenAmount(shortAmount),
          index: '0',
          data: ZERO_ADDR,
        },
      ]
      const buyerUsdcAfter = new BigNumber(await usdc.balanceOf(buyer1))
      const payout = new BigNumber(await controllerProxy.getPayout(shortOtoken.address, createTokenAmount(shortAmount)))

      await controllerProxy.operate(redeemArgs, { from: buyer1 })

      assert.equal(buyerUsdcAfter.minus(buyerUsdcBefore).toString(), payout.toString(), 'buyer payout amount mismatch')

      const settleArgs = [
        {
          actionType: ActionType.SettleVault,
          owner: liquidator,
          secondAddress: liquidator,
          asset: ZERO_ADDR,
          vaultId: liquidatorVaultCounter.toString(),
          amount: createTokenAmount(shortAmount),
          index: '0',
          data: ZERO_ADDR,
        },
      ]
      const liquidatorUsdcBefore = new BigNumber(await usdc.balanceOf(liquidator))
      const settleAmount = new BigNumber(await controllerProxy.getProceed(liquidator, liquidatorVaultCounter))

      await controllerProxy.operate(settleArgs, { from: liquidator })

      const liquidatorUsdcAfter = new BigNumber(await usdc.balanceOf(liquidator))

      assert.equal(
        liquidatorUsdcAfter.minus(liquidatorUsdcBefore).toString(),
        settleAmount.toString(),
        'liquidator settle amount mismatch',
      )
    })
  })
})<|MERGE_RESOLUTION|>--- conflicted
+++ resolved
@@ -666,17 +666,11 @@
         'Liquidator collateral balance mismatch after liquidation',
       )
 
-<<<<<<< HEAD
-      assert.equal(
-        poolUsdcAfter.plus(isLiquidatable[1].toString()).minus(collateralToDeposit.toString()).toString(),
-        poolUsdcBefore.toString(),
-=======
       assert.isAtMost(
         calcRelativeDiff(poolUsdcAfter.plus(isLiquidatable[1]).minus(collateralToDeposit), poolUsdcBefore)
           .dividedBy(new BigNumber(10 ** usdcDecimals))
           .toNumber(),
         new BigNumber(errorDelta).toNumber(),
->>>>>>> 1b3c62d0
         'Pool balance after openining position mismatch',
       )
 
