import {
  OtokenFactoryInstance,
  OtokenInstance,
  MockOtokenInstance,
  AddressBookInstance,
  MockERC20Instance,
  MockControllerInstance,
  WhitelistInstance,
} from '../../build/types/truffle-types'
import BigNumber from 'bignumber.js'
import {assert} from 'chai'
import {createScaledNumber as createScaled} from '../utils'
const {expectRevert} = require('@openzeppelin/test-helpers')

const MockController = artifacts.require('MockController.sol')
const MockERC20 = artifacts.require('MockERC20.sol')

// real contract instances for Testing
const Otoken = artifacts.require('Otoken.sol')
const OTokenFactory = artifacts.require('OtokenFactory.sol')
const AddressBook = artifacts.require('AddressBook.sol')
const Whitelist = artifacts.require('Whitelist.sol')

// used for testing change of Otoken impl address in AddressBook
const MockOtoken = artifacts.require('MockOtoken.sol')

contract('OTokenFactory + Otoken: Cloning of real otoken instances.', ([owner, user1, user2, random]) => {
  let otokenImpl: OtokenInstance
  let otoken1: OtokenInstance
  let otoken2: OtokenInstance
  let addressBook: AddressBookInstance
  let otokenFactory: OtokenFactoryInstance
  let whitelist: WhitelistInstance
  let usdc: MockERC20Instance
  let dai: MockERC20Instance
  let weth: MockERC20Instance
  let randomERC20: MockERC20Instance

  let testController: MockControllerInstance

  const strikePrice = createScaled(200)
  const isPut = true
  const expiry = 1753776000 // 07/29/2025 @ 8:00am (UTC)

  before('Deploy addressBook, otoken logic, whitelist, Factory contract', async () => {
    usdc = await MockERC20.new('USDC', 'USDC', 6)
    dai = await MockERC20.new('DAI', 'DAI', 18)
    weth = await MockERC20.new('wETH', 'WETH', 18)
    randomERC20 = await MockERC20.new('RANDOM', 'RAM', 10)

    // Setup AddresBook
    addressBook = await AddressBook.new({from: owner})

    otokenImpl = await Otoken.new({from: owner})
    whitelist = await Whitelist.new(addressBook.address, {from: owner})
    otokenFactory = await OTokenFactory.new(addressBook.address, {from: owner})

    // setup addressBook
    await addressBook.setOtokenImpl(otokenImpl.address, {from: owner})
    await addressBook.setWhitelist(whitelist.address, {from: owner})
    await addressBook.setOtokenFactory(otokenFactory.address, {from: owner})

    // deploy the controller instance
    testController = await MockController.new()

    // set the testController as controller (so it has access to minting tokens)
    await addressBook.setController(testController.address)
    testController = await MockController.at(await addressBook.getController())
  })

  describe('Otoken Creation before whitelisting', () => {
    it('Should revert before admin whitelist any product', async () => {
      await expectRevert(
        otokenFactory.createOtoken(weth.address, usdc.address, usdc.address, strikePrice, expiry, isPut, {
          from: user1,
        }),
        'OtokenFactory: Unsupported Product',
      )
    })
  })

  describe('Otoken Creation after whitelisting products', () => {
    before('Whitelist product from admin', async () => {
<<<<<<< HEAD
      await whitelist.whitelistProduct(weth.address, usdc.address, usdc.address, {from: owner})
      await whitelist.whitelistProduct(weth.address, dai.address, dai.address, {from: owner})
=======
      await whitelist.whitelistProduct(ethAddress, usdc.address, usdc.address, isPut, {from: deployer})
      await whitelist.whitelistProduct(ethAddress, dai.address, dai.address, isPut, {from: deployer})
>>>>>>> 44c5d0ae
    })

    it('Should init otoken1 with correct name and symbol', async () => {
      // otoken1: eth-usdc option
      const targetAddress1 = await otokenFactory.getTargetOtokenAddress(
        weth.address,
        usdc.address,
        usdc.address,
        strikePrice,
        expiry,
        isPut,
      )
      await otokenFactory.createOtoken(weth.address, usdc.address, usdc.address, strikePrice, expiry, isPut, {
        from: user1,
      })
      otoken1 = await Otoken.at(targetAddress1)
      assert.equal(await otoken1.name(), 'WETHUSDC 29-July-2025 200Put USDC Collateral')
      assert.equal(await otoken1.symbol(), 'oWETHUSDC-29JUL25-200P')
    })

    it('Should init otoken2 with correct name and symbol', async () => {
      // otoken2: eth-dai option
      const targetAddress2 = await otokenFactory.getTargetOtokenAddress(
        weth.address,
        dai.address,
        dai.address,
        strikePrice,
        expiry,
        isPut,
      )
      await otokenFactory.createOtoken(weth.address, dai.address, dai.address, strikePrice, expiry, isPut, {
        from: user2,
      })
      otoken2 = await Otoken.at(targetAddress2)
      assert.equal(await otoken2.name(), 'WETHDAI 29-July-2025 200Put DAI Collateral')
      assert.equal(await otoken2.symbol(), 'oWETHDAI-29JUL25-200P')
    })

    it('The newly created tokens should be whitelisted in the whitelist module', async () => {
      assert.equal(await whitelist.isWhitelistedOtoken(otoken1.address), true)
      assert.equal(await whitelist.isWhitelistedOtoken(otoken2.address), true)
    })

    it('The owner of whitelist contract can blacklist specific otoken', async () => {
      await whitelist.blacklistOtoken(otoken1.address)
      await whitelist.blacklistOtoken(otoken2.address)
      assert.equal(await whitelist.isWhitelistedOtoken(otoken1.address), false)
      assert.equal(await whitelist.isWhitelistedOtoken(otoken2.address), false)
    })

    it('should revert creating otoken after the owner blacklist the product', async () => {
      await whitelist.blacklistProduct(weth.address, usdc.address, usdc.address)
      const newStrikePrice = createScaled(188)
      await expectRevert(
        otokenFactory.createOtoken(weth.address, usdc.address, usdc.address, newStrikePrice, expiry, isPut, {
          from: user1,
        }),
        'OtokenFactory: Unsupported Product',
      )
    })

    it('Should revert when calling init after createOtoken', async () => {
      /* Should revert because the init function is already called by the factory in createOtoken() */
      await expectRevert(
        otoken1.init(addressBook.address, usdc.address, usdc.address, usdc.address, strikePrice, expiry, isPut),
        'Contract instance has already been initialized',
      )

      await expectRevert(
        otoken2.init(addressBook.address, randomERC20.address, dai.address, usdc.address, strikePrice, expiry, isPut),
        'Contract instance has already been initialized',
      )
    })

    it('Calling init on otoken logic contract should not affecting the minimal proxies.', async () => {
      // someone call init on the logic function for no reason
      await otokenImpl.init(
        addressBook.address,
        randomERC20.address,
        randomERC20.address,
        weth.address,
        strikePrice,
        expiry,
        isPut,
      )

      const strikeOfOtoken1 = await otoken1.strikeAsset()
      const collateralOfOtoken1 = await otoken1.collateralAsset()

      const strikeOfOtoken2 = await otoken2.strikeAsset()
      const collateralOfOtoken2 = await otoken2.collateralAsset()

      assert.equal(strikeOfOtoken1, usdc.address)
      assert.equal(strikeOfOtoken2, dai.address)
      assert.equal(collateralOfOtoken1, usdc.address)
      assert.equal(collateralOfOtoken2, dai.address)
    })
  })

  describe('Controller only functions on cloned otokens', () => {
    const amountToMint = new BigNumber(10).times(new BigNumber(10).exponentiatedBy(18))

    it('should revert when mintOtoken is called by random address', async () => {
      await expectRevert(
        otoken1.mintOtoken(user1, amountToMint, {from: random}),
        'Otoken: Only Controller can mint Otokens',
      )
    })

    it('should be able to mint token1 from controller', async () => {
      // the testController will call otoken1.mintOtoken()
      await testController.testMintOtoken(otoken1.address, user1, amountToMint.toString())
      const balance = await otoken1.balanceOf(user1)
      assert.equal(balance.toString(), amountToMint.toString())
    })

    it('should revert when burnOtoken is called by random address', async () => {
      await expectRevert(
        otoken1.burnOtoken(user1, amountToMint, {from: random}),
        'Otoken: Only Controller can burn Otokens',
      )
    })

    it('should be able to burn tokens from controller', async () => {
      await testController.testBurnOtoken(otoken1.address, user1, amountToMint.toString())
      const balance = await otoken1.balanceOf(user1)
      assert.equal(balance.toString(), '0')
    })
  })

  describe('Otoken Implementation address upgrade ', () => {
    const amountToMint = createScaled(10)

    before('whitelist product again', async () => {
      await whitelist.whitelistProduct(weth.address, usdc.address, usdc.address, {from: owner})
    })

    it('should not affect existing otoken instances', async () => {
      await testController.testMintOtoken(otoken1.address, user1, amountToMint.toString())
      const newOtoken = await MockOtoken.new()
      // update otokenimpl address in addressbook
      await addressBook.setOtokenImpl(newOtoken.address, {from: owner})

      const balance = await otoken1.balanceOf(user1)
      assert.equal(balance.toString(), amountToMint.toString())
    })

    it('should deploy MockOtoken after upgrade', async () => {
      const newExpiry = expiry + 86400
      const address = await otokenFactory.getTargetOtokenAddress(
        weth.address,
        usdc.address,
        usdc.address,
        strikePrice,
        newExpiry,
        isPut,
      )
      await otokenFactory.createOtoken(weth.address, usdc.address, usdc.address, strikePrice, newExpiry, isPut)

      const mockedToken: MockOtokenInstance = await MockOtoken.at(address)
      // Only MockOtoken has this method, if it return true that means we created a MockOtoken instance.
      const inited = await mockedToken.inited()
      assert.isTrue(inited)
    })
  })

  describe('Market creation after addressbook update', () => {
    before('update the factory address in the address book', async () => {
      await addressBook.setOtokenFactory(random)
    })

    it('should revert when trying to create oToken', async () => {
      const newStrikePrice = createScaled(400)
      await expectRevert(
        otokenFactory.createOtoken(weth.address, usdc.address, usdc.address, newStrikePrice, expiry, isPut, {
          from: user1,
        }),
        'WhiteList: Sender is not Otoken Factory',
      )
    })
  })
})<|MERGE_RESOLUTION|>--- conflicted
+++ resolved
@@ -81,13 +81,8 @@
 
   describe('Otoken Creation after whitelisting products', () => {
     before('Whitelist product from admin', async () => {
-<<<<<<< HEAD
-      await whitelist.whitelistProduct(weth.address, usdc.address, usdc.address, {from: owner})
-      await whitelist.whitelistProduct(weth.address, dai.address, dai.address, {from: owner})
-=======
-      await whitelist.whitelistProduct(ethAddress, usdc.address, usdc.address, isPut, {from: deployer})
-      await whitelist.whitelistProduct(ethAddress, dai.address, dai.address, isPut, {from: deployer})
->>>>>>> 44c5d0ae
+      await whitelist.whitelistProduct(weth.address, usdc.address, usdc.address, isPut, {from: owner})
+      await whitelist.whitelistProduct(weth.address, dai.address, dai.address, isPut, {from: owner})
     })
 
     it('Should init otoken1 with correct name and symbol', async () => {
@@ -139,7 +134,7 @@
     })
 
     it('should revert creating otoken after the owner blacklist the product', async () => {
-      await whitelist.blacklistProduct(weth.address, usdc.address, usdc.address)
+      await whitelist.blacklistProduct(weth.address, usdc.address, usdc.address, isPut)
       const newStrikePrice = createScaled(188)
       await expectRevert(
         otokenFactory.createOtoken(weth.address, usdc.address, usdc.address, newStrikePrice, expiry, isPut, {
@@ -222,7 +217,7 @@
     const amountToMint = createScaled(10)
 
     before('whitelist product again', async () => {
-      await whitelist.whitelistProduct(weth.address, usdc.address, usdc.address, {from: owner})
+      await whitelist.whitelistProduct(weth.address, usdc.address, usdc.address, isPut, {from: owner})
     })
 
     it('should not affect existing otoken instances', async () => {
