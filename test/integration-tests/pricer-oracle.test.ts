--- conflicted
+++ resolved
@@ -161,22 +161,7 @@
         'CompoundPricer: underlying price not set yet',
       )
     })
-
-<<<<<<< HEAD
-=======
-    it('should revert set weth price if sender is not bot address', async () => {
-      const expiryTimestamp = (t0 + t1) / 2 // between t0 and t1
-      if ((await time.latest()) < expiryTimestamp + lockingPeriod) {
-        await time.increaseTo(expiryTimestamp + lockingPeriod + 10)
-      }
-      const roundId = 1
-      await expectRevert(
-        wethPricer.setExpiryPriceInOracle(expiryTimestamp, roundId, { from: random }),
-        'ChainLinkPricer: unauthorized sender',
-      )
-    })
-
->>>>>>> 7a09725a
+    
     it('should set weth price when sender is bot address', async () => {
       const expiryTimestamp = (t0 + t1) / 2 // between t0 and t1
       if ((await time.latest()) < expiryTimestamp + lockingPeriod) {
