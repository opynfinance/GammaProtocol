--- conflicted
+++ resolved
@@ -55,17 +55,11 @@
     oracle = await MockOracle.new()
     await addressBook.setOracle(oracle.address)
     // setup usdc and weth
-<<<<<<< HEAD
-    usdc = await MockERC20.new('USDC', 'USDC')
-    dai = await MockERC20.new('DAI', 'DAI')
-    weth = await MockERC20.new('WETH', 'WETH')
-    cusdc = await MockERC20.new('cUSDC', 'cUSDC')
-    ceth = await MockERC20.new('cETH', 'cETH')
-=======
     usdc = await MockERC20.new('USDC', 'USDC', 6)
     dai = await MockERC20.new('DAI', 'DAI', 18)
     weth = await MockERC20.new('WETH', 'WETH', 18)
->>>>>>> 4459ce7e
+    cusdc = await MockERC20.new('cUSDC', 'cUSDC', 8)
+    ceth = await MockERC20.new('cETH', 'cETH', 8)
     // setup put tokens
     eth300Put = await MockOtoken.new()
     eth250Put = await MockOtoken.new()
