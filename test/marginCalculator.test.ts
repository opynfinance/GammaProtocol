import {
  MockERC20Instance,
  MarginCalculatorInstance,
  MockAddressBookInstance,
  MockOracleInstance,
  MockOtokenInstance,
} from '../build/types/truffle-types'
import {createVault, createScaledNumber} from './utils'
import {assert} from 'chai'

const {expectRevert, time} = require('@openzeppelin/test-helpers')
const MockAddressBook = artifacts.require('MockAddressBook.sol')
const MockOracle = artifacts.require('MockOracle.sol')
const MockOtoken = artifacts.require('MockOtoken.sol')
const MockERC20 = artifacts.require('MockERC20.sol')
const MarginCalculator = artifacts.require('MarginCalculator.sol')
const ZERO_ADDR = '0x0000000000000000000000000000000000000000'
contract('MarginCalculator', () => {
  let expiry: number

  let calculator: MarginCalculatorInstance
  let addressBook: MockAddressBookInstance
  let oracle: MockOracleInstance
  // eth puts
  let eth300Put: MockOtokenInstance
  let eth250Put: MockOtokenInstance
  let eth200Put: MockOtokenInstance
  let eth100Put: MockOtokenInstance
  // eth puts cUSDC collateral
  let eth300PutCUSDC: MockOtokenInstance

  // eth calls
  let eth300Call: MockOtokenInstance
  let eth250Call: MockOtokenInstance
  let eth200Call: MockOtokenInstance
  let eth100Call: MockOtokenInstance
  // eth calls cETH collateral
  let eth300CallCETH: MockOtokenInstance

  let usdc: MockERC20Instance
  let dai: MockERC20Instance
  let weth: MockERC20Instance
  let ceth: MockERC20Instance
  let cusdc: MockERC20Instance

  before('set up contracts', async () => {
    const now = (await time.latest()).toNumber()
    expiry = now + time.duration.days(30).toNumber()
    // initiate addressbook first.
    addressBook = await MockAddressBook.new()
    // setup calculator
    calculator = await MarginCalculator.new()
    await calculator.init(addressBook.address)
    // setup oracle
    oracle = await MockOracle.new()
    await addressBook.setOracle(oracle.address)
    // setup usdc and weth
    usdc = await MockERC20.new('USDC', 'USDC')
    dai = await MockERC20.new('DAI', 'DAI')
    weth = await MockERC20.new('WETH', 'WETH')
    cusdc = await MockERC20.new('cUSDC', 'cUSDC')
    ceth = await MockERC20.new('cETH', 'cETH')
    // setup put tokens
    eth300Put = await MockOtoken.new()
    eth250Put = await MockOtoken.new()
    eth200Put = await MockOtoken.new()
    eth100Put = await MockOtoken.new()
<<<<<<< HEAD
    eth300PutCUSDC = await MockOtoken.new()
    await eth300Put.init(weth.address, usdc.address, usdc.address, createScaledNumber(300), expiry, true)
    await eth250Put.init(weth.address, usdc.address, usdc.address, createScaledNumber(250), expiry, true)
    await eth200Put.init(weth.address, usdc.address, usdc.address, createScaledNumber(200), expiry, true)
    await eth100Put.init(weth.address, usdc.address, usdc.address, createScaledNumber(100), expiry, true)
    await eth300PutCUSDC.init(weth.address, usdc.address, cusdc.address, createScaledNumber(300), expiry, true)
=======
    await eth300Put.init(
      addressBook.address,
      weth.address,
      usdc.address,
      usdc.address,
      createScaledNumber(300),
      expiry,
      true,
    )
    await eth250Put.init(
      addressBook.address,
      weth.address,
      usdc.address,
      usdc.address,
      createScaledNumber(250),
      expiry,
      true,
    )
    await eth200Put.init(
      addressBook.address,
      weth.address,
      usdc.address,
      usdc.address,
      createScaledNumber(200),
      expiry,
      true,
    )
    await eth100Put.init(
      addressBook.address,
      weth.address,
      usdc.address,
      usdc.address,
      createScaledNumber(100),
      expiry,
      true,
    )
>>>>>>> 9abbfc14
    // setup call tokens
    eth300Call = await MockOtoken.new()
    eth250Call = await MockOtoken.new()
    eth200Call = await MockOtoken.new()
    eth100Call = await MockOtoken.new()
<<<<<<< HEAD
    eth300CallCETH = await MockOtoken.new()
    await eth300Call.init(weth.address, usdc.address, weth.address, createScaledNumber(300), expiry, false)
    await eth250Call.init(weth.address, usdc.address, weth.address, createScaledNumber(250), expiry, false)
    await eth200Call.init(weth.address, usdc.address, weth.address, createScaledNumber(200), expiry, false)
    await eth100Call.init(weth.address, usdc.address, weth.address, createScaledNumber(100), expiry, false)
    await eth300CallCETH.init(weth.address, usdc.address, ceth.address, createScaledNumber(300), expiry, false)
=======
    await eth300Call.init(
      addressBook.address,
      weth.address,
      usdc.address,
      weth.address,
      createScaledNumber(300),
      expiry,
      false,
    )
    await eth250Call.init(
      addressBook.address,
      weth.address,
      usdc.address,
      weth.address,
      createScaledNumber(250),
      expiry,
      false,
    )
    await eth200Call.init(
      addressBook.address,
      weth.address,
      usdc.address,
      weth.address,
      createScaledNumber(200),
      expiry,
      false,
    )
    await eth100Call.init(
      addressBook.address,
      weth.address,
      usdc.address,
      weth.address,
      createScaledNumber(100),
      expiry,
      false,
    )
>>>>>>> 9abbfc14
  })

  describe('Get cash value tests', () => {
    let closeExpiry: number
    let put: MockOtokenInstance
    let call: MockOtokenInstance
    before('create calls and puts for getExpiredCashValue test', async () => {
      const now = (await time.latest()).toNumber()
      closeExpiry = now + time.duration.days(1).toNumber()
      put = await MockOtoken.new()
      call = await MockOtoken.new()
      await put.init(
        addressBook.address,
        weth.address,
        usdc.address,
        usdc.address,
        createScaledNumber(250),
        closeExpiry,
        true,
      )
      await call.init(
        addressBook.address,
        weth.address,
        usdc.address,
        usdc.address,
        createScaledNumber(250),
        closeExpiry,
        false,
      )
      await oracle.setIsFinalized(weth.address, closeExpiry, true)
    })

    it('Should revert when entering address(0)', async () => {
      await expectRevert(calculator.getExpiredCashValue(ZERO_ADDR), 'MarginCalculator: Invalid token address.')
    })
    it('Should revert if option is not expired yet.', async () => {
      await expectRevert(calculator.getExpiredCashValue(put.address), 'MarginCalculator: Otoken not expired yet')
      // let the otoken expire!
      await time.increaseTo(closeExpiry + 2)
    })
    it('Should return cash value for put as strike price - eth price when strike > eth price', async () => {
      const ethPirce = createScaledNumber(200)
      await oracle.setExpiryPrice(weth.address, closeExpiry, ethPirce)
      const cashedValue = await calculator.getExpiredCashValue(put.address)
      assert.equal(cashedValue.toString(), createScaledNumber(50))
    })
    it('Should return cash value for call as 0 when strike price when strike > eth price', async () => {
      const ethPirce = createScaledNumber(150)
      await oracle.setExpiryPrice(weth.address, closeExpiry, ethPirce)
      const cashedValue = await calculator.getExpiredCashValue(call.address)
      assert.equal(cashedValue.toString(), '0')
    })
    it('Should return cash value for put as 0 when strike  < eth price', async () => {
      const ethPirce = createScaledNumber(300)
      await oracle.setExpiryPrice(weth.address, closeExpiry, ethPirce)
      const cashedValue = await calculator.getExpiredCashValue(put.address)
      assert.equal(cashedValue.toString(), '0')
    })
    it('Should return cash value for call as underlying - strike when strike < eth price', async () => {
      const ethPirce = createScaledNumber(300)
      await oracle.setExpiryPrice(weth.address, closeExpiry, ethPirce)
      const cashedValue = await calculator.getExpiredCashValue(call.address)
      assert.equal(cashedValue.toString(), createScaledNumber(50))
    })
    it('Should revert if price is not finalized.', async () => {
      const ethPirce = createScaledNumber(200)
      await oracle.setExpiryPrice(weth.address, closeExpiry, ethPirce)
      await oracle.setIsFinalized(weth.address, closeExpiry, false)
      await expectRevert(
        calculator.getExpiredCashValue(call.address),
        'MarginCalculator: Oracle price not finalized yet.',
      )
    })
  })

  describe('Get excess margin tests', () => {
    describe('Vault prerequisites checks.', () => {
      it('Should revert when vault contain more than 1 short', async () => {
        const vault = {
          shortOtokens: [eth250Call.address, eth250Put.address],
          longOtokens: [],
          collateralAssets: [],
          shortAmounts: [],
          longAmounts: [],
          collateralAmounts: [],
        }
        await expectRevert(
          calculator.getExcessCollateral(vault),
          'MarginCalculator: Too many short otokens in the vault.',
        )
      })
      it('Should revert when vault contain more than 1 long asset', async () => {
        const vault = {
          shortOtokens: [],
          longOtokens: [eth250Call.address, eth250Put.address],
          collateralAssets: [],
          shortAmounts: [],
          longAmounts: [],
          collateralAmounts: [],
        }
        await expectRevert(
          calculator.getExcessCollateral(vault),
          'MarginCalculator: Too many long otokens in the vault.',
        )
      })
      it('Should revert when vault contain more than 1 collateral asset', async () => {
        const vault = {
          shortOtokens: [],
          longOtokens: [],
          collateralAssets: [usdc.address, dai.address],
          shortAmounts: [],
          longAmounts: [],
          collateralAmounts: [],
        }
        await expectRevert(
          calculator.getExcessCollateral(vault),
          'MarginCalculator: Too many collateral assets in the vault.',
        )
      })
      // Check amount and asset arrays length mismatch
      it('Should revert when short assets and amounts have differenct length', async () => {
        const vault = createVault(eth250Put.address, undefined, undefined, undefined, undefined, undefined)
        await expectRevert(calculator.getExcessCollateral(vault), 'MarginCalculator: Short asset and amount mismatch')
      })
      it('Should revert when long assets and amounts have differenct length', async () => {
        const vault = createVault(undefined, eth250Put.address, undefined, undefined, undefined, undefined)
        await expectRevert(calculator.getExcessCollateral(vault), 'MarginCalculator: Long asset and amount mismatch')
      })
      it('Should revert when collateral assets and amounts have differenct length', async () => {
        const vault = createVault(undefined, undefined, usdc.address, undefined, undefined, undefined)
        await expectRevert(
          calculator.getExcessCollateral(vault),
          'MarginCalculator: Collateral asset and amount mismatch',
        )
      })

      it("Should return collateral amount if there's no short.", async () => {
        const collateralAmount = createScaledNumber(100)
        const vault = createVault(undefined, undefined, usdc.address, undefined, undefined, collateralAmount)
        const [netValue, isExcess] = await calculator.getExcessCollateral(vault)
        assert.equal(netValue.toString(), collateralAmount)
        assert.isTrue(isExcess)
      })

      // it('Should revert if denominated token is different from short.collateral.', async () => {
      //   const shortAmount = createScaledNumber(1)
      //   const collateralAmount = createScaledNumber(250)
      //   const vault = createVault(eth250Put.address, undefined, usdc.address, shortAmount, undefined, collateralAmount)
      //   await expectRevert(
      //     calculator. getExcessCollateral(vault, dai.address),
      //     "MarginCalculator: Denomintated token should be the short otoken's collateral",
      //   )
      // })

      it('Should revert if long token has differet underlying as short.', async () => {
        const otokenWrongUnderlying = await MockOtoken.new()
        await otokenWrongUnderlying.init(
          addressBook.address,
          dai.address,
          usdc.address,
          usdc.address,
          '0',
          expiry,
          true,
        )
        const vault = createVault(
          eth250Put.address,
          otokenWrongUnderlying.address,
          undefined,
          createScaledNumber(1),
          createScaledNumber(1),
          undefined,
        )
        await expectRevert(
          calculator.getExcessCollateral(vault),
          'MarginCalculator: long asset not marginable for short asset',
        )
      })

      it('Should revert if long token has differet strike as short.', async () => {
        const otokenWrongStrike = await MockOtoken.new()
        await otokenWrongStrike.init(addressBook.address, weth.address, dai.address, usdc.address, '0', expiry, true)
        const vault = createVault(
          eth250Put.address,
          otokenWrongStrike.address,
          undefined,
          createScaledNumber(1),
          createScaledNumber(1),
          undefined,
        )
        await expectRevert(
          calculator.getExcessCollateral(vault),
          'MarginCalculator: long asset not marginable for short asset',
        )
      })

      it('Should revert if long token has differet collateral as short.', async () => {
        const otokenWrongCollateral = await MockOtoken.new()
        await otokenWrongCollateral.init(
          addressBook.address,
          weth.address,
          usdc.address,
          dai.address,
          '0',
          expiry,
          true,
        )
        const vault = createVault(
          eth250Put.address,
          otokenWrongCollateral.address,
          undefined,
          createScaledNumber(1),
          createScaledNumber(1),
          undefined,
        )
        await expectRevert(
          calculator.getExcessCollateral(vault),
          'MarginCalculator: long asset not marginable for short asset',
        )
      })

      it('Should revert if long token has differet expiry as short.', async () => {
        const otokenWrongExpiry = await MockOtoken.new()
        await otokenWrongExpiry.init(
          addressBook.address,
          weth.address,
          usdc.address,
          usdc.address,
          '0',
          expiry + 1,
          true,
        )
        const vault = createVault(
          eth250Put.address,
          otokenWrongExpiry.address,
          undefined,
          createScaledNumber(1),
          createScaledNumber(1),
          undefined,
        )
        await expectRevert(
          calculator.getExcessCollateral(vault),
          'MarginCalculator: long asset not marginable for short asset',
        )
      })
    })

    describe('Put vault check before expiry', () => {
      const amountOne = createScaledNumber(1)

      it('(1) Short: 1 250 put => need 250 collateral', async () => {
        const collateralNeeded = createScaledNumber(250)
        const vault = createVault(eth250Put.address, undefined, usdc.address, amountOne, undefined, 0)
        const [netValue, isExcess] = await calculator.getExcessCollateral(vault)
        assert.equal(isExcess, false)
        assert.equal(netValue.toString(), collateralNeeded)
      })

      it('(2) Short: 1 250 put, collateral: 250 USDC => excess: 0', async () => {
        const collateralAmount = createScaledNumber(250)
        const vault = createVault(eth250Put.address, undefined, usdc.address, amountOne, undefined, collateralAmount)
        const [netValue, isExcess] = await calculator.getExcessCollateral(vault)
        assert.equal(isExcess, true)
        assert.equal(netValue.toString(), '0')
      })

      it('(3) Short: 1 250 put, collateral: 300 USDC => excess: 50', async () => {
        const collateralAmount = createScaledNumber(300)
        const vault = createVault(eth250Put.address, undefined, usdc.address, amountOne, undefined, collateralAmount)
        const [netValue, isExcess] = await calculator.getExcessCollateral(vault)
        assert.equal(isExcess, true)
        assert.equal(netValue.toString(), createScaledNumber(50))
      })

      it('(4) Short: 1 250 put, collateral: 100 USDC => need 150 collateral', async () => {
        const collateralAmount = createScaledNumber(100)
        const vault = createVault(eth250Put.address, undefined, usdc.address, amountOne, undefined, collateralAmount)
        const [netValue, isExcess] = await calculator.getExcessCollateral(vault)
        assert.equal(isExcess, false)
        assert.equal(netValue.toString(), createScaledNumber(150))
      })

      it('(5) Short: 1 250 put, long 1 200 put => need 50 collatearl', async () => {
        const vaultWithoutCollateral = createVault(
          eth250Put.address,
          eth200Put.address,
          usdc.address,
          amountOne,
          amountOne,
          0,
        )
        const [netValue, isExcess] = await calculator.getExcessCollateral(vaultWithoutCollateral)
        assert.equal(isExcess, false)
        assert.equal(netValue.toString(), createScaledNumber(50))
      })

      it('(6) Short: 1 250 put, long 1 200 put, collateral: 10 USDC => need 40 collatearl', async () => {
        const vaultWithoutCollateral = createVault(
          eth250Put.address,
          eth200Put.address,
          usdc.address,
          amountOne,
          amountOne,
          createScaledNumber(10),
        )
        const [netValue, isExcess] = await calculator.getExcessCollateral(vaultWithoutCollateral)
        assert.equal(isExcess, false)
        assert.equal(netValue.toString(), createScaledNumber(40))
      })

      it('(7) Short: 1 250 put, long: 1 200 put, collateral: 50 usdc => excess: 0', async () => {
        const vaultWithCollateral = createVault(
          eth250Put.address,
          eth200Put.address,
          usdc.address,
          amountOne,
          amountOne,
          createScaledNumber(50),
        )
        const [netValue, isExcess] = await calculator.getExcessCollateral(vaultWithCollateral)
        assert.equal(isExcess, true)
        assert.equal(netValue.toString(), '0')
      })

      it('(8) Short: 1 200 put, long: 1 250 put => excess: 0', async () => {
        const vaultWithCollateral = createVault(
          eth200Put.address,
          eth250Put.address,
          usdc.address,
          amountOne,
          amountOne,
          '0',
        )
        const [netValue, isExcess] = await calculator.getExcessCollateral(vaultWithCollateral)
        assert.equal(isExcess, true)
        assert.equal(netValue.toString(), '0')
      })

      it('(9) Short: 1 200 put, long: 1 250 put, collateral 50 => excess: 50', async () => {
        const vaultWithCollateral = createVault(
          eth200Put.address,
          eth250Put.address,
          usdc.address,
          amountOne,
          amountOne,
          createScaledNumber(50),
        )
        const [netValue, isExcess] = await calculator.getExcessCollateral(vaultWithCollateral)
        assert.equal(isExcess, true)
        assert.equal(netValue.toString(), createScaledNumber(50))
      })

      it('(10) Short: 1 200 put, long: 2 100 put => need 100 collateral', async () => {
        const vaultWithCollateral = createVault(
          eth200Put.address,
          eth100Put.address,
          usdc.address,
          amountOne,
          createScaledNumber(2),
          '0',
        )
        const [netValue, isExcess] = await calculator.getExcessCollateral(vaultWithCollateral)
        assert.equal(isExcess, false)
        assert.equal(netValue.toString(), createScaledNumber(100))
      })

      it('(11) Short: 1 200 put, long: 2 250 put => excess 0', async () => {
        const vaultWithCollateral = createVault(
          eth200Put.address,
          eth250Put.address,
          usdc.address,
          amountOne,
          createScaledNumber(2),
          '0',
        )
        const [netValue, isExcess] = await calculator.getExcessCollateral(vaultWithCollateral)
        assert.equal(isExcess, true)
        assert.equal(netValue.toString(), '0')
      })

      it('(12) Short: 2 200 put, long: 1 250 put => need 150 collateral', async () => {
        const vaultWithCollateral = createVault(
          eth200Put.address,
          eth250Put.address,
          usdc.address,
          createScaledNumber(2),
          createScaledNumber(1),
          '0',
        )
        const [netValue, isExcess] = await calculator.getExcessCollateral(vaultWithCollateral)
        assert.equal(isExcess, false)
        assert.equal(netValue.toString(), createScaledNumber(150))
      })

      it('(13) Short: 3 200 put, long: 2 250 put => need 100 collateral', async () => {
        const vaultWithCollateral = createVault(
          eth200Put.address,
          eth250Put.address,
          usdc.address,
          createScaledNumber(3),
          createScaledNumber(2),
          '0',
        )
        const [netValue, isExcess] = await calculator.getExcessCollateral(vaultWithCollateral)
        assert.equal(isExcess, false)
        assert.equal(netValue.toString(), createScaledNumber(100))
      })

      it('(14) Short: 3 200 put, long: 2 250 put, 300 collateral => excess: 200 USDC.', async () => {
        const vaultWithCollateral = createVault(
          eth200Put.address,
          eth250Put.address,
          usdc.address,
          createScaledNumber(3),
          createScaledNumber(2),
          createScaledNumber(300),
        )
        const [netValue, isExcess] = await calculator.getExcessCollateral(vaultWithCollateral)
        assert.equal(isExcess, true)
        assert.equal(netValue.toString(), createScaledNumber(200))
      })

      it('(15) Short: 30000 200 put, long: 20000 250 put, 3000000 collateral => excess: 2000000 USDC.', async () => {
        const vaultWithCollateral = createVault(
          eth200Put.address,
          eth250Put.address,
          usdc.address,
          createScaledNumber(30000),
          createScaledNumber(20000),
          createScaledNumber(3000000),
        )
        const [netValue, isExcess] = await calculator.getExcessCollateral(vaultWithCollateral)
        assert.equal(isExcess, true)
        assert.equal(netValue.toString(), createScaledNumber(2000000))
      })
    })

    describe('Call vault check before expiry', () => {
      const amountOne = createScaledNumber(1)
      it('(1) Short: 1 200 call => need 1 weth collateral ', async () => {
        const vault = createVault(eth200Call.address, undefined, weth.address, amountOne, undefined, 0)
        const [netValue, isExcess] = await calculator.getExcessCollateral(vault)
        assert.equal(isExcess, false)
        assert.equal(netValue.toString(), amountOne)
      })

      it('(2) Short: 1 200 call, collateral: 1 weth, => excess: 0 ', async () => {
        const vault = createVault(eth200Call.address, undefined, weth.address, amountOne, undefined, amountOne)
        const [netValue, isExcess] = await calculator.getExcessCollateral(vault)
        assert.equal(isExcess, true)
        assert.equal(netValue.toString(), '0')
      })

      it('(3) Short: 1 200 call, collateral: 2 weth, => excess: 1 ', async () => {
        const vault = createVault(
          eth200Call.address,
          undefined,
          weth.address,
          amountOne,
          undefined,
          createScaledNumber(2),
        )
        const [netValue, isExcess] = await calculator.getExcessCollateral(vault)
        assert.equal(isExcess, true)
        assert.equal(netValue.toString(), createScaledNumber(1))
      })

      it('(4) Short: 1 200 call, long: 1 250 call => need 0.2 eth ', async () => {
        const vault = createVault(eth200Call.address, eth250Call.address, weth.address, amountOne, amountOne, 0)
        const [netValue, isExcess] = await calculator.getExcessCollateral(vault)
        assert.equal(isExcess, false)
        assert.equal(netValue.toString(), createScaledNumber(0.2))
      })

      it('(5) Short: 1 200 call, long: 1 250 call, collateral: 0.2 weth => excess: 0 ', async () => {
        const vault = createVault(
          eth200Call.address,
          eth250Call.address,
          weth.address,
          amountOne,
          amountOne,
          createScaledNumber(0.2),
        )
        const [netValue, isExcess] = await calculator.getExcessCollateral(vault)
        assert.equal(isExcess, true)
        assert.equal(netValue.toString(), '0')
      })

      it('(6) Short: 1 200 call, long: 2 250 call, collateral 0.2 eth => excess: 0 ', async () => {
        const vault = createVault(
          eth200Call.address,
          eth250Call.address,
          weth.address,
          amountOne,
          createScaledNumber(2),
          createScaledNumber(0.2),
        )
        const [netValue, isExcess] = await calculator.getExcessCollateral(vault)
        assert.equal(isExcess, true)
        assert.equal(netValue.toString(), '0')
      })

      it('(7) Short: 1 250 call, long: 1 200 call => excess: 0 ', async () => {
        const vault = createVault(eth250Call.address, eth200Call.address, weth.address, amountOne, amountOne, 0)
        const [netValue, isExcess] = await calculator.getExcessCollateral(vault)
        assert.equal(isExcess, true)
        assert.equal(netValue.toString(), '0')
      })

      it('(8) Short: 1 250 call, long: 3 200 call => excess: 0 ', async () => {
        const vault = createVault(
          eth250Call.address,
          eth200Call.address,
          weth.address,
          amountOne,
          createScaledNumber(3),
          0,
        )
        const [netValue, isExcess] = await calculator.getExcessCollateral(vault)
        assert.equal(isExcess, true)
        assert.equal(netValue.toString(), '0')
      })

      it('(9) Short: 3 250 call, long: 1 200 call => need 2 weth ', async () => {
        const vault = createVault(
          eth250Call.address,
          eth200Call.address,
          weth.address,
          createScaledNumber(3),
          amountOne,
          0,
        )
        const [netValue, isExcess] = await calculator.getExcessCollateral(vault)
        assert.equal(isExcess, false)
        assert.equal(netValue.toString(), createScaledNumber(2))
      })

      it('(10) Short: 1 200 call, long: 1 200 call => need 0.5 weth ', async () => {
        const vault = createVault(
          eth200Call.address,
          eth200Call.address,
          weth.address,
          createScaledNumber(1),
          createScaledNumber(1),
          createScaledNumber(0.5),
        )
        const [netValue, isExcess] = await calculator.getExcessCollateral(vault)
        assert.equal(isExcess, true)
        assert.equal(netValue.toString(), createScaledNumber(0.5))
      })

      it('(11) Short: 4 100 call, long: 1 300 call => need 3 weth ', async () => {
        const vault = createVault(
          eth100Call.address,
          eth300Call.address,
          weth.address,
          createScaledNumber(4),
          amountOne,
          0,
        )
        const [netValue, isExcess] = await calculator.getExcessCollateral(vault)
        assert.equal(isExcess, false)
        assert.equal(netValue.toString(), createScaledNumber(3))
      })

      it('(12) Short: 2 200 call, long: 1 250 call => need 1 weth ', async () => {
        const vault = createVault(
          eth200Call.address,
          eth250Call.address,
          weth.address,
          createScaledNumber(2),
          amountOne,
          0,
        )
        const [netValue, isExcess] = await calculator.getExcessCollateral(vault)
        assert.equal(isExcess, false)
        assert.equal(netValue.toString(), createScaledNumber(1))
      })

      it('(13) Short: 3 200 call, long: 1 250 call => need 2 weth ', async () => {
        const vault = createVault(
          eth200Call.address,
          eth250Call.address,
          weth.address,
          createScaledNumber(3),
          amountOne,
          0,
        )
        const [netValue, isExcess] = await calculator.getExcessCollateral(vault)
        assert.equal(isExcess, false)
        assert.equal(netValue.toString(), createScaledNumber(2))
      })

      it('(14) Short: 3 250 call, long: 1 200 call => need 1 weth ', async () => {
        const vault = createVault(
          eth100Call.address,
          eth200Call.address,
          weth.address,
          createScaledNumber(2),
          amountOne,
          0,
        )
        const [netValue, isExcess] = await calculator.getExcessCollateral(vault)
        assert.equal(isExcess, false)
        assert.equal(netValue.toString(), createScaledNumber(1))
      })
    })

    describe('Put vault check after expiry, ETH price = 150 USD (ITM)', () => {
      const amountOne = createScaledNumber(1)

      before(async () => {
        // let the optinos expire
        if ((await time.latest()) < expiry) {
          await time.increaseTo(expiry + 2)
        }
        await oracle.setIsFinalized(weth.address, expiry, true)
        await oracle.setExpiryPrice(weth.address, expiry, createScaledNumber(150))
      })

      it('(1) Short: 1 250 put, collateral: 250 USDC => can take out 150 USD', async () => {
        const vault = createVault(
          eth250Put.address,
          undefined,
          usdc.address,
          amountOne,
          undefined,
          createScaledNumber(250),
        )
        const [netValue, isExcess] = await calculator.getExcessCollateral(vault)
        assert.equal(isExcess, true)
        assert.equal(netValue.toString(), createScaledNumber(150))
      })

      it('(2) Short: 1 250 put, collateral: 300 USDC => can take out 200 USD', async () => {
        const vault = createVault(
          eth250Put.address,
          undefined,
          usdc.address,
          amountOne,
          undefined,
          createScaledNumber(300),
        )
        const [netValue, isExcess] = await calculator.getExcessCollateral(vault)
        assert.equal(isExcess, true)
        assert.equal(netValue.toString(), createScaledNumber(200))
      })

      it('(3) Short: 1 250 put, long: 200 put, collateral: 50 USDC => excess: 0', async () => {
        const vault = createVault(
          eth250Put.address,
          eth200Put.address,
          usdc.address,
          amountOne,
          amountOne,
          createScaledNumber(50),
        )
        const [netValue, isExcess] = await calculator.getExcessCollateral(vault)
        assert.equal(isExcess, true)
        assert.equal(netValue.toString(), '0')
      })

      it('(4) Short: 1 200 put, long: 250 put => excess: 50 USDC', async () => {
        const vault = createVault(eth200Put.address, eth250Put.address, usdc.address, amountOne, amountOne, '0')
        const [netValue, isExcess] = await calculator.getExcessCollateral(vault)
        assert.equal(isExcess, true)
        assert.equal(netValue.toString(), createScaledNumber(50))
      })

      it('(5) Short: 1 200 put, long: 250 put, collateral: 50 USD => excess: 100 USDC', async () => {
        const vault = createVault(
          eth200Put.address,
          eth250Put.address,
          usdc.address,
          amountOne,
          amountOne,
          createScaledNumber(50),
        )
        const [netValue, isExcess] = await calculator.getExcessCollateral(vault)
        assert.equal(isExcess, true)
        assert.equal(netValue.toString(), createScaledNumber(100))
      })

      it('(6) Short: 1 200 put, long: 2 250 put => excess: 50 USDC', async () => {
        const vault = createVault(
          eth200Put.address,
          eth250Put.address,
          usdc.address,
          amountOne,
          createScaledNumber(2),
          '0',
        )
        const [netValue, isExcess] = await calculator.getExcessCollateral(vault)
        assert.equal(isExcess, true)
        assert.equal(netValue.toString(), createScaledNumber(150))
      })
    })

    describe('Put vault check after expiry, ETH price = 300 USD (OTM)', () => {
      const amountOne = createScaledNumber(1)

      before(async () => {
        if ((await time.latest()) < expiry) {
          await time.increaseTo(expiry + 2)
        }
        await oracle.setExpiryPrice(weth.address, expiry, createScaledNumber(300))
      })

      it('(1) Short: 1 250 put, collateral: 250 USDC => can take out 250 USD', async () => {
        const vault = createVault(
          eth250Put.address,
          undefined,
          usdc.address,
          amountOne,
          undefined,
          createScaledNumber(250),
        )
        const [netValue, isExcess] = await calculator.getExcessCollateral(vault)
        assert.equal(isExcess, true)
        assert.equal(netValue.toString(), createScaledNumber(250))
      })

      it('(2) Short: 1 250 put, collateral: 300 USDC => can take out 300 USD', async () => {
        const vault = createVault(
          eth250Put.address,
          undefined,
          usdc.address,
          amountOne,
          undefined,
          createScaledNumber(300),
        )
        const [netValue, isExcess] = await calculator.getExcessCollateral(vault)
        assert.equal(isExcess, true)
        assert.equal(netValue.toString(), createScaledNumber(300))
      })

      it('(3) Short: 1 250 put, long: 200 put, collateral: 50 USDC => excess: 50', async () => {
        const vault = createVault(
          eth250Put.address,
          eth200Put.address,
          usdc.address,
          amountOne,
          amountOne,
          createScaledNumber(50),
        )
        const [netValue, isExcess] = await calculator.getExcessCollateral(vault)
        assert.equal(isExcess, true)
        assert.equal(netValue.toString(), createScaledNumber(50))
      })

      it('(4) Short: 1 200 put, long: 250 put => excess: 0 USDC', async () => {
        const vault = createVault(eth200Put.address, eth250Put.address, usdc.address, amountOne, amountOne, '0')
        const [netValue, isExcess] = await calculator.getExcessCollateral(vault)
        assert.equal(isExcess, true)
        assert.equal(netValue.toString(), '0')
      })

      it('(5) Short: 1 200 put, long: 250 put, collateral: 50 USD => excess: 50 USDC', async () => {
        const vault = createVault(
          eth200Put.address,
          eth250Put.address,
          usdc.address,
          amountOne,
          amountOne,
          createScaledNumber(50),
        )
        const [netValue, isExcess] = await calculator.getExcessCollateral(vault)
        assert.equal(isExcess, true)
        assert.equal(netValue.toString(), createScaledNumber(50))
      })

      it('(6) Short: 1 200 put, long: 2 250 put => excess: 0', async () => {
        const vault = createVault(
          eth200Put.address,
          eth250Put.address,
          usdc.address,
          amountOne,
          createScaledNumber(2),
          '0',
        )
        const [netValue, isExcess] = await calculator.getExcessCollateral(vault)
        assert.equal(isExcess, true)
        assert.equal(netValue.toString(), '0')
      })
    })

    describe('Put vault check after expiry, ETH price = 210 USD', () => {
      const amountOne = createScaledNumber(1)

      before(async () => {
        if ((await time.latest()) < expiry) {
          await time.increaseTo(expiry + 2)
        }
        await oracle.setExpiryPrice(weth.address, expiry, createScaledNumber(210))
      })

      it('(1) Short: 1 200 put, long 1 250 put => excess 40', async () => {
        const vault = createVault(eth200Put.address, eth250Put.address, usdc.address, amountOne, amountOne, '0')
        const [netValue, isExcess] = await calculator.getExcessCollateral(vault)
        assert.equal(isExcess, true)
        assert.equal(netValue.toString(), createScaledNumber(40))
      })

      it('(2) Short: 1 250 put, long 1 200 put, collateral 50 USDC => excess 10', async () => {
        const vault = createVault(
          eth250Put.address,
          eth200Put.address,
          usdc.address,
          amountOne,
          amountOne,
          createScaledNumber(50),
        )
        const [netValue, isExcess] = await calculator.getExcessCollateral(vault)
        assert.equal(isExcess, true)
        assert.equal(netValue.toString(), createScaledNumber(10))
      })
    })

    describe('Call vault check after expiry, ETH price = 150 (OTM)', () => {
      before(async () => {
        if ((await time.latest()) < expiry) {
          await time.increaseTo(expiry + 2)
        }
        await oracle.setExpiryPrice(weth.address, expiry, createScaledNumber(150))
      })

      const amountOne = createScaledNumber(1)
      it('(1) Short: 1 200 call, collateral: 1 weth, => excess: 1 ', async () => {
        const vault = createVault(eth200Call.address, undefined, weth.address, amountOne, undefined, amountOne)
        const [netValue, isExcess] = await calculator.getExcessCollateral(vault)
        assert.equal(isExcess, true)
        assert.equal(netValue.toString(), createScaledNumber(1))
        // net = 1
      })

      it('(2) Short: 1 200 call, collateral: 2 weth, => excess: 2 ', async () => {
        const vault = createVault(
          eth200Call.address,
          undefined,
          weth.address,
          amountOne,
          undefined,
          createScaledNumber(2),
        )
        const [netValue, isExcess] = await calculator.getExcessCollateral(vault)
        assert.equal(isExcess, true)
        assert.equal(netValue.toString(), createScaledNumber(2))
      })

      it('(3) Short: 1 200 call, long: 1 250 call, collateral: 0.2 weth => excess: 0.2 ', async () => {
        const vault = createVault(
          eth200Call.address,
          eth250Call.address,
          weth.address,
          amountOne,
          amountOne,
          createScaledNumber(0.2),
        )
        const [netValue, isExcess] = await calculator.getExcessCollateral(vault)
        assert.equal(isExcess, true)
        assert.equal(netValue.toString(), createScaledNumber(0.2))
      })

      it('(4) Short: 1 200 call, long: 2 250 call, collateral 0.2 eth => excess: 0.2 ', async () => {
        const vault = createVault(
          eth200Call.address,
          eth250Call.address,
          weth.address,
          amountOne,
          createScaledNumber(2),
          createScaledNumber(0.2),
        )
        const [netValue, isExcess] = await calculator.getExcessCollateral(vault)
        assert.equal(isExcess, true)
        assert.equal(netValue.toString(), createScaledNumber(0.2))
      })

      it('(5) Short: 1 250 call, long: 1 200 call => excess: 0 ', async () => {
        const vault = createVault(eth250Call.address, eth200Call.address, weth.address, amountOne, amountOne, 0)
        const [netValue, isExcess] = await calculator.getExcessCollateral(vault)
        assert.equal(isExcess, true)
        assert.equal(netValue.toString(), '0')
      })

      it('(6) Short: 1 250 call, long: 3 200 call => excess: 0 ', async () => {
        const vault = createVault(
          eth250Call.address,
          eth200Call.address,
          weth.address,
          amountOne,
          createScaledNumber(3),
          0,
        )
        const [netValue, isExcess] = await calculator.getExcessCollateral(vault)
        assert.equal(isExcess, true)
        assert.equal(netValue.toString(), '0')
      })
    })

    describe('Call vault check after expiry, ETH price = 300 (ITM)', () => {
      before(async () => {
        if ((await time.latest()) < expiry) {
          await time.increaseTo(expiry + 2)
        }
        await oracle.setExpiryPrice(weth.address, expiry, createScaledNumber(300))
      })

      const amountOne = createScaledNumber(1)
      it('(1) Short: 1 200 call, collateral: 1 weth, => excess: 0.666 ', async () => {
        const vault = createVault(eth200Call.address, undefined, weth.address, amountOne, undefined, amountOne)
        const [netValue, isExcess] = await calculator.getExcessCollateral(vault)
        assert.equal(isExcess, true)
        assert.equal(netValue.toString(), '666666666666666667')
      })

      it('(2) Short: 1 200 call, collateral: 2 weth, => excess: 1.6667 ', async () => {
        const vault = createVault(
          eth200Call.address,
          undefined,
          weth.address,
          amountOne,
          undefined,
          createScaledNumber(2),
        )
        const [netValue, isExcess] = await calculator.getExcessCollateral(vault)
        assert.equal(isExcess, true)
        assert.equal(netValue.toString(), '1666666666666666667')
      })

      it('(3) Short: 1 200 call, long: 1 250 call, collateral: 0.2 weth => excess: 0.033 ', async () => {
        const vault = createVault(
          eth200Call.address,
          eth250Call.address,
          weth.address,
          amountOne,
          amountOne,
          createScaledNumber(0.2),
        )
        const [netValue, isExcess] = await calculator.getExcessCollateral(vault)
        assert.equal(isExcess, true)
        assert.equal(netValue.toString(), '33333333333333333')
      })

      it('(4) Short: 1 200 call, long: 2 250 call, collateral 0.2 eth => excess: 0.2 ', async () => {
        const vault = createVault(
          eth200Call.address,
          eth250Call.address,
          weth.address,
          amountOne,
          createScaledNumber(2),
          createScaledNumber(0.2),
        )
        const [netValue, isExcess] = await calculator.getExcessCollateral(vault)
        assert.equal(isExcess, true)
        assert.equal(netValue.toString(), createScaledNumber(0.2))
      })

      it('(5) Short: 1 250 call, long: 1 200 call => excess: 0.1666 ', async () => {
        const vault = createVault(eth250Call.address, eth200Call.address, weth.address, amountOne, amountOne, 0)
        const [netValue, isExcess] = await calculator.getExcessCollateral(vault)
        assert.equal(isExcess, true)
        assert.equal(netValue.toString(), '166666666666666666')
      })

      it('(6) Short: 1 250 call, long: 3 200 call => excess: 0.8333 ', async () => {
        const vault = createVault(
          eth250Call.address,
          eth200Call.address,
          weth.address,
          amountOne,
          createScaledNumber(3),
          0,
        )
        const [netValue, isExcess] = await calculator.getExcessCollateral(vault)
        assert.equal(isExcess, true)
        assert.equal(netValue.toString(), '833333333333333332')
      })
    })

    describe('Call vault check after expiry, ETH price = 210 USD', () => {
      const amountOne = createScaledNumber(1)

      before(async () => {
        if ((await time.latest()) < expiry) {
          await time.increaseTo(expiry + 2)
        }
        await oracle.setExpiryPrice(weth.address, expiry, createScaledNumber(210))
        await oracle.setIsFinalized(weth.address, expiry, true)
      })

      it('(1) Short: 1 250 call, long 1 200 call, collateral 0 USDC => excess 0.47 eth', async () => {
        const vault = createVault(eth250Call.address, eth200Call.address, weth.address, amountOne, amountOne, '0')
        const [netValue, isExcess] = await calculator.getExcessCollateral(vault)
        assert.equal(isExcess, true)
        assert.equal(netValue.toString(), '47619047619047618') // 0.47619047619047618
      })

      it('(2) Short: 1 200 put, long 1 250 put, collateral 0.2 weth => excess: 0.15 eth', async () => {
        const vault = createVault(
          eth200Call.address,
          eth250Call.address,
          weth.address,
          amountOne,
          amountOne,
          createScaledNumber(0.2),
        )
        const [netValue, isExcess] = await calculator.getExcessCollateral(vault)
        assert.equal(isExcess, true)
        assert.equal(netValue.toString(), '152380952380952381') // 0.152380952380952381
      })
    })
  })
})<|MERGE_RESOLUTION|>--- conflicted
+++ resolved
@@ -5,7 +5,7 @@
   MockOracleInstance,
   MockOtokenInstance,
 } from '../build/types/truffle-types'
-import {createVault, createScaledNumber} from './utils'
+import {createVault, createScaledNumber as scaleNum} from './utils'
 import {assert} from 'chai'
 
 const {expectRevert, time} = require('@openzeppelin/test-helpers')
@@ -65,101 +65,39 @@
     eth250Put = await MockOtoken.new()
     eth200Put = await MockOtoken.new()
     eth100Put = await MockOtoken.new()
-<<<<<<< HEAD
     eth300PutCUSDC = await MockOtoken.new()
-    await eth300Put.init(weth.address, usdc.address, usdc.address, createScaledNumber(300), expiry, true)
-    await eth250Put.init(weth.address, usdc.address, usdc.address, createScaledNumber(250), expiry, true)
-    await eth200Put.init(weth.address, usdc.address, usdc.address, createScaledNumber(200), expiry, true)
-    await eth100Put.init(weth.address, usdc.address, usdc.address, createScaledNumber(100), expiry, true)
-    await eth300PutCUSDC.init(weth.address, usdc.address, cusdc.address, createScaledNumber(300), expiry, true)
-=======
-    await eth300Put.init(
+    await eth300Put.init(addressBook.address, weth.address, usdc.address, usdc.address, scaleNum(300), expiry, true)
+    await eth250Put.init(addressBook.address, weth.address, usdc.address, usdc.address, scaleNum(250), expiry, true)
+    await eth200Put.init(addressBook.address, weth.address, usdc.address, usdc.address, scaleNum(200), expiry, true)
+    await eth100Put.init(addressBook.address, weth.address, usdc.address, usdc.address, scaleNum(100), expiry, true)
+    await eth300PutCUSDC.init(
       addressBook.address,
       weth.address,
       usdc.address,
-      usdc.address,
-      createScaledNumber(300),
+      cusdc.address,
+      scaleNum(300),
       expiry,
       true,
     )
-    await eth250Put.init(
-      addressBook.address,
-      weth.address,
-      usdc.address,
-      usdc.address,
-      createScaledNumber(250),
-      expiry,
-      true,
-    )
-    await eth200Put.init(
-      addressBook.address,
-      weth.address,
-      usdc.address,
-      usdc.address,
-      createScaledNumber(200),
-      expiry,
-      true,
-    )
-    await eth100Put.init(
-      addressBook.address,
-      weth.address,
-      usdc.address,
-      usdc.address,
-      createScaledNumber(100),
-      expiry,
-      true,
-    )
->>>>>>> 9abbfc14
     // setup call tokens
     eth300Call = await MockOtoken.new()
     eth250Call = await MockOtoken.new()
     eth200Call = await MockOtoken.new()
     eth100Call = await MockOtoken.new()
-<<<<<<< HEAD
     eth300CallCETH = await MockOtoken.new()
-    await eth300Call.init(weth.address, usdc.address, weth.address, createScaledNumber(300), expiry, false)
-    await eth250Call.init(weth.address, usdc.address, weth.address, createScaledNumber(250), expiry, false)
-    await eth200Call.init(weth.address, usdc.address, weth.address, createScaledNumber(200), expiry, false)
-    await eth100Call.init(weth.address, usdc.address, weth.address, createScaledNumber(100), expiry, false)
-    await eth300CallCETH.init(weth.address, usdc.address, ceth.address, createScaledNumber(300), expiry, false)
-=======
-    await eth300Call.init(
+    await eth300Call.init(addressBook.address, weth.address, usdc.address, weth.address, scaleNum(300), expiry, false)
+    await eth250Call.init(addressBook.address, weth.address, usdc.address, weth.address, scaleNum(250), expiry, false)
+    await eth200Call.init(addressBook.address, weth.address, usdc.address, weth.address, scaleNum(200), expiry, false)
+    await eth100Call.init(addressBook.address, weth.address, usdc.address, weth.address, scaleNum(100), expiry, false)
+    await eth300CallCETH.init(
       addressBook.address,
       weth.address,
       usdc.address,
-      weth.address,
-      createScaledNumber(300),
+      ceth.address,
+      scaleNum(300),
       expiry,
       false,
     )
-    await eth250Call.init(
-      addressBook.address,
-      weth.address,
-      usdc.address,
-      weth.address,
-      createScaledNumber(250),
-      expiry,
-      false,
-    )
-    await eth200Call.init(
-      addressBook.address,
-      weth.address,
-      usdc.address,
-      weth.address,
-      createScaledNumber(200),
-      expiry,
-      false,
-    )
-    await eth100Call.init(
-      addressBook.address,
-      weth.address,
-      usdc.address,
-      weth.address,
-      createScaledNumber(100),
-      expiry,
-      false,
-    )
->>>>>>> 9abbfc14
   })
 
   describe('Get cash value tests', () => {
@@ -171,24 +109,8 @@
       closeExpiry = now + time.duration.days(1).toNumber()
       put = await MockOtoken.new()
       call = await MockOtoken.new()
-      await put.init(
-        addressBook.address,
-        weth.address,
-        usdc.address,
-        usdc.address,
-        createScaledNumber(250),
-        closeExpiry,
-        true,
-      )
-      await call.init(
-        addressBook.address,
-        weth.address,
-        usdc.address,
-        usdc.address,
-        createScaledNumber(250),
-        closeExpiry,
-        false,
-      )
+      await put.init(addressBook.address, weth.address, usdc.address, usdc.address, scaleNum(250), closeExpiry, true)
+      await call.init(addressBook.address, weth.address, usdc.address, usdc.address, scaleNum(250), closeExpiry, false)
       await oracle.setIsFinalized(weth.address, closeExpiry, true)
     })
 
@@ -201,31 +123,31 @@
       await time.increaseTo(closeExpiry + 2)
     })
     it('Should return cash value for put as strike price - eth price when strike > eth price', async () => {
-      const ethPirce = createScaledNumber(200)
+      const ethPirce = scaleNum(200)
       await oracle.setExpiryPrice(weth.address, closeExpiry, ethPirce)
       const cashedValue = await calculator.getExpiredCashValue(put.address)
-      assert.equal(cashedValue.toString(), createScaledNumber(50))
+      assert.equal(cashedValue.toString(), scaleNum(50))
     })
     it('Should return cash value for call as 0 when strike price when strike > eth price', async () => {
-      const ethPirce = createScaledNumber(150)
+      const ethPirce = scaleNum(150)
       await oracle.setExpiryPrice(weth.address, closeExpiry, ethPirce)
       const cashedValue = await calculator.getExpiredCashValue(call.address)
       assert.equal(cashedValue.toString(), '0')
     })
     it('Should return cash value for put as 0 when strike  < eth price', async () => {
-      const ethPirce = createScaledNumber(300)
+      const ethPirce = scaleNum(300)
       await oracle.setExpiryPrice(weth.address, closeExpiry, ethPirce)
       const cashedValue = await calculator.getExpiredCashValue(put.address)
       assert.equal(cashedValue.toString(), '0')
     })
     it('Should return cash value for call as underlying - strike when strike < eth price', async () => {
-      const ethPirce = createScaledNumber(300)
+      const ethPirce = scaleNum(300)
       await oracle.setExpiryPrice(weth.address, closeExpiry, ethPirce)
       const cashedValue = await calculator.getExpiredCashValue(call.address)
-      assert.equal(cashedValue.toString(), createScaledNumber(50))
+      assert.equal(cashedValue.toString(), scaleNum(50))
     })
     it('Should revert if price is not finalized.', async () => {
-      const ethPirce = createScaledNumber(200)
+      const ethPirce = scaleNum(200)
       await oracle.setExpiryPrice(weth.address, closeExpiry, ethPirce)
       await oracle.setIsFinalized(weth.address, closeExpiry, false)
       await expectRevert(
@@ -297,22 +219,12 @@
       })
 
       it("Should return collateral amount if there's no short.", async () => {
-        const collateralAmount = createScaledNumber(100)
+        const collateralAmount = scaleNum(100)
         const vault = createVault(undefined, undefined, usdc.address, undefined, undefined, collateralAmount)
         const [netValue, isExcess] = await calculator.getExcessCollateral(vault)
         assert.equal(netValue.toString(), collateralAmount)
         assert.isTrue(isExcess)
       })
-
-      // it('Should revert if denominated token is different from short.collateral.', async () => {
-      //   const shortAmount = createScaledNumber(1)
-      //   const collateralAmount = createScaledNumber(250)
-      //   const vault = createVault(eth250Put.address, undefined, usdc.address, shortAmount, undefined, collateralAmount)
-      //   await expectRevert(
-      //     calculator. getExcessCollateral(vault, dai.address),
-      //     "MarginCalculator: Denomintated token should be the short otoken's collateral",
-      //   )
-      // })
 
       it('Should revert if long token has differet underlying as short.', async () => {
         const otokenWrongUnderlying = await MockOtoken.new()
@@ -329,8 +241,8 @@
           eth250Put.address,
           otokenWrongUnderlying.address,
           undefined,
-          createScaledNumber(1),
-          createScaledNumber(1),
+          scaleNum(1),
+          scaleNum(1),
           undefined,
         )
         await expectRevert(
@@ -346,8 +258,8 @@
           eth250Put.address,
           otokenWrongStrike.address,
           undefined,
-          createScaledNumber(1),
-          createScaledNumber(1),
+          scaleNum(1),
+          scaleNum(1),
           undefined,
         )
         await expectRevert(
@@ -371,8 +283,8 @@
           eth250Put.address,
           otokenWrongCollateral.address,
           undefined,
-          createScaledNumber(1),
-          createScaledNumber(1),
+          scaleNum(1),
+          scaleNum(1),
           undefined,
         )
         await expectRevert(
@@ -396,8 +308,8 @@
           eth250Put.address,
           otokenWrongExpiry.address,
           undefined,
-          createScaledNumber(1),
-          createScaledNumber(1),
+          scaleNum(1),
+          scaleNum(1),
           undefined,
         )
         await expectRevert(
@@ -408,10 +320,10 @@
     })
 
     describe('Put vault check before expiry', () => {
-      const amountOne = createScaledNumber(1)
+      const amountOne = scaleNum(1)
 
       it('(1) Short: 1 250 put => need 250 collateral', async () => {
-        const collateralNeeded = createScaledNumber(250)
+        const collateralNeeded = scaleNum(250)
         const vault = createVault(eth250Put.address, undefined, usdc.address, amountOne, undefined, 0)
         const [netValue, isExcess] = await calculator.getExcessCollateral(vault)
         assert.equal(isExcess, false)
@@ -419,7 +331,7 @@
       })
 
       it('(2) Short: 1 250 put, collateral: 250 USDC => excess: 0', async () => {
-        const collateralAmount = createScaledNumber(250)
+        const collateralAmount = scaleNum(250)
         const vault = createVault(eth250Put.address, undefined, usdc.address, amountOne, undefined, collateralAmount)
         const [netValue, isExcess] = await calculator.getExcessCollateral(vault)
         assert.equal(isExcess, true)
@@ -427,19 +339,19 @@
       })
 
       it('(3) Short: 1 250 put, collateral: 300 USDC => excess: 50', async () => {
-        const collateralAmount = createScaledNumber(300)
+        const collateralAmount = scaleNum(300)
         const vault = createVault(eth250Put.address, undefined, usdc.address, amountOne, undefined, collateralAmount)
         const [netValue, isExcess] = await calculator.getExcessCollateral(vault)
         assert.equal(isExcess, true)
-        assert.equal(netValue.toString(), createScaledNumber(50))
+        assert.equal(netValue.toString(), scaleNum(50))
       })
 
       it('(4) Short: 1 250 put, collateral: 100 USDC => need 150 collateral', async () => {
-        const collateralAmount = createScaledNumber(100)
+        const collateralAmount = scaleNum(100)
         const vault = createVault(eth250Put.address, undefined, usdc.address, amountOne, undefined, collateralAmount)
         const [netValue, isExcess] = await calculator.getExcessCollateral(vault)
         assert.equal(isExcess, false)
-        assert.equal(netValue.toString(), createScaledNumber(150))
+        assert.equal(netValue.toString(), scaleNum(150))
       })
 
       it('(5) Short: 1 250 put, long 1 200 put => need 50 collatearl', async () => {
@@ -453,7 +365,7 @@
         )
         const [netValue, isExcess] = await calculator.getExcessCollateral(vaultWithoutCollateral)
         assert.equal(isExcess, false)
-        assert.equal(netValue.toString(), createScaledNumber(50))
+        assert.equal(netValue.toString(), scaleNum(50))
       })
 
       it('(6) Short: 1 250 put, long 1 200 put, collateral: 10 USDC => need 40 collatearl', async () => {
@@ -463,11 +375,11 @@
           usdc.address,
           amountOne,
           amountOne,
-          createScaledNumber(10),
+          scaleNum(10),
         )
         const [netValue, isExcess] = await calculator.getExcessCollateral(vaultWithoutCollateral)
         assert.equal(isExcess, false)
-        assert.equal(netValue.toString(), createScaledNumber(40))
+        assert.equal(netValue.toString(), scaleNum(40))
       })
 
       it('(7) Short: 1 250 put, long: 1 200 put, collateral: 50 usdc => excess: 0', async () => {
@@ -477,7 +389,7 @@
           usdc.address,
           amountOne,
           amountOne,
-          createScaledNumber(50),
+          scaleNum(50),
         )
         const [netValue, isExcess] = await calculator.getExcessCollateral(vaultWithCollateral)
         assert.equal(isExcess, true)
@@ -505,11 +417,11 @@
           usdc.address,
           amountOne,
           amountOne,
-          createScaledNumber(50),
+          scaleNum(50),
         )
         const [netValue, isExcess] = await calculator.getExcessCollateral(vaultWithCollateral)
         assert.equal(isExcess, true)
-        assert.equal(netValue.toString(), createScaledNumber(50))
+        assert.equal(netValue.toString(), scaleNum(50))
       })
 
       it('(10) Short: 1 200 put, long: 2 100 put => need 100 collateral', async () => {
@@ -518,12 +430,12 @@
           eth100Put.address,
           usdc.address,
           amountOne,
-          createScaledNumber(2),
+          scaleNum(2),
           '0',
         )
         const [netValue, isExcess] = await calculator.getExcessCollateral(vaultWithCollateral)
         assert.equal(isExcess, false)
-        assert.equal(netValue.toString(), createScaledNumber(100))
+        assert.equal(netValue.toString(), scaleNum(100))
       })
 
       it('(11) Short: 1 200 put, long: 2 250 put => excess 0', async () => {
@@ -532,7 +444,7 @@
           eth250Put.address,
           usdc.address,
           amountOne,
-          createScaledNumber(2),
+          scaleNum(2),
           '0',
         )
         const [netValue, isExcess] = await calculator.getExcessCollateral(vaultWithCollateral)
@@ -545,13 +457,13 @@
           eth200Put.address,
           eth250Put.address,
           usdc.address,
-          createScaledNumber(2),
-          createScaledNumber(1),
+          scaleNum(2),
+          scaleNum(1),
           '0',
         )
         const [netValue, isExcess] = await calculator.getExcessCollateral(vaultWithCollateral)
         assert.equal(isExcess, false)
-        assert.equal(netValue.toString(), createScaledNumber(150))
+        assert.equal(netValue.toString(), scaleNum(150))
       })
 
       it('(13) Short: 3 200 put, long: 2 250 put => need 100 collateral', async () => {
@@ -559,13 +471,13 @@
           eth200Put.address,
           eth250Put.address,
           usdc.address,
-          createScaledNumber(3),
-          createScaledNumber(2),
+          scaleNum(3),
+          scaleNum(2),
           '0',
         )
         const [netValue, isExcess] = await calculator.getExcessCollateral(vaultWithCollateral)
         assert.equal(isExcess, false)
-        assert.equal(netValue.toString(), createScaledNumber(100))
+        assert.equal(netValue.toString(), scaleNum(100))
       })
 
       it('(14) Short: 3 200 put, long: 2 250 put, 300 collateral => excess: 200 USDC.', async () => {
@@ -573,13 +485,13 @@
           eth200Put.address,
           eth250Put.address,
           usdc.address,
-          createScaledNumber(3),
-          createScaledNumber(2),
-          createScaledNumber(300),
+          scaleNum(3),
+          scaleNum(2),
+          scaleNum(300),
         )
         const [netValue, isExcess] = await calculator.getExcessCollateral(vaultWithCollateral)
         assert.equal(isExcess, true)
-        assert.equal(netValue.toString(), createScaledNumber(200))
+        assert.equal(netValue.toString(), scaleNum(200))
       })
 
       it('(15) Short: 30000 200 put, long: 20000 250 put, 3000000 collateral => excess: 2000000 USDC.', async () => {
@@ -587,18 +499,37 @@
           eth200Put.address,
           eth250Put.address,
           usdc.address,
-          createScaledNumber(30000),
-          createScaledNumber(20000),
-          createScaledNumber(3000000),
+          scaleNum(30000),
+          scaleNum(20000),
+          scaleNum(3000000),
         )
         const [netValue, isExcess] = await calculator.getExcessCollateral(vaultWithCollateral)
         assert.equal(isExcess, true)
-        assert.equal(netValue.toString(), createScaledNumber(2000000))
+        assert.equal(netValue.toString(), scaleNum(2000000))
+      })
+    })
+
+    describe('Put vault (cUSDC collateral) check before expiry', () => {
+      const amountOne = scaleNum(1)
+
+      before('set oracle price for USDC and cUSDC', async () => {
+        const usdcPrice = scaleNum(1)
+        const cusdcPrice = scaleNum(0.02)
+        await oracle.setRealTimePrice(usdc.address, usdcPrice)
+        await oracle.setRealTimePrice(cusdc.address, cusdcPrice)
+      })
+
+      it('(1) Short: 1 300 put => need 15000 cUSD collateral', async () => {
+        const collateralNeeded = scaleNum(15000)
+        const vault = createVault(eth300PutCUSDC.address, undefined, cusdc.address, amountOne, undefined, 0)
+        const [netValue, isExcess] = await calculator.getExcessCollateral(vault)
+        assert.equal(isExcess, false)
+        assert.equal(netValue.toString(), collateralNeeded)
       })
     })
 
     describe('Call vault check before expiry', () => {
-      const amountOne = createScaledNumber(1)
+      const amountOne = scaleNum(1)
       it('(1) Short: 1 200 call => need 1 weth collateral ', async () => {
         const vault = createVault(eth200Call.address, undefined, weth.address, amountOne, undefined, 0)
         const [netValue, isExcess] = await calculator.getExcessCollateral(vault)
@@ -614,24 +545,17 @@
       })
 
       it('(3) Short: 1 200 call, collateral: 2 weth, => excess: 1 ', async () => {
-        const vault = createVault(
-          eth200Call.address,
-          undefined,
-          weth.address,
-          amountOne,
-          undefined,
-          createScaledNumber(2),
-        )
-        const [netValue, isExcess] = await calculator.getExcessCollateral(vault)
-        assert.equal(isExcess, true)
-        assert.equal(netValue.toString(), createScaledNumber(1))
+        const vault = createVault(eth200Call.address, undefined, weth.address, amountOne, undefined, scaleNum(2))
+        const [netValue, isExcess] = await calculator.getExcessCollateral(vault)
+        assert.equal(isExcess, true)
+        assert.equal(netValue.toString(), scaleNum(1))
       })
 
       it('(4) Short: 1 200 call, long: 1 250 call => need 0.2 eth ', async () => {
         const vault = createVault(eth200Call.address, eth250Call.address, weth.address, amountOne, amountOne, 0)
         const [netValue, isExcess] = await calculator.getExcessCollateral(vault)
         assert.equal(isExcess, false)
-        assert.equal(netValue.toString(), createScaledNumber(0.2))
+        assert.equal(netValue.toString(), scaleNum(0.2))
       })
 
       it('(5) Short: 1 200 call, long: 1 250 call, collateral: 0.2 weth => excess: 0 ', async () => {
@@ -641,7 +565,7 @@
           weth.address,
           amountOne,
           amountOne,
-          createScaledNumber(0.2),
+          scaleNum(0.2),
         )
         const [netValue, isExcess] = await calculator.getExcessCollateral(vault)
         assert.equal(isExcess, true)
@@ -654,8 +578,8 @@
           eth250Call.address,
           weth.address,
           amountOne,
-          createScaledNumber(2),
-          createScaledNumber(0.2),
+          scaleNum(2),
+          scaleNum(0.2),
         )
         const [netValue, isExcess] = await calculator.getExcessCollateral(vault)
         assert.equal(isExcess, true)
@@ -670,31 +594,17 @@
       })
 
       it('(8) Short: 1 250 call, long: 3 200 call => excess: 0 ', async () => {
-        const vault = createVault(
-          eth250Call.address,
-          eth200Call.address,
-          weth.address,
-          amountOne,
-          createScaledNumber(3),
-          0,
-        )
+        const vault = createVault(eth250Call.address, eth200Call.address, weth.address, amountOne, scaleNum(3), 0)
         const [netValue, isExcess] = await calculator.getExcessCollateral(vault)
         assert.equal(isExcess, true)
         assert.equal(netValue.toString(), '0')
       })
 
       it('(9) Short: 3 250 call, long: 1 200 call => need 2 weth ', async () => {
-        const vault = createVault(
-          eth250Call.address,
-          eth200Call.address,
-          weth.address,
-          createScaledNumber(3),
-          amountOne,
-          0,
-        )
-        const [netValue, isExcess] = await calculator.getExcessCollateral(vault)
-        assert.equal(isExcess, false)
-        assert.equal(netValue.toString(), createScaledNumber(2))
+        const vault = createVault(eth250Call.address, eth200Call.address, weth.address, scaleNum(3), amountOne, 0)
+        const [netValue, isExcess] = await calculator.getExcessCollateral(vault)
+        assert.equal(isExcess, false)
+        assert.equal(netValue.toString(), scaleNum(2))
       })
 
       it('(10) Short: 1 200 call, long: 1 200 call => need 0.5 weth ', async () => {
@@ -702,74 +612,65 @@
           eth200Call.address,
           eth200Call.address,
           weth.address,
-          createScaledNumber(1),
-          createScaledNumber(1),
-          createScaledNumber(0.5),
-        )
-        const [netValue, isExcess] = await calculator.getExcessCollateral(vault)
-        assert.equal(isExcess, true)
-        assert.equal(netValue.toString(), createScaledNumber(0.5))
+          scaleNum(1),
+          scaleNum(1),
+          scaleNum(0.5),
+        )
+        const [netValue, isExcess] = await calculator.getExcessCollateral(vault)
+        assert.equal(isExcess, true)
+        assert.equal(netValue.toString(), scaleNum(0.5))
       })
 
       it('(11) Short: 4 100 call, long: 1 300 call => need 3 weth ', async () => {
-        const vault = createVault(
-          eth100Call.address,
-          eth300Call.address,
-          weth.address,
-          createScaledNumber(4),
-          amountOne,
-          0,
-        )
-        const [netValue, isExcess] = await calculator.getExcessCollateral(vault)
-        assert.equal(isExcess, false)
-        assert.equal(netValue.toString(), createScaledNumber(3))
+        const vault = createVault(eth100Call.address, eth300Call.address, weth.address, scaleNum(4), amountOne, 0)
+        const [netValue, isExcess] = await calculator.getExcessCollateral(vault)
+        assert.equal(isExcess, false)
+        assert.equal(netValue.toString(), scaleNum(3))
       })
 
       it('(12) Short: 2 200 call, long: 1 250 call => need 1 weth ', async () => {
-        const vault = createVault(
-          eth200Call.address,
-          eth250Call.address,
-          weth.address,
-          createScaledNumber(2),
-          amountOne,
-          0,
-        )
-        const [netValue, isExcess] = await calculator.getExcessCollateral(vault)
-        assert.equal(isExcess, false)
-        assert.equal(netValue.toString(), createScaledNumber(1))
+        const vault = createVault(eth200Call.address, eth250Call.address, weth.address, scaleNum(2), amountOne, 0)
+        const [netValue, isExcess] = await calculator.getExcessCollateral(vault)
+        assert.equal(isExcess, false)
+        assert.equal(netValue.toString(), scaleNum(1))
       })
 
       it('(13) Short: 3 200 call, long: 1 250 call => need 2 weth ', async () => {
-        const vault = createVault(
-          eth200Call.address,
-          eth250Call.address,
-          weth.address,
-          createScaledNumber(3),
-          amountOne,
-          0,
-        )
-        const [netValue, isExcess] = await calculator.getExcessCollateral(vault)
-        assert.equal(isExcess, false)
-        assert.equal(netValue.toString(), createScaledNumber(2))
+        const vault = createVault(eth200Call.address, eth250Call.address, weth.address, scaleNum(3), amountOne, 0)
+        const [netValue, isExcess] = await calculator.getExcessCollateral(vault)
+        assert.equal(isExcess, false)
+        assert.equal(netValue.toString(), scaleNum(2))
       })
 
       it('(14) Short: 3 250 call, long: 1 200 call => need 1 weth ', async () => {
-        const vault = createVault(
-          eth100Call.address,
-          eth200Call.address,
-          weth.address,
-          createScaledNumber(2),
-          amountOne,
-          0,
-        )
-        const [netValue, isExcess] = await calculator.getExcessCollateral(vault)
-        assert.equal(isExcess, false)
-        assert.equal(netValue.toString(), createScaledNumber(1))
+        const vault = createVault(eth100Call.address, eth200Call.address, weth.address, scaleNum(2), amountOne, 0)
+        const [netValue, isExcess] = await calculator.getExcessCollateral(vault)
+        assert.equal(isExcess, false)
+        assert.equal(netValue.toString(), scaleNum(1))
+      })
+    })
+
+    describe('Put vault (cETH collateral) check before expiry', () => {
+      const amountOne = scaleNum(1)
+
+      before('set oracle price for USDC and cUSDC', async () => {
+        const ethPrice = scaleNum(500)
+        const cethPrice = scaleNum(10)
+        await oracle.setRealTimePrice(weth.address, ethPrice)
+        await oracle.setRealTimePrice(ceth.address, cethPrice)
+      })
+
+      it('(1) Short: 1 300 call => 50 cETH collateral', async () => {
+        const collateralNeeded = scaleNum(50)
+        const vault = createVault(eth300CallCETH.address, undefined, ceth.address, amountOne, undefined, 0)
+        const [netValue, isExcess] = await calculator.getExcessCollateral(vault)
+        assert.equal(isExcess, false)
+        assert.equal(netValue.toString(), collateralNeeded)
       })
     })
 
     describe('Put vault check after expiry, ETH price = 150 USD (ITM)', () => {
-      const amountOne = createScaledNumber(1)
+      const amountOne = scaleNum(1)
 
       before(async () => {
         // let the optinos expire
@@ -777,35 +678,21 @@
           await time.increaseTo(expiry + 2)
         }
         await oracle.setIsFinalized(weth.address, expiry, true)
-        await oracle.setExpiryPrice(weth.address, expiry, createScaledNumber(150))
+        await oracle.setExpiryPrice(weth.address, expiry, scaleNum(150))
       })
 
       it('(1) Short: 1 250 put, collateral: 250 USDC => can take out 150 USD', async () => {
-        const vault = createVault(
-          eth250Put.address,
-          undefined,
-          usdc.address,
-          amountOne,
-          undefined,
-          createScaledNumber(250),
-        )
-        const [netValue, isExcess] = await calculator.getExcessCollateral(vault)
-        assert.equal(isExcess, true)
-        assert.equal(netValue.toString(), createScaledNumber(150))
+        const vault = createVault(eth250Put.address, undefined, usdc.address, amountOne, undefined, scaleNum(250))
+        const [netValue, isExcess] = await calculator.getExcessCollateral(vault)
+        assert.equal(isExcess, true)
+        assert.equal(netValue.toString(), scaleNum(150))
       })
 
       it('(2) Short: 1 250 put, collateral: 300 USDC => can take out 200 USD', async () => {
-        const vault = createVault(
-          eth250Put.address,
-          undefined,
-          usdc.address,
-          amountOne,
-          undefined,
-          createScaledNumber(300),
-        )
-        const [netValue, isExcess] = await calculator.getExcessCollateral(vault)
-        assert.equal(isExcess, true)
-        assert.equal(netValue.toString(), createScaledNumber(200))
+        const vault = createVault(eth250Put.address, undefined, usdc.address, amountOne, undefined, scaleNum(300))
+        const [netValue, isExcess] = await calculator.getExcessCollateral(vault)
+        assert.equal(isExcess, true)
+        assert.equal(netValue.toString(), scaleNum(200))
       })
 
       it('(3) Short: 1 250 put, long: 200 put, collateral: 50 USDC => excess: 0', async () => {
@@ -815,7 +702,7 @@
           usdc.address,
           amountOne,
           amountOne,
-          createScaledNumber(50),
+          scaleNum(50),
         )
         const [netValue, isExcess] = await calculator.getExcessCollateral(vault)
         assert.equal(isExcess, true)
@@ -826,7 +713,7 @@
         const vault = createVault(eth200Put.address, eth250Put.address, usdc.address, amountOne, amountOne, '0')
         const [netValue, isExcess] = await calculator.getExcessCollateral(vault)
         assert.equal(isExcess, true)
-        assert.equal(netValue.toString(), createScaledNumber(50))
+        assert.equal(netValue.toString(), scaleNum(50))
       })
 
       it('(5) Short: 1 200 put, long: 250 put, collateral: 50 USD => excess: 100 USDC', async () => {
@@ -836,64 +723,43 @@
           usdc.address,
           amountOne,
           amountOne,
-          createScaledNumber(50),
-        )
-        const [netValue, isExcess] = await calculator.getExcessCollateral(vault)
-        assert.equal(isExcess, true)
-        assert.equal(netValue.toString(), createScaledNumber(100))
+          scaleNum(50),
+        )
+        const [netValue, isExcess] = await calculator.getExcessCollateral(vault)
+        assert.equal(isExcess, true)
+        assert.equal(netValue.toString(), scaleNum(100))
       })
 
       it('(6) Short: 1 200 put, long: 2 250 put => excess: 50 USDC', async () => {
-        const vault = createVault(
-          eth200Put.address,
-          eth250Put.address,
-          usdc.address,
-          amountOne,
-          createScaledNumber(2),
-          '0',
-        )
-        const [netValue, isExcess] = await calculator.getExcessCollateral(vault)
-        assert.equal(isExcess, true)
-        assert.equal(netValue.toString(), createScaledNumber(150))
+        const vault = createVault(eth200Put.address, eth250Put.address, usdc.address, amountOne, scaleNum(2), '0')
+        const [netValue, isExcess] = await calculator.getExcessCollateral(vault)
+        assert.equal(isExcess, true)
+        assert.equal(netValue.toString(), scaleNum(150))
       })
     })
 
     describe('Put vault check after expiry, ETH price = 300 USD (OTM)', () => {
-      const amountOne = createScaledNumber(1)
+      const amountOne = scaleNum(1)
 
       before(async () => {
         if ((await time.latest()) < expiry) {
           await time.increaseTo(expiry + 2)
         }
-        await oracle.setExpiryPrice(weth.address, expiry, createScaledNumber(300))
+        await oracle.setExpiryPrice(weth.address, expiry, scaleNum(300))
       })
 
       it('(1) Short: 1 250 put, collateral: 250 USDC => can take out 250 USD', async () => {
-        const vault = createVault(
-          eth250Put.address,
-          undefined,
-          usdc.address,
-          amountOne,
-          undefined,
-          createScaledNumber(250),
-        )
-        const [netValue, isExcess] = await calculator.getExcessCollateral(vault)
-        assert.equal(isExcess, true)
-        assert.equal(netValue.toString(), createScaledNumber(250))
+        const vault = createVault(eth250Put.address, undefined, usdc.address, amountOne, undefined, scaleNum(250))
+        const [netValue, isExcess] = await calculator.getExcessCollateral(vault)
+        assert.equal(isExcess, true)
+        assert.equal(netValue.toString(), scaleNum(250))
       })
 
       it('(2) Short: 1 250 put, collateral: 300 USDC => can take out 300 USD', async () => {
-        const vault = createVault(
-          eth250Put.address,
-          undefined,
-          usdc.address,
-          amountOne,
-          undefined,
-          createScaledNumber(300),
-        )
-        const [netValue, isExcess] = await calculator.getExcessCollateral(vault)
-        assert.equal(isExcess, true)
-        assert.equal(netValue.toString(), createScaledNumber(300))
+        const vault = createVault(eth250Put.address, undefined, usdc.address, amountOne, undefined, scaleNum(300))
+        const [netValue, isExcess] = await calculator.getExcessCollateral(vault)
+        assert.equal(isExcess, true)
+        assert.equal(netValue.toString(), scaleNum(300))
       })
 
       it('(3) Short: 1 250 put, long: 200 put, collateral: 50 USDC => excess: 50', async () => {
@@ -903,11 +769,11 @@
           usdc.address,
           amountOne,
           amountOne,
-          createScaledNumber(50),
-        )
-        const [netValue, isExcess] = await calculator.getExcessCollateral(vault)
-        assert.equal(isExcess, true)
-        assert.equal(netValue.toString(), createScaledNumber(50))
+          scaleNum(50),
+        )
+        const [netValue, isExcess] = await calculator.getExcessCollateral(vault)
+        assert.equal(isExcess, true)
+        assert.equal(netValue.toString(), scaleNum(50))
       })
 
       it('(4) Short: 1 200 put, long: 250 put => excess: 0 USDC', async () => {
@@ -924,22 +790,15 @@
           usdc.address,
           amountOne,
           amountOne,
-          createScaledNumber(50),
-        )
-        const [netValue, isExcess] = await calculator.getExcessCollateral(vault)
-        assert.equal(isExcess, true)
-        assert.equal(netValue.toString(), createScaledNumber(50))
+          scaleNum(50),
+        )
+        const [netValue, isExcess] = await calculator.getExcessCollateral(vault)
+        assert.equal(isExcess, true)
+        assert.equal(netValue.toString(), scaleNum(50))
       })
 
       it('(6) Short: 1 200 put, long: 2 250 put => excess: 0', async () => {
-        const vault = createVault(
-          eth200Put.address,
-          eth250Put.address,
-          usdc.address,
-          amountOne,
-          createScaledNumber(2),
-          '0',
-        )
+        const vault = createVault(eth200Put.address, eth250Put.address, usdc.address, amountOne, scaleNum(2), '0')
         const [netValue, isExcess] = await calculator.getExcessCollateral(vault)
         assert.equal(isExcess, true)
         assert.equal(netValue.toString(), '0')
@@ -947,20 +806,20 @@
     })
 
     describe('Put vault check after expiry, ETH price = 210 USD', () => {
-      const amountOne = createScaledNumber(1)
+      const amountOne = scaleNum(1)
 
       before(async () => {
         if ((await time.latest()) < expiry) {
           await time.increaseTo(expiry + 2)
         }
-        await oracle.setExpiryPrice(weth.address, expiry, createScaledNumber(210))
+        await oracle.setExpiryPrice(weth.address, expiry, scaleNum(210))
       })
 
       it('(1) Short: 1 200 put, long 1 250 put => excess 40', async () => {
         const vault = createVault(eth200Put.address, eth250Put.address, usdc.address, amountOne, amountOne, '0')
         const [netValue, isExcess] = await calculator.getExcessCollateral(vault)
         assert.equal(isExcess, true)
-        assert.equal(netValue.toString(), createScaledNumber(40))
+        assert.equal(netValue.toString(), scaleNum(40))
       })
 
       it('(2) Short: 1 250 put, long 1 200 put, collateral 50 USDC => excess 10', async () => {
@@ -970,11 +829,11 @@
           usdc.address,
           amountOne,
           amountOne,
-          createScaledNumber(50),
-        )
-        const [netValue, isExcess] = await calculator.getExcessCollateral(vault)
-        assert.equal(isExcess, true)
-        assert.equal(netValue.toString(), createScaledNumber(10))
+          scaleNum(50),
+        )
+        const [netValue, isExcess] = await calculator.getExcessCollateral(vault)
+        assert.equal(isExcess, true)
+        assert.equal(netValue.toString(), scaleNum(10))
       })
     })
 
@@ -983,30 +842,23 @@
         if ((await time.latest()) < expiry) {
           await time.increaseTo(expiry + 2)
         }
-        await oracle.setExpiryPrice(weth.address, expiry, createScaledNumber(150))
-      })
-
-      const amountOne = createScaledNumber(1)
+        await oracle.setExpiryPrice(weth.address, expiry, scaleNum(150))
+      })
+
+      const amountOne = scaleNum(1)
       it('(1) Short: 1 200 call, collateral: 1 weth, => excess: 1 ', async () => {
         const vault = createVault(eth200Call.address, undefined, weth.address, amountOne, undefined, amountOne)
         const [netValue, isExcess] = await calculator.getExcessCollateral(vault)
         assert.equal(isExcess, true)
-        assert.equal(netValue.toString(), createScaledNumber(1))
+        assert.equal(netValue.toString(), scaleNum(1))
         // net = 1
       })
 
       it('(2) Short: 1 200 call, collateral: 2 weth, => excess: 2 ', async () => {
-        const vault = createVault(
-          eth200Call.address,
-          undefined,
-          weth.address,
-          amountOne,
-          undefined,
-          createScaledNumber(2),
-        )
-        const [netValue, isExcess] = await calculator.getExcessCollateral(vault)
-        assert.equal(isExcess, true)
-        assert.equal(netValue.toString(), createScaledNumber(2))
+        const vault = createVault(eth200Call.address, undefined, weth.address, amountOne, undefined, scaleNum(2))
+        const [netValue, isExcess] = await calculator.getExcessCollateral(vault)
+        assert.equal(isExcess, true)
+        assert.equal(netValue.toString(), scaleNum(2))
       })
 
       it('(3) Short: 1 200 call, long: 1 250 call, collateral: 0.2 weth => excess: 0.2 ', async () => {
@@ -1016,11 +868,11 @@
           weth.address,
           amountOne,
           amountOne,
-          createScaledNumber(0.2),
-        )
-        const [netValue, isExcess] = await calculator.getExcessCollateral(vault)
-        assert.equal(isExcess, true)
-        assert.equal(netValue.toString(), createScaledNumber(0.2))
+          scaleNum(0.2),
+        )
+        const [netValue, isExcess] = await calculator.getExcessCollateral(vault)
+        assert.equal(isExcess, true)
+        assert.equal(netValue.toString(), scaleNum(0.2))
       })
 
       it('(4) Short: 1 200 call, long: 2 250 call, collateral 0.2 eth => excess: 0.2 ', async () => {
@@ -1029,12 +881,12 @@
           eth250Call.address,
           weth.address,
           amountOne,
-          createScaledNumber(2),
-          createScaledNumber(0.2),
-        )
-        const [netValue, isExcess] = await calculator.getExcessCollateral(vault)
-        assert.equal(isExcess, true)
-        assert.equal(netValue.toString(), createScaledNumber(0.2))
+          scaleNum(2),
+          scaleNum(0.2),
+        )
+        const [netValue, isExcess] = await calculator.getExcessCollateral(vault)
+        assert.equal(isExcess, true)
+        assert.equal(netValue.toString(), scaleNum(0.2))
       })
 
       it('(5) Short: 1 250 call, long: 1 200 call => excess: 0 ', async () => {
@@ -1045,14 +897,7 @@
       })
 
       it('(6) Short: 1 250 call, long: 3 200 call => excess: 0 ', async () => {
-        const vault = createVault(
-          eth250Call.address,
-          eth200Call.address,
-          weth.address,
-          amountOne,
-          createScaledNumber(3),
-          0,
-        )
+        const vault = createVault(eth250Call.address, eth200Call.address, weth.address, amountOne, scaleNum(3), 0)
         const [netValue, isExcess] = await calculator.getExcessCollateral(vault)
         assert.equal(isExcess, true)
         assert.equal(netValue.toString(), '0')
@@ -1064,10 +909,10 @@
         if ((await time.latest()) < expiry) {
           await time.increaseTo(expiry + 2)
         }
-        await oracle.setExpiryPrice(weth.address, expiry, createScaledNumber(300))
-      })
-
-      const amountOne = createScaledNumber(1)
+        await oracle.setExpiryPrice(weth.address, expiry, scaleNum(300))
+      })
+
+      const amountOne = scaleNum(1)
       it('(1) Short: 1 200 call, collateral: 1 weth, => excess: 0.666 ', async () => {
         const vault = createVault(eth200Call.address, undefined, weth.address, amountOne, undefined, amountOne)
         const [netValue, isExcess] = await calculator.getExcessCollateral(vault)
@@ -1076,14 +921,7 @@
       })
 
       it('(2) Short: 1 200 call, collateral: 2 weth, => excess: 1.6667 ', async () => {
-        const vault = createVault(
-          eth200Call.address,
-          undefined,
-          weth.address,
-          amountOne,
-          undefined,
-          createScaledNumber(2),
-        )
+        const vault = createVault(eth200Call.address, undefined, weth.address, amountOne, undefined, scaleNum(2))
         const [netValue, isExcess] = await calculator.getExcessCollateral(vault)
         assert.equal(isExcess, true)
         assert.equal(netValue.toString(), '1666666666666666667')
@@ -1096,7 +934,7 @@
           weth.address,
           amountOne,
           amountOne,
-          createScaledNumber(0.2),
+          scaleNum(0.2),
         )
         const [netValue, isExcess] = await calculator.getExcessCollateral(vault)
         assert.equal(isExcess, true)
@@ -1109,12 +947,12 @@
           eth250Call.address,
           weth.address,
           amountOne,
-          createScaledNumber(2),
-          createScaledNumber(0.2),
-        )
-        const [netValue, isExcess] = await calculator.getExcessCollateral(vault)
-        assert.equal(isExcess, true)
-        assert.equal(netValue.toString(), createScaledNumber(0.2))
+          scaleNum(2),
+          scaleNum(0.2),
+        )
+        const [netValue, isExcess] = await calculator.getExcessCollateral(vault)
+        assert.equal(isExcess, true)
+        assert.equal(netValue.toString(), scaleNum(0.2))
       })
 
       it('(5) Short: 1 250 call, long: 1 200 call => excess: 0.1666 ', async () => {
@@ -1125,14 +963,7 @@
       })
 
       it('(6) Short: 1 250 call, long: 3 200 call => excess: 0.8333 ', async () => {
-        const vault = createVault(
-          eth250Call.address,
-          eth200Call.address,
-          weth.address,
-          amountOne,
-          createScaledNumber(3),
-          0,
-        )
+        const vault = createVault(eth250Call.address, eth200Call.address, weth.address, amountOne, scaleNum(3), 0)
         const [netValue, isExcess] = await calculator.getExcessCollateral(vault)
         assert.equal(isExcess, true)
         assert.equal(netValue.toString(), '833333333333333332')
@@ -1140,13 +971,13 @@
     })
 
     describe('Call vault check after expiry, ETH price = 210 USD', () => {
-      const amountOne = createScaledNumber(1)
+      const amountOne = scaleNum(1)
 
       before(async () => {
         if ((await time.latest()) < expiry) {
           await time.increaseTo(expiry + 2)
         }
-        await oracle.setExpiryPrice(weth.address, expiry, createScaledNumber(210))
+        await oracle.setExpiryPrice(weth.address, expiry, scaleNum(210))
         await oracle.setIsFinalized(weth.address, expiry, true)
       })
 
@@ -1164,7 +995,40 @@
           weth.address,
           amountOne,
           amountOne,
-          createScaledNumber(0.2),
+          scaleNum(0.2),
+        )
+        const [netValue, isExcess] = await calculator.getExcessCollateral(vault)
+        assert.equal(isExcess, true)
+        assert.equal(netValue.toString(), '152380952380952381') // 0.152380952380952381
+      })
+    })
+
+    describe('Put vault on cToken options', () => {
+      const amountOne = scaleNum(1)
+
+      before(async () => {
+        if ((await time.latest()) < expiry) {
+          await time.increaseTo(expiry + 2)
+        }
+        await oracle.setExpiryPrice(weth.address, expiry, scaleNum(210))
+        await oracle.setIsFinalized(weth.address, expiry, true)
+      })
+
+      it('(1) Short: 1 250 call, long 1 200 call, collateral 0 USDC => excess 0.47 eth', async () => {
+        const vault = createVault(eth250Call.address, eth200Call.address, weth.address, amountOne, amountOne, '0')
+        const [netValue, isExcess] = await calculator.getExcessCollateral(vault)
+        assert.equal(isExcess, true)
+        assert.equal(netValue.toString(), '47619047619047618') // 0.47619047619047618
+      })
+
+      it('(2) Short: 1 200 put, long 1 250 put, collateral 0.2 weth => excess: 0.15 eth', async () => {
+        const vault = createVault(
+          eth200Call.address,
+          eth250Call.address,
+          weth.address,
+          amountOne,
+          amountOne,
+          scaleNum(0.2),
         )
         const [netValue, isExcess] = await calculator.getExcessCollateral(vault)
         assert.equal(isExcess, true)
