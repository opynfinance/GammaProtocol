import {ActionTesterInstance} from '../build/types/truffle-types'

const {BN, expectRevert} = require('@openzeppelin/test-helpers')

const ActionTester = artifacts.require('ActionTester.sol')

contract('Actions', ([owner, random]) => {
  // actionTester mock instance
  let actionTester: ActionTesterInstance
  enum ActionType {
    OpenVault,
    MintShortOption,
    BurnShortOption,
    DepositLongOption,
    WithdrawLongOption,
    DepositCollateral,
    WithdrawCollateral,
    SettleVault,
    Exercise,
    Call,
  }
  const ZERO_ADDR = '0x0000000000000000000000000000000000000000'

  before('Deployment', async () => {
    actionTester = await ActionTester.new({from: owner})
  })

  describe('Parse Deposit Arguments', () => {
    it('should not be able to parse a non Deposit action', async () => {
      const data = {
        actionType: ActionType.OpenVault,
        owner: owner,
        sender: owner,
        asset: ZERO_ADDR,
        vaultId: '0',
        amount: '10',
        index: '0',
        data: ZERO_ADDR,
      }

      await expectRevert(
        actionTester.testParseDespositAction(data),
        'Actions: can only parse arguments for deposit actions',
      )
    })
    it('should not be able to parse an invalid sender address', async () => {
      const data = {
        actionType: ActionType.DepositCollateral,
        owner: ZERO_ADDR,
        sender: owner,
        asset: ZERO_ADDR,
        vaultId: '0',
        amount: '10',
        index: '0',
        data: ZERO_ADDR,
      }

      await expectRevert(actionTester.testParseDespositAction(data), 'Actions: cannot deposit to an invalid account')
    })
    it('should be able to parse arguments for a deposit long action', async () => {
      const actionType = ActionType.DepositLongOption
      const asset = ZERO_ADDR
      const vaultId = '1'
      const amount = '10'
      const index = '0'
      const bytesArgs = ZERO_ADDR

      const data = {
        actionType: actionType,
        owner: owner,
        sender: random,
        asset: asset,
        vaultId: vaultId,
        amount: amount,
        index: index,
        data: bytesArgs,
      }

      await actionTester.testParseDespositAction(data)

      const depositArgs = await actionTester.getDepositArgs()
      assert.equal(depositArgs.owner, owner)
      assert.equal(depositArgs.amount, new BN(amount))
      assert.equal(depositArgs.asset, asset)
      assert.equal(depositArgs.from, random)
      assert.equal(depositArgs.vaultId, new BN(vaultId))
      assert.equal(depositArgs.index, new BN(index))
    })
    it('should be able to parse arguments for a deposit collateral action', async () => {
      const actionType = ActionType.DepositCollateral
      const asset = ZERO_ADDR
      const vaultId = '3'
      const amount = '10'
      const index = '0'
      const bytesArgs = ZERO_ADDR

      const data = {
        actionType: actionType,
        owner: random,
        sender: owner,
        asset: asset,
        vaultId: vaultId,
        amount: amount,
        index: index,
        data: bytesArgs,
      }

      await actionTester.testParseDespositAction(data)

      const depositArgs = await actionTester.getDepositArgs()
      assert.equal(depositArgs.owner, random)
      assert.equal(depositArgs.amount, new BN(amount))
      assert.equal(depositArgs.asset, asset)
      assert.equal(depositArgs.from, owner)
      assert.equal(depositArgs.vaultId, new BN(vaultId))
      assert.equal(depositArgs.index, new BN(index))
    })
  })
<<<<<<< HEAD
  describe('Parse Withdraw Arguments', () => {
    it('should not be able to parse a non withdraw action', async () => {
=======

  describe('Parse Open Vault Arguments', () => {
    it('should not be able to parse a non Open Vault action', async () => {
      const data = {
        actionType: ActionType.DepositCollateral,
        owner: owner,
        sender: owner,
        asset: ZERO_ADDR,
        vaultId: '0',
        amount: '10',
        index: '0',
        data: ZERO_ADDR,
      }

      await expectRevert(
        actionTester.testParseOpenVaultAction(data),
        'Actions: can only parse arguments for open vault actions',
      )
    })
    it('should not be able to parse an invalid owner address', async () => {
>>>>>>> 9dbeb3dd
      const actionType = ActionType.OpenVault
      const asset = ZERO_ADDR
      const vaultId = '0'
      const amount = '10'
      const index = '0'
      const bytesArgs = ZERO_ADDR

      const data = {
        actionType: actionType,
<<<<<<< HEAD
        owner: owner,
=======
        owner: ZERO_ADDR,
>>>>>>> 9dbeb3dd
        sender: owner,
        asset: asset,
        vaultId: vaultId,
        amount: amount,
        index: index,
        data: bytesArgs,
      }

      await expectRevert(
<<<<<<< HEAD
        actionTester.testParseWithdrawAction(data),
        'Actions: can only parse arguments for withdraw actions',
      )
    })
    it('should not be able to parse an invalid sender address', async () => {
      const actionType = ActionType.WithdrawCollateral
      const asset = ZERO_ADDR
      const vaultId = '0'
=======
        actionTester.testParseOpenVaultAction(data),
        'Actions: cannot open vault for an invalid account',
      )
    })
    it('should be able to parse arguments for an open vault action', async () => {
      const actionType = ActionType.OpenVault
      const asset = ZERO_ADDR
      const vaultId = '1'
>>>>>>> 9dbeb3dd
      const amount = '10'
      const index = '0'
      const bytesArgs = ZERO_ADDR

      const data = {
        actionType: actionType,
        owner: owner,
<<<<<<< HEAD
        sender: ZERO_ADDR,
=======
        sender: random,
>>>>>>> 9dbeb3dd
        asset: asset,
        vaultId: vaultId,
        amount: amount,
        index: index,
        data: bytesArgs,
      }

<<<<<<< HEAD
      await expectRevert(actionTester.testParseWithdrawAction(data), 'Actions: cannot withdraw to an invalid account')
    })
    it('should not be able to parse an invalid owner address', async () => {
      const actionType = ActionType.WithdrawCollateral
      const asset = ZERO_ADDR
      const vaultId = '0'
=======
      await actionTester.testParseOpenVaultAction(data)

      const depositArgs = await actionTester.getOpenVaultArgs()
      assert.equal(depositArgs.owner, owner)
    })
  })

  describe('Parse Exercise Arguments', () => {
    it('should not be able to parse a non Exercise action', async () => {
      const data = {
        actionType: ActionType.OpenVault,
        owner: owner,
        sender: owner,
        asset: ZERO_ADDR,
        vaultId: '0',
        amount: '10',
        index: '0',
        data: ZERO_ADDR,
      }

      await expectRevert(
        actionTester.testParseExerciseAction(data),
        'Actions: can only parse arguments for exercise actions',
      )
    })

    it('should be able to parse arguments for an exercise action', async () => {
      const actionType = ActionType.Exercise
      const asset = ZERO_ADDR
      const vaultId = '1'
>>>>>>> 9dbeb3dd
      const amount = '10'
      const index = '0'
      const bytesArgs = ZERO_ADDR

      const data = {
        actionType: actionType,
<<<<<<< HEAD
        owner: ZERO_ADDR,
        sender: owner,
=======
        owner: owner,
        sender: random,
>>>>>>> 9dbeb3dd
        asset: asset,
        vaultId: vaultId,
        amount: amount,
        index: index,
        data: bytesArgs,
      }

<<<<<<< HEAD
      await expectRevert(actionTester.testParseWithdrawAction(data), 'Actions: cannot withdraw from an invalid account')
    })
    it('should be able to parse arguments for a withdraw long action', async () => {
      const actionType = ActionType.WithdrawLongOption
      const asset = ZERO_ADDR
      const vaultId = '1'
=======
      await actionTester.testParseExerciseAction(data)

      const depositArgs = await actionTester.getExerciseArgs()
      assert.equal(depositArgs.exerciser, random)
      assert.equal(depositArgs.otoken, asset)
      assert.equal(depositArgs.amount, new BN(amount))
    })
  })

  describe('Parse Settle Vault Arguments', () => {
    it('should not be able to parse a non Settle Vault action', async () => {
      const actionType = ActionType.OpenVault
      const asset = ZERO_ADDR
      const vaultId = '0'
>>>>>>> 9dbeb3dd
      const amount = '10'
      const index = '0'
      const bytesArgs = ZERO_ADDR

      const data = {
        actionType: actionType,
        owner: owner,
<<<<<<< HEAD
        sender: random,
=======
        sender: owner,
>>>>>>> 9dbeb3dd
        asset: asset,
        vaultId: vaultId,
        amount: amount,
        index: index,
        data: bytesArgs,
      }

<<<<<<< HEAD
      await actionTester.testParseWithdrawAction(data)

      const depositArgs = await actionTester.getWithdrawArgs()
      assert.equal(depositArgs.owner, owner)
      assert.equal(depositArgs.amount, new BN(amount))
      assert.equal(depositArgs.asset, asset)
      assert.equal(depositArgs.to, random)
      assert.equal(depositArgs.vaultId, new BN(vaultId))
      assert.equal(depositArgs.index, new BN(index))
    })
    it('should be able to parse arguments for a deposit collateral action', async () => {
      const actionType = ActionType.WithdrawCollateral
      const asset = ZERO_ADDR
      const vaultId = '3'
=======
      await expectRevert(
        actionTester.testParseSettleVaultAction(data),
        'Actions: can only parse arguments for settle vault actions',
      )
    })
    it('should not be able to parse an invalid owner address', async () => {
      const actionType = ActionType.SettleVault
      const asset = ZERO_ADDR
      const vaultId = '0'
>>>>>>> 9dbeb3dd
      const amount = '10'
      const index = '0'
      const bytesArgs = ZERO_ADDR

      const data = {
        actionType: actionType,
<<<<<<< HEAD
        owner: random,
=======
        owner: ZERO_ADDR,
>>>>>>> 9dbeb3dd
        sender: owner,
        asset: asset,
        vaultId: vaultId,
        amount: amount,
        index: index,
        data: bytesArgs,
      }

<<<<<<< HEAD
      await actionTester.testParseWithdrawAction(data)

      const depositArgs = await actionTester.getWithdrawArgs()
      assert.equal(depositArgs.owner, random)
      assert.equal(depositArgs.amount, new BN(amount))
      assert.equal(depositArgs.asset, asset)
      assert.equal(depositArgs.to, owner)
      assert.equal(depositArgs.vaultId, new BN(vaultId))
      assert.equal(depositArgs.index, new BN(index))
=======
      await expectRevert(
        actionTester.testParseSettleVaultAction(data),
        'Actions: cannot settle vault for an invalid account',
      )
    })
    it('should be able to parse arguments for a settle vault action', async () => {
      const actionType = ActionType.SettleVault
      const asset = ZERO_ADDR
      const vaultId = '1'
      const amount = '10'
      const index = '0'
      const bytesArgs = ZERO_ADDR

      const data = {
        actionType: actionType,
        owner: owner,
        sender: random,
        asset: asset,
        vaultId: vaultId,
        amount: amount,
        index: index,
        data: bytesArgs,
      }

      await actionTester.testParseSettleVaultAction(data)

      const depositArgs = await actionTester.getSettleVaultArgs()
      assert.equal(depositArgs.owner, owner)
      assert.equal(depositArgs.to, random)
      assert.equal(depositArgs.vaultId, new BN(vaultId))
>>>>>>> 9dbeb3dd
    })
  })
})<|MERGE_RESOLUTION|>--- conflicted
+++ resolved
@@ -116,10 +116,6 @@
       assert.equal(depositArgs.index, new BN(index))
     })
   })
-<<<<<<< HEAD
-  describe('Parse Withdraw Arguments', () => {
-    it('should not be able to parse a non withdraw action', async () => {
-=======
 
   describe('Parse Open Vault Arguments', () => {
     it('should not be able to parse a non Open Vault action', async () => {
@@ -140,7 +136,6 @@
       )
     })
     it('should not be able to parse an invalid owner address', async () => {
->>>>>>> 9dbeb3dd
       const actionType = ActionType.OpenVault
       const asset = ZERO_ADDR
       const vaultId = '0'
@@ -150,30 +145,16 @@
 
       const data = {
         actionType: actionType,
-<<<<<<< HEAD
-        owner: owner,
-=======
         owner: ZERO_ADDR,
->>>>>>> 9dbeb3dd
-        sender: owner,
-        asset: asset,
-        vaultId: vaultId,
-        amount: amount,
-        index: index,
-        data: bytesArgs,
-      }
-
-      await expectRevert(
-<<<<<<< HEAD
-        actionTester.testParseWithdrawAction(data),
-        'Actions: can only parse arguments for withdraw actions',
-      )
-    })
-    it('should not be able to parse an invalid sender address', async () => {
-      const actionType = ActionType.WithdrawCollateral
-      const asset = ZERO_ADDR
-      const vaultId = '0'
-=======
+        sender: owner,
+        asset: asset,
+        vaultId: vaultId,
+        amount: amount,
+        index: index,
+        data: bytesArgs,
+      }
+
+      await expectRevert(
         actionTester.testParseOpenVaultAction(data),
         'Actions: cannot open vault for an invalid account',
       )
@@ -182,34 +163,21 @@
       const actionType = ActionType.OpenVault
       const asset = ZERO_ADDR
       const vaultId = '1'
->>>>>>> 9dbeb3dd
-      const amount = '10'
-      const index = '0'
-      const bytesArgs = ZERO_ADDR
-
-      const data = {
-        actionType: actionType,
-        owner: owner,
-<<<<<<< HEAD
-        sender: ZERO_ADDR,
-=======
+      const amount = '10'
+      const index = '0'
+      const bytesArgs = ZERO_ADDR
+
+      const data = {
+        actionType: actionType,
+        owner: owner,
         sender: random,
->>>>>>> 9dbeb3dd
-        asset: asset,
-        vaultId: vaultId,
-        amount: amount,
-        index: index,
-        data: bytesArgs,
-      }
-
-<<<<<<< HEAD
-      await expectRevert(actionTester.testParseWithdrawAction(data), 'Actions: cannot withdraw to an invalid account')
-    })
-    it('should not be able to parse an invalid owner address', async () => {
-      const actionType = ActionType.WithdrawCollateral
-      const asset = ZERO_ADDR
-      const vaultId = '0'
-=======
+        asset: asset,
+        vaultId: vaultId,
+        amount: amount,
+        index: index,
+        data: bytesArgs,
+      }
+
       await actionTester.testParseOpenVaultAction(data)
 
       const depositArgs = await actionTester.getOpenVaultArgs()
@@ -240,35 +208,21 @@
       const actionType = ActionType.Exercise
       const asset = ZERO_ADDR
       const vaultId = '1'
->>>>>>> 9dbeb3dd
-      const amount = '10'
-      const index = '0'
-      const bytesArgs = ZERO_ADDR
-
-      const data = {
-        actionType: actionType,
-<<<<<<< HEAD
-        owner: ZERO_ADDR,
-        sender: owner,
-=======
+      const amount = '10'
+      const index = '0'
+      const bytesArgs = ZERO_ADDR
+
+      const data = {
+        actionType: actionType,
         owner: owner,
         sender: random,
->>>>>>> 9dbeb3dd
-        asset: asset,
-        vaultId: vaultId,
-        amount: amount,
-        index: index,
-        data: bytesArgs,
-      }
-
-<<<<<<< HEAD
-      await expectRevert(actionTester.testParseWithdrawAction(data), 'Actions: cannot withdraw from an invalid account')
-    })
-    it('should be able to parse arguments for a withdraw long action', async () => {
-      const actionType = ActionType.WithdrawLongOption
-      const asset = ZERO_ADDR
-      const vaultId = '1'
-=======
+        asset: asset,
+        vaultId: vaultId,
+        amount: amount,
+        index: index,
+        data: bytesArgs,
+      }
+
       await actionTester.testParseExerciseAction(data)
 
       const depositArgs = await actionTester.getExerciseArgs()
@@ -283,27 +237,163 @@
       const actionType = ActionType.OpenVault
       const asset = ZERO_ADDR
       const vaultId = '0'
->>>>>>> 9dbeb3dd
-      const amount = '10'
-      const index = '0'
-      const bytesArgs = ZERO_ADDR
-
-      const data = {
-        actionType: actionType,
-        owner: owner,
-<<<<<<< HEAD
+      const amount = '10'
+      const index = '0'
+      const bytesArgs = ZERO_ADDR
+
+      const data = {
+        actionType: actionType,
+        owner: owner,
+        sender: owner,
+        asset: asset,
+        vaultId: vaultId,
+        amount: amount,
+        index: index,
+        data: bytesArgs,
+      }
+
+      await expectRevert(
+        actionTester.testParseSettleVaultAction(data),
+        'Actions: can only parse arguments for settle vault actions',
+      )
+    })
+    it('should not be able to parse an invalid owner address', async () => {
+      const actionType = ActionType.SettleVault
+      const asset = ZERO_ADDR
+      const vaultId = '0'
+      const amount = '10'
+      const index = '0'
+      const bytesArgs = ZERO_ADDR
+
+      const data = {
+        actionType: actionType,
+        owner: ZERO_ADDR,
+        sender: owner,
+        asset: asset,
+        vaultId: vaultId,
+        amount: amount,
+        index: index,
+        data: bytesArgs,
+      }
+
+      await expectRevert(
+        actionTester.testParseSettleVaultAction(data),
+        'Actions: cannot settle vault for an invalid account',
+      )
+    })
+    it('should be able to parse arguments for a settle vault action', async () => {
+      const actionType = ActionType.SettleVault
+      const asset = ZERO_ADDR
+      const vaultId = '1'
+      const amount = '10'
+      const index = '0'
+      const bytesArgs = ZERO_ADDR
+
+      const data = {
+        actionType: actionType,
+        owner: owner,
         sender: random,
-=======
-        sender: owner,
->>>>>>> 9dbeb3dd
-        asset: asset,
-        vaultId: vaultId,
-        amount: amount,
-        index: index,
-        data: bytesArgs,
-      }
-
-<<<<<<< HEAD
+        asset: asset,
+        vaultId: vaultId,
+        amount: amount,
+        index: index,
+        data: bytesArgs,
+      }
+
+      await actionTester.testParseSettleVaultAction(data)
+
+      const depositArgs = await actionTester.getSettleVaultArgs()
+      assert.equal(depositArgs.owner, owner)
+      assert.equal(depositArgs.to, random)
+      assert.equal(depositArgs.vaultId, new BN(vaultId))
+    })
+  })
+  describe('Parse Withdraw Arguments', () => {
+    it('should not be able to parse a non withdraw action', async () => {
+      const actionType = ActionType.OpenVault
+      const asset = ZERO_ADDR
+      const vaultId = '0'
+      const amount = '10'
+      const index = '0'
+      const bytesArgs = ZERO_ADDR
+
+      const data = {
+        actionType: actionType,
+        owner: owner,
+        sender: owner,
+        asset: asset,
+        vaultId: vaultId,
+        amount: amount,
+        index: index,
+        data: bytesArgs,
+      }
+
+      await expectRevert(
+        actionTester.testParseWithdrawAction(data),
+        'Actions: can only parse arguments for withdraw actions',
+      )
+    })
+    it('should not be able to parse an invalid sender address', async () => {
+      const actionType = ActionType.WithdrawCollateral
+      const asset = ZERO_ADDR
+      const vaultId = '0'
+      const amount = '10'
+      const index = '0'
+      const bytesArgs = ZERO_ADDR
+
+      const data = {
+        actionType: actionType,
+        owner: owner,
+        sender: ZERO_ADDR,
+        asset: asset,
+        vaultId: vaultId,
+        amount: amount,
+        index: index,
+        data: bytesArgs,
+      }
+
+      await expectRevert(actionTester.testParseWithdrawAction(data), 'Actions: cannot withdraw to an invalid account')
+    })
+    it('should not be able to parse an invalid owner address', async () => {
+      const actionType = ActionType.WithdrawCollateral
+      const asset = ZERO_ADDR
+      const vaultId = '0'
+      const amount = '10'
+      const index = '0'
+      const bytesArgs = ZERO_ADDR
+
+      const data = {
+        actionType: actionType,
+        owner: ZERO_ADDR,
+        sender: owner,
+        asset: asset,
+        vaultId: vaultId,
+        amount: amount,
+        index: index,
+        data: bytesArgs,
+      }
+
+      await expectRevert(actionTester.testParseWithdrawAction(data), 'Actions: cannot withdraw from an invalid account')
+    })
+    it('should be able to parse arguments for a withdraw long action', async () => {
+      const actionType = ActionType.WithdrawLongOption
+      const asset = ZERO_ADDR
+      const vaultId = '1'
+      const amount = '10'
+      const index = '0'
+      const bytesArgs = ZERO_ADDR
+
+      const data = {
+        actionType: actionType,
+        owner: owner,
+        sender: random,
+        asset: asset,
+        vaultId: vaultId,
+        amount: amount,
+        index: index,
+        data: bytesArgs,
+      }
+
       await actionTester.testParseWithdrawAction(data)
 
       const depositArgs = await actionTester.getWithdrawArgs()
@@ -318,37 +408,21 @@
       const actionType = ActionType.WithdrawCollateral
       const asset = ZERO_ADDR
       const vaultId = '3'
-=======
-      await expectRevert(
-        actionTester.testParseSettleVaultAction(data),
-        'Actions: can only parse arguments for settle vault actions',
-      )
-    })
-    it('should not be able to parse an invalid owner address', async () => {
-      const actionType = ActionType.SettleVault
-      const asset = ZERO_ADDR
-      const vaultId = '0'
->>>>>>> 9dbeb3dd
-      const amount = '10'
-      const index = '0'
-      const bytesArgs = ZERO_ADDR
-
-      const data = {
-        actionType: actionType,
-<<<<<<< HEAD
+      const amount = '10'
+      const index = '0'
+      const bytesArgs = ZERO_ADDR
+
+      const data = {
+        actionType: actionType,
         owner: random,
-=======
-        owner: ZERO_ADDR,
->>>>>>> 9dbeb3dd
-        sender: owner,
-        asset: asset,
-        vaultId: vaultId,
-        amount: amount,
-        index: index,
-        data: bytesArgs,
-      }
-
-<<<<<<< HEAD
+        sender: owner,
+        asset: asset,
+        vaultId: vaultId,
+        amount: amount,
+        index: index,
+        data: bytesArgs,
+      }
+
       await actionTester.testParseWithdrawAction(data)
 
       const depositArgs = await actionTester.getWithdrawArgs()
@@ -358,38 +432,6 @@
       assert.equal(depositArgs.to, owner)
       assert.equal(depositArgs.vaultId, new BN(vaultId))
       assert.equal(depositArgs.index, new BN(index))
-=======
-      await expectRevert(
-        actionTester.testParseSettleVaultAction(data),
-        'Actions: cannot settle vault for an invalid account',
-      )
-    })
-    it('should be able to parse arguments for a settle vault action', async () => {
-      const actionType = ActionType.SettleVault
-      const asset = ZERO_ADDR
-      const vaultId = '1'
-      const amount = '10'
-      const index = '0'
-      const bytesArgs = ZERO_ADDR
-
-      const data = {
-        actionType: actionType,
-        owner: owner,
-        sender: random,
-        asset: asset,
-        vaultId: vaultId,
-        amount: amount,
-        index: index,
-        data: bytesArgs,
-      }
-
-      await actionTester.testParseSettleVaultAction(data)
-
-      const depositArgs = await actionTester.getSettleVaultArgs()
-      assert.equal(depositArgs.owner, owner)
-      assert.equal(depositArgs.to, random)
-      assert.equal(depositArgs.vaultId, new BN(vaultId))
->>>>>>> 9dbeb3dd
     })
   })
 })