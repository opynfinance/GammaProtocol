--- conflicted
+++ resolved
@@ -253,10 +253,6 @@
       }
 
       await expectRevert(
-<<<<<<< HEAD
-        actionTester.testParseDepositAction(data),
-        'Actions: can only parse arguments for deposit actions',
-=======
         actionTester.testParseSettleVaultAction(data),
         'Actions: can only parse arguments for settle vault actions',
       )
@@ -312,6 +308,7 @@
       assert.equal(depositArgs.vaultId, new BN(vaultId))
     })
   })
+
   describe('Parse Withdraw Arguments', () => {
     it('should not be able to parse a non withdraw action', async () => {
       const actionType = ActionType.OpenVault
@@ -335,7 +332,6 @@
       await expectRevert(
         actionTester.testParseWithdrawAction(data),
         'Actions: can only parse arguments for withdraw actions',
->>>>>>> 94b6085e
       )
     })
     it('should not be able to parse an invalid sender address', async () => {
@@ -378,11 +374,7 @@
         data: bytesArgs,
       }
 
-<<<<<<< HEAD
-      await expectRevert(actionTester.testParseDepositAction(data), 'Actions: cannot deposit to an invalid account')
-=======
       await expectRevert(actionTester.testParseWithdrawAction(data), 'Actions: cannot withdraw from an invalid account')
->>>>>>> 94b6085e
     })
     it('should be able to parse arguments for a withdraw long action', async () => {
       const actionType = ActionType.WithdrawLongOption
@@ -403,11 +395,7 @@
         data: bytesArgs,
       }
 
-<<<<<<< HEAD
-      await actionTester.testParseDepositAction(data)
-=======
       await actionTester.testParseWithdrawAction(data)
->>>>>>> 94b6085e
 
       const depositArgs = await actionTester.getWithdrawArgs()
       assert.equal(depositArgs.owner, owner)
@@ -436,11 +424,7 @@
         data: bytesArgs,
       }
 
-<<<<<<< HEAD
-      await actionTester.testParseDepositAction(data)
-=======
       await actionTester.testParseWithdrawAction(data)
->>>>>>> 94b6085e
 
       const depositArgs = await actionTester.getWithdrawArgs()
       assert.equal(depositArgs.owner, random)
