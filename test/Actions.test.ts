--- conflicted
+++ resolved
@@ -117,7 +117,6 @@
     })
   })
 
-<<<<<<< HEAD
   describe('Parse Open Vault Arguments', () => {
     it('should not be able to parse a non Open Vault action', async () => {
       const data = {
@@ -137,10 +136,6 @@
       )
     })
     it('should not be able to parse an invalid owner address', async () => {
-=======
-  describe('Parse Settle Vault Arguments', () => {
-    it('should not be able to parse a non Settle Vault action', async () => {
->>>>>>> 9125764b
       const actionType = ActionType.OpenVault
       const asset = ZERO_ADDR
       const vaultId = '0'
@@ -150,21 +145,16 @@
 
       const data = {
         actionType: actionType,
-<<<<<<< HEAD
         owner: ZERO_ADDR,
-=======
-        owner: owner,
->>>>>>> 9125764b
-        sender: owner,
-        asset: asset,
-        vaultId: vaultId,
-        amount: amount,
-        index: index,
-        data: bytesArgs,
-      }
-
-      await expectRevert(
-<<<<<<< HEAD
+        sender: owner,
+        asset: asset,
+        vaultId: vaultId,
+        amount: amount,
+        index: index,
+        data: bytesArgs,
+      }
+
+      await expectRevert(
         actionTester.testParseOpenVaultAction(data),
         'Actions: cannot open vault for an invalid account',
       )
@@ -173,37 +163,21 @@
       const actionType = ActionType.OpenVault
       const asset = ZERO_ADDR
       const vaultId = '1'
-=======
-        actionTester.testParseSettleVaultAction(data),
-        'Actions: can only parse arguments for settle vault actions',
-      )
-    })
-    it('should not be able to parse an invalid sender address', async () => {
-      const actionType = ActionType.SettleVault
-      const asset = ZERO_ADDR
-      const vaultId = '0'
->>>>>>> 9125764b
-      const amount = '10'
-      const index = '0'
-      const bytesArgs = ZERO_ADDR
-
-      const data = {
-        actionType: actionType,
-<<<<<<< HEAD
+      const amount = '10'
+      const index = '0'
+      const bytesArgs = ZERO_ADDR
+
+      const data = {
+        actionType: actionType,
         owner: owner,
         sender: random,
-=======
-        owner: ZERO_ADDR,
-        sender: owner,
->>>>>>> 9125764b
-        asset: asset,
-        vaultId: vaultId,
-        amount: amount,
-        index: index,
-        data: bytesArgs,
-      }
-
-<<<<<<< HEAD
+        asset: asset,
+        vaultId: vaultId,
+        amount: amount,
+        index: index,
+        data: bytesArgs,
+      }
+
       await actionTester.testParseOpenVaultAction(data)
 
       const depositArgs = await actionTester.getOpenVaultArgs()
@@ -232,15 +206,6 @@
 
     it('should be able to parse arguments for an exercise action', async () => {
       const actionType = ActionType.Exercise
-=======
-      await expectRevert(
-        actionTester.testParseSettleVaultAction(data),
-        'Actions: cannot settle vault for an invalid account',
-      )
-    })
-    it('should be able to parse arguments for a settle vault action', async () => {
-      const actionType = ActionType.SettleVault
->>>>>>> 9125764b
       const asset = ZERO_ADDR
       const vaultId = '1'
       const amount = '10'
@@ -258,21 +223,89 @@
         data: bytesArgs,
       }
 
-<<<<<<< HEAD
       await actionTester.testParseExerciseAction(data)
 
       const depositArgs = await actionTester.getExerciseArgs()
       assert.equal(depositArgs.exerciser, random)
       assert.equal(depositArgs.otoken, asset)
       assert.equal(depositArgs.amount, new BN(amount))
-=======
+    })
+  })
+
+  describe('Parse Settle Vault Arguments', () => {
+    it('should not be able to parse a non Settle Vault action', async () => {
+      const actionType = ActionType.OpenVault
+      const asset = ZERO_ADDR
+      const vaultId = '0'
+      const amount = '10'
+      const index = '0'
+      const bytesArgs = ZERO_ADDR
+
+      const data = {
+        actionType: actionType,
+        owner: owner,
+        sender: owner,
+        asset: asset,
+        vaultId: vaultId,
+        amount: amount,
+        index: index,
+        data: bytesArgs,
+      }
+
+      await expectRevert(
+        actionTester.testParseSettleVaultAction(data),
+        'Actions: can only parse arguments for settle vault actions',
+      )
+    })
+    it('should not be able to parse an invalid owner address', async () => {
+      const actionType = ActionType.SettleVault
+      const asset = ZERO_ADDR
+      const vaultId = '0'
+      const amount = '10'
+      const index = '0'
+      const bytesArgs = ZERO_ADDR
+
+      const data = {
+        actionType: actionType,
+        owner: ZERO_ADDR,
+        sender: owner,
+        asset: asset,
+        vaultId: vaultId,
+        amount: amount,
+        index: index,
+        data: bytesArgs,
+      }
+
+      await expectRevert(
+        actionTester.testParseSettleVaultAction(data),
+        'Actions: cannot settle vault for an invalid account',
+      )
+    })
+    it('should be able to parse arguments for a settle vault action', async () => {
+      const actionType = ActionType.SettleVault
+      const asset = ZERO_ADDR
+      const vaultId = '1'
+      const amount = '10'
+      const index = '0'
+      const bytesArgs = ZERO_ADDR
+
+      const data = {
+        actionType: actionType,
+        owner: owner,
+        sender: random,
+        asset: asset,
+        vaultId: vaultId,
+        amount: amount,
+        index: index,
+        data: bytesArgs,
+      }
+
       await actionTester.testParseSettleVaultAction(data)
 
       const depositArgs = await actionTester.getSettleVaultArgs()
       assert.equal(depositArgs.owner, owner)
       assert.equal(depositArgs.to, random)
       assert.equal(depositArgs.vaultId, new BN(vaultId))
->>>>>>> 9125764b
     })
   })
 })