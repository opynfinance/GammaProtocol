import {
  MockMarginCalculatorInstance,
  MockOtokenInstance,
  MockERC20Instance,
  MockOracleInstance,
  MockAddressBookInstance,
  MockWhitelistModuleInstance,
  MarginPoolInstance,
  ControllerInstance,
  AddressBookInstance,
  OwnedUpgradeabilityProxyInstance,
} from '../build/types/truffle-types'
import BigNumber from 'bignumber.js'

const {expectRevert, time} = require('@openzeppelin/test-helpers')

const MockERC20 = artifacts.require('MockERC20.sol')
const MockOtoken = artifacts.require('MockOtoken.sol')
const MockOracle = artifacts.require('MockOracle.sol')
const OwnedUpgradeabilityProxy = artifacts.require('OwnedUpgradeabilityProxy.sol')
const MockMarginCalculator = artifacts.require('MockMarginCalculator.sol')
const MockWhitelistModule = artifacts.require('MockWhitelistModule.sol')
const AddressBook = artifacts.require('AddressBook.sol')
const MarginPool = artifacts.require('MarginPool.sol')
const Controller = artifacts.require('Controller.sol')

// address(0)
const ZERO_ADDR = '0x0000000000000000000000000000000000000000'

enum ActionType {
  OpenVault,
  MintShortOption,
  BurnShortOption,
  DepositLongOption,
  WithdrawLongOption,
  DepositCollateral,
  WithdrawCollateral,
  SettleVault,
  Exercise,
  Call,
}

contract('Controller', ([owner, accountOwner1, accountOperator1, holder1, random]) => {
  // ERC20 mock
  let usdc: MockERC20Instance
  let weth: MockERC20Instance
  // Oracle module
  let oracle: MockOracleInstance
  // calculator module
  let calculator: MockMarginCalculatorInstance
  // margin pool module
  let marginPool: MarginPoolInstance
  // whitelist module mock
  let whitelist: MockWhitelistModuleInstance
  // addressbook module mock
  let addressBook: AddressBookInstance
  // controller module
  let controllerImplementation: ControllerInstance
  let controllerProxy: ControllerInstance

  before('Deployment', async () => {
    // addressbook deployment
    addressBook = await AddressBook.new()
    // ERC20 deployment
    usdc = await MockERC20.new('USDC', 'USDC', 8)
    weth = await MockERC20.new('WETH', 'WETH', 18)
<<<<<<< HEAD
    // Otoken deployment
    otoken = await MockOtoken.new()
    // init otoken
    await otoken.init(
      addressBook.address,
      weth.address,
      usdc.address,
      usdc.address,
      new BigNumber(200).times(new BigNumber(10).exponentiatedBy(18)),
      1753776000, // 07/29/2025 @ 8:00am (UTC)
      true,
    )
=======
    // addressbook deployment
    addressBook = await MockAddressBook.new()
>>>>>>> fdbf5a33
    // deploy Oracle module
    oracle = await MockOracle.new(addressBook.address, {from: owner})
    // calculator deployment
    calculator = await MockMarginCalculator.new(addressBook.address)
    // margin pool deployment
    marginPool = await MarginPool.new(addressBook.address)
    // whitelist module
    whitelist = await MockWhitelistModule.new()
    // set margin pool in addressbook
    await addressBook.setMarginPool(marginPool.address)
    // set calculator in addressbook
    await addressBook.setMarginCalculator(calculator.address)
    // set oracle in AddressBook
    await addressBook.setOracle(oracle.address)
    // set whitelist module address
    await addressBook.setWhitelist(whitelist.address)
    // deploy Controller module
    controllerImplementation = await Controller.new()

    // set controller address in AddressBook
    await addressBook.setController(controllerImplementation.address, {from: owner})

    // check controller deployment
    const controllerProxyAddress = await addressBook.getController()
    controllerProxy = await Controller.at(controllerProxyAddress)
    const proxy: OwnedUpgradeabilityProxyInstance = await OwnedUpgradeabilityProxy.at(controllerProxyAddress)

    assert.equal(await proxy.proxyOwner(), addressBook.address, 'Proxy owner address mismatch')
    assert.equal(await controllerProxy.owner(), owner, 'Controller owner address mismatch')
    assert.equal(await controllerProxy.systemPaused(), false, 'System is paused')

    // make everyone rich
    await usdc.mint(accountOwner1, new BigNumber('1000'))
    await usdc.mint(accountOperator1, new BigNumber('1000'))
    await usdc.mint(random, new BigNumber('1000'))
  })

  describe('Controller initialization', () => {
    it('should revert when calling initialize if it is already initalized', async () => {
      await expectRevert(
        controllerProxy.initialize(addressBook.address, owner),
        'Contract instance has already been initialized',
      )
    })
  })

  describe('Account operator', () => {
    it('should set operator', async () => {
      assert.equal(
        await controllerProxy.isOperator(accountOwner1, accountOperator1),
        false,
        'Address is already an operator',
      )

      await controllerProxy.setOperator(accountOperator1, true, {from: accountOwner1})

      assert.equal(await controllerProxy.isOperator(accountOwner1, accountOperator1), true, 'Operator address mismatch')
    })

    it('should be able to remove operator', async () => {
      await controllerProxy.setOperator(accountOperator1, false, {from: accountOwner1})

      assert.equal(
        await controllerProxy.isOperator(accountOwner1, accountOperator1),
        false,
        'Operator address mismatch',
      )
    })
  })

  describe('Vault', () => {
    // will be improved in later PR
    it('should get vault', async () => {
      const vaultId = new BigNumber(0)
      await controllerProxy.getVault(accountOwner1, vaultId)
    })

    // will be improved in later PR
    it('should get vault balance', async () => {
      const vaultId = new BigNumber(0)
      await controllerProxy.getVaultBalances(accountOwner1, vaultId)
    })
  })

  describe('Open vault', () => {
    it('should revert opening a vault an an account from random address', async () => {
      const actionArgs = [
        {
          actionType: ActionType.OpenVault,
          owner: accountOwner1,
          sender: random,
          asset: ZERO_ADDR,
          vaultId: '1',
          amount: '0',
          index: '0',
          data: ZERO_ADDR,
        },
      ]
      await expectRevert(
        controllerProxy.operate(actionArgs, {from: random}),
        'Controller: msg.sender is not authorized to run action',
      )
    })

    it('should revert opening a vault a vault with id equal to zero', async () => {
      const actionArgs = [
        {
          actionType: ActionType.OpenVault,
          owner: accountOwner1,
          sender: accountOwner1,
          asset: ZERO_ADDR,
          vaultId: '0',
          amount: '0',
          index: '0',
          data: ZERO_ADDR,
        },
      ]
      await expectRevert(
        controllerProxy.operate(actionArgs, {from: accountOwner1}),
        'Controller: can not run actions on inexistent vault',
      )
    })

    it('should revert opening multiple vaults in the same operate call', async () => {
      const actionArgs = [
        {
          actionType: ActionType.OpenVault,
          owner: accountOwner1,
          sender: accountOwner1,
          asset: ZERO_ADDR,
          vaultId: '1',
          amount: '0',
          index: '0',
          data: ZERO_ADDR,
        },
        {
          actionType: ActionType.OpenVault,
          owner: accountOwner1,
          sender: accountOwner1,
          asset: ZERO_ADDR,
          vaultId: '2',
          amount: '0',
          index: '0',
          data: ZERO_ADDR,
        },
      ]

      await expectRevert(
        controllerProxy.operate(actionArgs, {from: accountOwner1}),
        'Controller: can not run actions on different vaults',
      )
    })

    it('should open vault', async () => {
      const vaultCounterBefore = new BigNumber(await controllerProxy.getAccountVaultCounter(accountOwner1))
      assert.equal(vaultCounterBefore.toString(), '0', 'vault counter before mismatch')

      const actionArgs = [
        {
          actionType: ActionType.OpenVault,
          owner: accountOwner1,
          sender: accountOwner1,
          asset: ZERO_ADDR,
          vaultId: vaultCounterBefore.toNumber() + 1,
          amount: '0',
          index: '0',
          data: ZERO_ADDR,
        },
      ]
      await controllerProxy.operate(actionArgs, {from: accountOwner1})

      const vaultCounterAfter = new BigNumber(await controllerProxy.getAccountVaultCounter(accountOwner1))
      assert.equal(vaultCounterAfter.minus(vaultCounterBefore).toString(), '1', 'vault counter after mismatch')
    })

    it('should open vault from account operator', async () => {
      await controllerProxy.setOperator(accountOperator1, true, {from: accountOwner1})
      assert.equal(await controllerProxy.isOperator(accountOwner1, accountOperator1), true, 'Operator address mismatch')

      const vaultCounterBefore = new BigNumber(await controllerProxy.getAccountVaultCounter(accountOwner1))

      const actionArgs = [
        {
          actionType: ActionType.OpenVault,
          owner: accountOwner1,
          sender: accountOperator1,
          asset: ZERO_ADDR,
          vaultId: vaultCounterBefore.toNumber() + 1,
          amount: '0',
          index: '0',
          data: ZERO_ADDR,
        },
      ]
      await controllerProxy.operate(actionArgs, {from: accountOperator1})

      const vaultCounterAfter = new BigNumber(await controllerProxy.getAccountVaultCounter(accountOwner1))
      assert.equal(vaultCounterAfter.minus(vaultCounterBefore).toString(), '1', 'vault counter after mismatch')
    })
  })

  describe('Long otoken', () => {
    let longOtoken: MockOtokenInstance

    before(async () => {
      const expiryTime = new BigNumber(60 * 60 * 24) // after 1 day

      longOtoken = await MockOtoken.new()
      // init otoken
      await longOtoken.init(
        addressBook.address,
        weth.address,
        usdc.address,
        usdc.address,
        new BigNumber(200).times(new BigNumber(10).exponentiatedBy(18)),
        new BigNumber(await time.latest()).plus(expiryTime),
        true,
      )

      await longOtoken.mintOtoken(accountOwner1, new BigNumber('100'))
      await longOtoken.mintOtoken(accountOperator1, new BigNumber('100'))
    })

    describe('deposit long otoken', () => {
      it('should revert depositing a non-whitelisted long otoken into vault', async () => {
        const vaultCounter = new BigNumber(await controllerProxy.getAccountVaultCounter(accountOwner1))
        const collateralToDeposit = new BigNumber('20')
        const actionArgs = [
          {
            actionType: ActionType.DepositLongOption,
            owner: accountOwner1,
            sender: accountOwner1,
            asset: longOtoken.address,
            vaultId: vaultCounter.toNumber(),
            amount: collateralToDeposit.toNumber(),
            index: '0',
            data: ZERO_ADDR,
          },
        ]

        await longOtoken.approve(marginPool.address, collateralToDeposit, {from: accountOwner1})
        await expectRevert(
          controllerProxy.operate(actionArgs, {from: accountOwner1}),
          'Controller: otoken is not whitelisted to be used as collateral',
        )
      })

      it('should deposit long otoken into vault from account owner', async () => {
        // whitelist otoken
        await whitelist.whitelistOtoken(longOtoken.address)

        const vaultCounter = new BigNumber(await controllerProxy.getAccountVaultCounter(accountOwner1))
        const collateralToDeposit = new BigNumber('20')
        const actionArgs = [
          {
            actionType: ActionType.DepositLongOption,
            owner: accountOwner1,
            sender: accountOwner1,
            asset: longOtoken.address,
            vaultId: vaultCounter.toNumber(),
            amount: collateralToDeposit.toNumber(),
            index: '0',
            data: ZERO_ADDR,
          },
        ]
        const marginPoolBalanceBefore = new BigNumber(await longOtoken.balanceOf(marginPool.address))
        const senderBalanceBefore = new BigNumber(await longOtoken.balanceOf(accountOwner1))

        await longOtoken.approve(marginPool.address, collateralToDeposit, {from: accountOwner1})
        await controllerProxy.operate(actionArgs, {from: accountOwner1})

        const marginPoolBalanceAfter = new BigNumber(await longOtoken.balanceOf(marginPool.address))
        const senderBalanceAfter = new BigNumber(await longOtoken.balanceOf(accountOwner1))
        const vaultAfter = await controllerProxy.getVault(accountOwner1, vaultCounter)

        assert.equal(
          marginPoolBalanceAfter.minus(marginPoolBalanceBefore).toString(),
          collateralToDeposit.toString(),
          'Margin pool balance long otoken balance mismatch',
        )
        assert.equal(
          senderBalanceBefore.minus(senderBalanceAfter).toString(),
          collateralToDeposit.toString(),
          'Sender balance long otoken balance mismatch',
        )
        assert.equal(vaultAfter.longOtokens.length, 1, 'Vault long otoken array length mismatch')
        assert.equal(vaultAfter.longOtokens[0], longOtoken.address, 'Long otoken address deposited into vault mismatch')
        assert.equal(
          new BigNumber(vaultAfter.longAmounts[0]).toString(),
          collateralToDeposit.toString(),
          'Long otoken amount deposited into vault mismatch',
        )
      })

      it('should deposit long otoken into vault from account operator', async () => {
        assert.equal(
          await controllerProxy.isOperator(accountOwner1, accountOperator1),
          true,
          'Operator address mismatch',
        )

        const vaultCounter = new BigNumber(await controllerProxy.getAccountVaultCounter(accountOwner1))
        const collateralToDeposit = new BigNumber('20')
        const actionArgs = [
          {
            actionType: ActionType.DepositLongOption,
            owner: accountOwner1,
            sender: accountOperator1,
            asset: longOtoken.address,
            vaultId: vaultCounter.toNumber(),
            amount: collateralToDeposit.toNumber(),
            index: '0',
            data: ZERO_ADDR,
          },
        ]
        const marginPoolBalanceBefore = new BigNumber(await longOtoken.balanceOf(marginPool.address))
        const senderBalanceBefore = new BigNumber(await longOtoken.balanceOf(accountOperator1))
        const vaultBefore = await controllerProxy.getVault(accountOwner1, vaultCounter)

        await longOtoken.approve(marginPool.address, collateralToDeposit, {from: accountOperator1})
        await controllerProxy.operate(actionArgs, {from: accountOperator1})

        const marginPoolBalanceAfter = new BigNumber(await longOtoken.balanceOf(marginPool.address))
        const senderBalanceAfter = new BigNumber(await longOtoken.balanceOf(accountOperator1))
        const vaultAfter = await controllerProxy.getVault(accountOwner1, vaultCounter)

        assert.equal(
          marginPoolBalanceAfter.minus(marginPoolBalanceBefore).toString(),
          collateralToDeposit.toString(),
          'Margin pool balance long otoken balance mismatch',
        )
        assert.equal(
          senderBalanceBefore.minus(senderBalanceAfter).toString(),
          collateralToDeposit.toString(),
          'Sender balance long otoken balance mismatch',
        )
        assert.equal(vaultAfter.longOtokens.length, 1, 'Vault long otoken array length mismatch')
        assert.equal(vaultAfter.longOtokens[0], longOtoken.address, 'Long otoken address deposited into vault mismatch')
        assert.equal(
          new BigNumber(vaultAfter.longAmounts[0]).minus(new BigNumber(vaultBefore.longAmounts[0])).toString(),
          collateralToDeposit.toString(),
          'Long otoken amount deposited into vault mismatch',
        )
      })

      it('should execute depositing long otoken into vault in multiple actions', async () => {
        const vaultCounter = new BigNumber(await controllerProxy.getAccountVaultCounter(accountOwner1))
        const collateralToDeposit = new BigNumber('20')
        const actionArgs = [
          {
            actionType: ActionType.DepositLongOption,
            owner: accountOwner1,
            sender: accountOwner1,
            asset: longOtoken.address,
            vaultId: vaultCounter.toNumber(),
            amount: collateralToDeposit.toNumber(),
            index: '0',
            data: ZERO_ADDR,
          },
          {
            actionType: ActionType.DepositLongOption,
            owner: accountOwner1,
            sender: accountOwner1,
            asset: longOtoken.address,
            vaultId: vaultCounter.toNumber(),
            amount: collateralToDeposit.toNumber(),
            index: '0',
            data: ZERO_ADDR,
          },
        ]
        const marginPoolBalanceBefore = new BigNumber(await longOtoken.balanceOf(marginPool.address))
        const senderBalanceBefore = new BigNumber(await longOtoken.balanceOf(accountOwner1))
        const vaultBefore = await controllerProxy.getVault(accountOwner1, vaultCounter)

        await longOtoken.approve(marginPool.address, collateralToDeposit.multipliedBy(2), {from: accountOwner1})
        await controllerProxy.operate(actionArgs, {from: accountOwner1})

        const marginPoolBalanceAfter = new BigNumber(await longOtoken.balanceOf(marginPool.address))
        const senderBalanceAfter = new BigNumber(await longOtoken.balanceOf(accountOwner1))
        const vaultAfter = await controllerProxy.getVault(accountOwner1, vaultCounter)

        assert.equal(
          marginPoolBalanceAfter.minus(marginPoolBalanceBefore).toString(),
          collateralToDeposit.multipliedBy(2).toString(),
          'Margin pool balance long otoken balance mismatch',
        )
        assert.equal(
          senderBalanceBefore.minus(senderBalanceAfter).toString(),
          collateralToDeposit.multipliedBy(2).toString(),
          'Sender balance long otoken balance mismatch',
        )
        assert.equal(vaultAfter.longOtokens.length, 1, 'Vault long otoken array length mismatch')
        assert.equal(vaultAfter.longOtokens[0], longOtoken.address, 'Long otoken address deposited into vault mismatch')
        assert.equal(
          new BigNumber(vaultAfter.longAmounts[0]).minus(new BigNumber(vaultBefore.longAmounts[0])).toString(),
          collateralToDeposit.multipliedBy(2).toString(),
          'Long otoken amount deposited into vault mismatch',
        )
      })

      it('should revert depositing long otoken from a sender different than arg.from', async () => {
        const vaultCounter = new BigNumber(await controllerProxy.getAccountVaultCounter(accountOwner1))
        const collateralToDeposit = new BigNumber('20')
        const actionArgs = [
          {
            actionType: ActionType.DepositLongOption,
            owner: accountOwner1,
            sender: accountOwner1,
            asset: longOtoken.address,
            vaultId: vaultCounter.toNumber(),
            amount: collateralToDeposit.toNumber(),
            index: '0',
            data: ZERO_ADDR,
          },
        ]

        await longOtoken.approve(marginPool.address, collateralToDeposit, {from: accountOperator1})
        await expectRevert(
          controllerProxy.operate(actionArgs, {from: accountOperator1}),
          'Controller: depositor address and msg.sender address mismatch',
        )
      })

      it('should revert depositing long otoken with amount equal to zero', async () => {
        const vaultCounter = new BigNumber(await controllerProxy.getAccountVaultCounter(accountOwner1))
        const collateralToDeposit = new BigNumber('20')
        const actionArgs = [
          {
            actionType: ActionType.DepositLongOption,
            owner: accountOwner1,
            sender: accountOwner1,
            asset: longOtoken.address,
            vaultId: vaultCounter.toNumber(),
            amount: '0',
            index: '0',
            data: ZERO_ADDR,
          },
        ]

        await longOtoken.approve(marginPool.address, collateralToDeposit, {from: accountOwner1})
        await expectRevert(
          controllerProxy.operate(actionArgs, {from: accountOwner1}),
          'MarginAccount: invalid long otoken amount',
        )
      })

      it('should revert depositing an expired long otoken', async () => {
        // deploy expired Otoken
        const expiredLongOtoken: MockOtokenInstance = await MockOtoken.new()
        // init otoken
        await expiredLongOtoken.init(
          addressBook.address,
          weth.address,
          usdc.address,
          usdc.address,
          new BigNumber(200).times(new BigNumber(10).exponentiatedBy(18)),
          '1219926985', // 2008
          true,
        )
        await expiredLongOtoken.mintOtoken(accountOwner1, new BigNumber('100'))

        // whitelist otoken
        await whitelist.whitelistOtoken(expiredLongOtoken.address)

        const vaultCounter = new BigNumber(await controllerProxy.getAccountVaultCounter(accountOwner1))
        const collateralToDeposit = new BigNumber('20')
        const actionArgs = [
          {
            actionType: ActionType.DepositLongOption,
            owner: accountOwner1,
            sender: accountOwner1,
            asset: expiredLongOtoken.address,
            vaultId: vaultCounter.toNumber(),
            amount: collateralToDeposit.toNumber(),
            index: '0',
            data: ZERO_ADDR,
          },
        ]

        await expiredLongOtoken.approve(marginPool.address, collateralToDeposit, {from: accountOwner1})
        await expectRevert(
          controllerProxy.operate(actionArgs, {from: accountOwner1}),
          'Controller: otoken used as collateral is already expired',
        )
      })

      it('should revert when vault have more than 1 long otoken', async () => {
        const expiryTime = new BigNumber(60 * 60) // after 1 hour
        const collateralToDeposit = new BigNumber('20')
        // deploy second Otoken
        const secondLongOtoken: MockOtokenInstance = await MockOtoken.new()
        // init otoken
        await secondLongOtoken.init(
          addressBook.address,
          weth.address,
          usdc.address,
          usdc.address,
          new BigNumber(200).times(new BigNumber(10).exponentiatedBy(18)),
          new BigNumber(await time.latest()).plus(expiryTime),
          true,
        )
        await secondLongOtoken.mintOtoken(accountOwner1, collateralToDeposit)
        // whitelist otoken
        await whitelist.whitelistOtoken(secondLongOtoken.address)
        const vaultCounter = new BigNumber(await controllerProxy.getAccountVaultCounter(accountOwner1))
        const actionArgs = [
          {
            actionType: ActionType.DepositLongOption,
            owner: accountOwner1,
            sender: accountOwner1,
            asset: secondLongOtoken.address,
            vaultId: vaultCounter.toNumber(),
            amount: collateralToDeposit.toNumber(),
            index: '1',
            data: ZERO_ADDR,
          },
        ]

        await secondLongOtoken.approve(marginPool.address, collateralToDeposit, {from: accountOwner1})
        await expectRevert(
          controllerProxy.operate(actionArgs, {from: accountOwner1}),
          'MarginCalculator: Too many long otokens in the vault.',
        )
      })
    })

    describe('withdraw long otoken', () => {
      it('should revert withdrawing long otoken with wrong index from a vault', async () => {
        const vaultCounter = new BigNumber(await controllerProxy.getAccountVaultCounter(accountOwner1))
        assert.isAbove(vaultCounter.toNumber(), 0, 'Account owner have no vault')

        const collateralToWithdraw = new BigNumber('20')
        const actionArgs = [
          {
            actionType: ActionType.WithdrawLongOption,
            owner: accountOwner1,
            sender: accountOwner1,
            asset: longOtoken.address,
            vaultId: vaultCounter.toNumber(),
            amount: collateralToWithdraw.toNumber(),
            index: '1',
            data: ZERO_ADDR,
          },
        ]

        await expectRevert(
          controllerProxy.operate(actionArgs, {from: accountOwner1}),
          'MarginAccount: long otoken address mismatch',
        )
      })

      it('should revert withdrawing long otoken from random address other than account owner or operator', async () => {
        const vaultCounter = new BigNumber(await controllerProxy.getAccountVaultCounter(accountOwner1))
        assert.isAbove(vaultCounter.toNumber(), 0, 'Account owner have no vault')

        const collateralToWithdraw = new BigNumber('20')
        const actionArgs = [
          {
            actionType: ActionType.WithdrawLongOption,
            owner: accountOwner1,
            sender: accountOwner1,
            asset: longOtoken.address,
            vaultId: vaultCounter.toNumber(),
            amount: collateralToWithdraw.toNumber(),
            index: '0',
            data: ZERO_ADDR,
          },
        ]

        await expectRevert(
          controllerProxy.operate(actionArgs, {from: random}),
          'Controller: msg.sender is not authorized to run action',
        )
      })

      it('should revert withdrawing long otoken amount equal to zero', async () => {
        const vaultCounter = new BigNumber(await controllerProxy.getAccountVaultCounter(accountOwner1))
        assert.isAbove(vaultCounter.toNumber(), 0, 'Account owner have no vault')

        const actionArgs = [
          {
            actionType: ActionType.WithdrawLongOption,
            owner: accountOwner1,
            sender: accountOwner1,
            asset: longOtoken.address,
            vaultId: vaultCounter.toNumber(),
            amount: '0',
            index: '0',
            data: ZERO_ADDR,
          },
        ]

        await expectRevert(
          controllerProxy.operate(actionArgs, {from: accountOwner1}),
          'MarginPool: transferToUser amount is equal to 0',
        )
      })

      it('should revert withdrawing long otoken amount greater than the vault balance', async () => {
        const vaultCounter = new BigNumber(await controllerProxy.getAccountVaultCounter(accountOwner1))
        assert.isAbove(vaultCounter.toNumber(), 0, 'Account owner have no vault')

        const vaultBefore = await controllerProxy.getVault(accountOwner1, vaultCounter)
        const collateralToWithdraw = new BigNumber(vaultBefore.longAmounts[0]).plus(1)
        const actionArgs = [
          {
            actionType: ActionType.WithdrawLongOption,
            owner: accountOwner1,
            sender: accountOwner1,
            asset: longOtoken.address,
            vaultId: vaultCounter.toNumber(),
            amount: collateralToWithdraw.toNumber(),
            index: '0',
            data: ZERO_ADDR,
          },
        ]

        await expectRevert(controllerProxy.operate(actionArgs, {from: accountOwner1}), 'SafeMath: subtraction overflow')
      })

      it('should withdraw long otoken to any random address where msg.sender is account owner', async () => {
        const vaultCounter = new BigNumber(await controllerProxy.getAccountVaultCounter(accountOwner1))
        assert.isAbove(vaultCounter.toNumber(), 0, 'Account owner have no vault')

        const collateralToWithdraw = new BigNumber('10')
        const actionArgs = [
          {
            actionType: ActionType.WithdrawLongOption,
            owner: accountOwner1,
            sender: random,
            asset: longOtoken.address,
            vaultId: vaultCounter.toNumber(),
            amount: collateralToWithdraw.toNumber(),
            index: '0',
            data: ZERO_ADDR,
          },
        ]
        const marginPoolBalanceBefore = new BigNumber(await longOtoken.balanceOf(marginPool.address))
        const receiverBalanceBefore = new BigNumber(await longOtoken.balanceOf(random))
        const vaultBefore = await controllerProxy.getVault(accountOwner1, vaultCounter)

        await controllerProxy.operate(actionArgs, {from: accountOwner1})

        const marginPoolBalanceAfter = new BigNumber(await longOtoken.balanceOf(marginPool.address))
        const receiverBalanceAfter = new BigNumber(await longOtoken.balanceOf(random))
        const vaultAfter = await controllerProxy.getVault(accountOwner1, vaultCounter)

        assert.equal(
          marginPoolBalanceBefore.minus(marginPoolBalanceAfter).toString(),
          collateralToWithdraw.toString(),
          'Margin pool balance long otoken balance mismatch',
        )
        assert.equal(
          receiverBalanceAfter.minus(receiverBalanceBefore).toString(),
          collateralToWithdraw.toString(),
          'Receiver long otoken balance mismatch',
        )
        assert.equal(vaultAfter.longOtokens.length, 1, 'Vault long otoken array length mismatch')
        assert.equal(
          new BigNumber(vaultBefore.longAmounts[0]).minus(new BigNumber(vaultAfter.longAmounts[0])).toString(),
          collateralToWithdraw.toString(),
          'Long otoken amount in vault after withdraw mismatch',
        )
      })

      it('should withdraw long otoken to any random address where msg.sender is account operator', async () => {
        assert.equal(
          await controllerProxy.isOperator(accountOwner1, accountOperator1),
          true,
          'Operator address mismatch',
        )

        const vaultCounter = new BigNumber(await controllerProxy.getAccountVaultCounter(accountOwner1))
        assert.isAbove(vaultCounter.toNumber(), 0, 'Account owner have no vault')

        const collateralToWithdraw = new BigNumber('10')
        const actionArgs = [
          {
            actionType: ActionType.WithdrawLongOption,
            owner: accountOwner1,
            sender: random,
            asset: longOtoken.address,
            vaultId: vaultCounter.toNumber(),
            amount: collateralToWithdraw.toNumber(),
            index: '0',
            data: ZERO_ADDR,
          },
        ]
        const marginPoolBalanceBefore = new BigNumber(await longOtoken.balanceOf(marginPool.address))
        const receiverBalanceBefore = new BigNumber(await longOtoken.balanceOf(random))
        const vaultBefore = await controllerProxy.getVault(accountOwner1, vaultCounter)

        await controllerProxy.operate(actionArgs, {from: accountOperator1})

        const marginPoolBalanceAfter = new BigNumber(await longOtoken.balanceOf(marginPool.address))
        const receiverBalanceAfter = new BigNumber(await longOtoken.balanceOf(random))
        const vaultAfter = await controllerProxy.getVault(accountOwner1, vaultCounter)

        assert.equal(
          marginPoolBalanceBefore.minus(marginPoolBalanceAfter).toString(),
          collateralToWithdraw.toString(),
          'Margin pool balance long otoken balance mismatch',
        )
        assert.equal(
          receiverBalanceAfter.minus(receiverBalanceBefore).toString(),
          collateralToWithdraw.toString(),
          'Receiver long otoken balance mismatch',
        )
        assert.equal(vaultAfter.longOtokens.length, 1, 'Vault long otoken array length mismatch')
        assert.equal(
          new BigNumber(vaultBefore.longAmounts[0]).minus(new BigNumber(vaultAfter.longAmounts[0])).toString(),
          collateralToWithdraw.toString(),
          'Long otoken amount in vault after withdraw mismatch',
        )
      })

      it('should execute withdrawing long otoken in mutliple actions', async () => {
        const vaultCounter = new BigNumber(await controllerProxy.getAccountVaultCounter(accountOwner1))
        assert.isAbove(vaultCounter.toNumber(), 0, 'Account owner have no vault')

        const collateralToWithdraw = new BigNumber('10')
        const actionArgs = [
          {
            actionType: ActionType.WithdrawLongOption,
            owner: accountOwner1,
            sender: accountOwner1,
            asset: longOtoken.address,
            vaultId: vaultCounter.toNumber(),
            amount: collateralToWithdraw.toNumber(),
            index: '0',
            data: ZERO_ADDR,
          },
          {
            actionType: ActionType.WithdrawLongOption,
            owner: accountOwner1,
            sender: accountOwner1,
            asset: longOtoken.address,
            vaultId: vaultCounter.toNumber(),
            amount: collateralToWithdraw.toNumber(),
            index: '0',
            data: ZERO_ADDR,
          },
        ]
        const marginPoolBalanceBefore = new BigNumber(await longOtoken.balanceOf(marginPool.address))
        const receiverBalanceBefore = new BigNumber(await longOtoken.balanceOf(accountOwner1))
        const vaultBefore = await controllerProxy.getVault(accountOwner1, vaultCounter)

        await controllerProxy.operate(actionArgs, {from: accountOwner1})

        const marginPoolBalanceAfter = new BigNumber(await longOtoken.balanceOf(marginPool.address))
        const receiverBalanceAfter = new BigNumber(await longOtoken.balanceOf(accountOwner1))
        const vaultAfter = await controllerProxy.getVault(accountOwner1, vaultCounter)

        assert.equal(
          marginPoolBalanceBefore.minus(marginPoolBalanceAfter).toString(),
          collateralToWithdraw.multipliedBy(2).toString(),
          'Margin pool balance long otoken balance mismatch',
        )
        assert.equal(
          receiverBalanceAfter.minus(receiverBalanceBefore).toString(),
          collateralToWithdraw.multipliedBy(2).toString(),
          'Receiver long otoken balance mismatch',
        )
        assert.equal(vaultAfter.longOtokens.length, 1, 'Vault long otoken array length mismatch')
        assert.equal(
          new BigNumber(vaultBefore.longAmounts[0]).minus(new BigNumber(vaultAfter.longAmounts[0])).toString(),
          collateralToWithdraw.multipliedBy(2).toString(),
          'Long otoken amount in vault after withdraw mismatch',
        )
      })

      it('should remove otoken address from otoken array if amount is equal to zero after withdrawing', async () => {
        const vaultCounter = new BigNumber(await controllerProxy.getAccountVaultCounter(accountOwner1))
        assert.isAbove(vaultCounter.toNumber(), 0, 'Account owner have no vault')

        const vaultBefore = await controllerProxy.getVault(accountOwner1, vaultCounter)

        const collateralToWithdraw = new BigNumber(vaultBefore.longAmounts[0])
        const actionArgs = [
          {
            actionType: ActionType.WithdrawLongOption,
            owner: accountOwner1,
            sender: accountOwner1,
            asset: longOtoken.address,
            vaultId: vaultCounter.toNumber(),
            amount: collateralToWithdraw.toNumber(),
            index: '0',
            data: ZERO_ADDR,
          },
        ]
        const marginPoolBalanceBefore = new BigNumber(await longOtoken.balanceOf(marginPool.address))
        const receiverBalanceBefore = new BigNumber(await longOtoken.balanceOf(accountOwner1))

        await controllerProxy.operate(actionArgs, {from: accountOwner1})

        const marginPoolBalanceAfter = new BigNumber(await longOtoken.balanceOf(marginPool.address))
        const receiverBalanceAfter = new BigNumber(await longOtoken.balanceOf(accountOwner1))
        const vaultAfter = await controllerProxy.getVault(accountOwner1, vaultCounter)

        assert.equal(
          marginPoolBalanceBefore.minus(marginPoolBalanceAfter).toString(),
          collateralToWithdraw.toString(),
          'Margin pool balance long otoken balance mismatch',
        )
        assert.equal(
          receiverBalanceAfter.minus(receiverBalanceBefore).toString(),
          collateralToWithdraw.toString(),
          'Receiver long otoken balance mismatch',
        )
        assert.equal(vaultAfter.longOtokens.length, 1, 'Vault long otoken array length mismatch')
        assert.equal(vaultAfter.longOtokens[0], ZERO_ADDR, 'Vault long otoken address after clearing mismatch')
        assert.equal(
          new BigNumber(vaultBefore.longAmounts[0]).minus(new BigNumber(vaultAfter.longAmounts[0])).toString(),
          collateralToWithdraw.toString(),
          'Long otoken amount in vault after withdraw mismatch',
        )
      })

      describe('withdraw expired long otoken', () => {
        let expiredLongOtoken: MockOtokenInstance

        before(async () => {
          const expiryTime = new BigNumber(60 * 60) // after 1 hour
          expiredLongOtoken = await MockOtoken.new()
          // init otoken
          await expiredLongOtoken.init(
            addressBook.address,
            weth.address,
            usdc.address,
            usdc.address,
            new BigNumber(200).times(new BigNumber(10).exponentiatedBy(18)),
            new BigNumber(await time.latest()).plus(expiryTime),
            true,
          )
          // some free money for the account owner
          const collateralToDeposit = new BigNumber('100')
          await expiredLongOtoken.mintOtoken(accountOwner1, collateralToDeposit)
          // whitelist otoken
          await whitelist.whitelistOtoken(expiredLongOtoken.address, {from: owner})
          // deposit long otoken into vault
          const vaultId = new BigNumber('1')
          const actionArgs = [
            {
              actionType: ActionType.DepositLongOption,
              owner: accountOwner1,
              sender: accountOwner1,
              asset: expiredLongOtoken.address,
              vaultId: vaultId.toNumber(),
              amount: collateralToDeposit.toNumber(),
              index: '0',
              data: ZERO_ADDR,
            },
          ]
          await expiredLongOtoken.approve(marginPool.address, collateralToDeposit, {from: accountOwner1})
          await controllerProxy.operate(actionArgs, {from: accountOwner1})
          const vaultAfter = await controllerProxy.getVault(accountOwner1, vaultId)
          assert.equal(vaultAfter.longOtokens.length, 1, 'Vault long otoken array length mismatch')
          assert.equal(
            vaultAfter.longOtokens[0],
            expiredLongOtoken.address,
            'Long otoken address deposited into vault mismatch',
          )
          assert.equal(
            new BigNumber(vaultAfter.longAmounts[0]).toString(),
            collateralToDeposit.toString(),
            'Long otoken amount deposited into vault mismatch',
          )
        })

        it('should revert withdrawing an expired long otoken', async () => {
          // increment time after expiredLongOtoken expiry
          await time.increase(3601) // increase time with one hour in seconds

          const vaultId = new BigNumber('1')
          const vault = await controllerProxy.getVault(accountOwner1, vaultId)
          const collateralToWithdraw = new BigNumber(vault.longAmounts[0])
          const actionArgs = [
            {
              actionType: ActionType.WithdrawLongOption,
              owner: accountOwner1,
              sender: accountOwner1,
              asset: expiredLongOtoken.address,
              vaultId: vaultId.toNumber(),
              amount: collateralToWithdraw.toNumber(),
              index: '0',
              data: ZERO_ADDR,
            },
          ]

          assert.equal(
            await controllerProxy.isExpired(expiredLongOtoken.address),
            true,
            'Long otoken is not expired yet',
          )

          await expectRevert(
            controllerProxy.operate(actionArgs, {from: accountOwner1}),
            'Controller: can not withdraw an expired otoken',
          )
        })
      })
    })
  })

  describe('Collateral asset', () => {
    describe('Deposit collateral asset', () => {
      it('should deposit a whitelisted collateral asset from account owner', async () => {
        // whitelist usdc
        await whitelist.whitelistCollateral(usdc.address)
        const vaultCounter = new BigNumber(await controllerProxy.getAccountVaultCounter(accountOwner1))
        assert.isAbove(vaultCounter.toNumber(), 0, 'Account owner have no vault')

        const collateralToDeposit = new BigNumber('10')
        const actionArgs = [
          {
            actionType: ActionType.DepositCollateral,
            owner: accountOwner1,
            sender: accountOwner1,
            asset: usdc.address,
            vaultId: vaultCounter.toNumber(),
            amount: collateralToDeposit.toNumber(),
            index: '0',
            data: ZERO_ADDR,
          },
        ]

        const marginPoolBalanceBefore = new BigNumber(await usdc.balanceOf(marginPool.address))
        const senderBalanceBefore = new BigNumber(await usdc.balanceOf(accountOwner1))

        await usdc.approve(marginPool.address, collateralToDeposit, {from: accountOwner1})
        await controllerProxy.operate(actionArgs, {from: accountOwner1})

        const marginPoolBalanceAfter = new BigNumber(await usdc.balanceOf(marginPool.address))
        const senderBalanceAfter = new BigNumber(await usdc.balanceOf(accountOwner1))
        const vaultAfter = await controllerProxy.getVault(accountOwner1, vaultCounter)

        assert.equal(
          marginPoolBalanceAfter.minus(marginPoolBalanceBefore).toString(),
          collateralToDeposit.toString(),
          'Margin pool balance collateral asset balance mismatch',
        )
        assert.equal(
          senderBalanceBefore.minus(senderBalanceAfter).toString(),
          collateralToDeposit.toString(),
          'Sender balance collateral asset balance mismatch',
        )
        assert.equal(vaultAfter.collateralAssets.length, 1, 'Vault collateral assets array length mismatch')
        assert.equal(
          vaultAfter.collateralAssets[0],
          usdc.address,
          'Collateral asset address deposited into vault mismatch',
        )
        assert.equal(
          new BigNumber(vaultAfter.collateralAmounts[0]).toString(),
          collateralToDeposit.toString(),
          'Collateral asset amount deposited into vault mismatch',
        )
      })

      it('should deposit a whitelisted collateral asset from account operator', async () => {
        const vaultCounter = new BigNumber(await controllerProxy.getAccountVaultCounter(accountOwner1))
        assert.isAbove(vaultCounter.toNumber(), 0, 'Account owner have no vault')

        const collateralToDeposit = new BigNumber('10')
        const actionArgs = [
          {
            actionType: ActionType.DepositCollateral,
            owner: accountOwner1,
            sender: accountOperator1,
            asset: usdc.address,
            vaultId: vaultCounter.toNumber(),
            amount: collateralToDeposit.toNumber(),
            index: '0',
            data: ZERO_ADDR,
          },
        ]

        const marginPoolBalanceBefore = new BigNumber(await usdc.balanceOf(marginPool.address))
        const senderBalanceBefore = new BigNumber(await usdc.balanceOf(accountOperator1))
        const vaultBefore = await controllerProxy.getVault(accountOwner1, vaultCounter)

        await usdc.approve(marginPool.address, collateralToDeposit, {from: accountOperator1})
        await controllerProxy.operate(actionArgs, {from: accountOperator1})

        const marginPoolBalanceAfter = new BigNumber(await usdc.balanceOf(marginPool.address))
        const senderBalanceAfter = new BigNumber(await usdc.balanceOf(accountOperator1))
        const vaultAfter = await controllerProxy.getVault(accountOwner1, vaultCounter)

        assert.equal(
          marginPoolBalanceAfter.minus(marginPoolBalanceBefore).toString(),
          collateralToDeposit.toString(),
          'Margin pool balance collateral asset balance mismatch',
        )
        assert.equal(
          senderBalanceBefore.minus(senderBalanceAfter).toString(),
          collateralToDeposit.toString(),
          'Sender balance collateral asset balance mismatch',
        )
        assert.equal(vaultAfter.collateralAssets.length, 1, 'Vault collateral assets array length mismatch')
        assert.equal(
          vaultAfter.collateralAssets[0],
          usdc.address,
          'Collateral asset address deposited into vault mismatch',
        )
        assert.equal(
          new BigNumber(vaultAfter.collateralAmounts[0])
            .minus(new BigNumber(vaultBefore.collateralAmounts[0]))
            .toString(),
          collateralToDeposit.toString(),
          'Long otoken amount deposited into vault mismatch',
        )
      })

      it('should revert depositing a collateral asset from a msg.sender different than arg.from', async () => {
        const vaultCounter = new BigNumber(await controllerProxy.getAccountVaultCounter(accountOwner1))
        assert.isAbove(vaultCounter.toNumber(), 0, 'Account owner have no vault')

        const collateralToDeposit = new BigNumber('10')
        const actionArgs = [
          {
            actionType: ActionType.DepositCollateral,
            owner: accountOwner1,
            sender: random,
            asset: usdc.address,
            vaultId: vaultCounter.toNumber(),
            amount: collateralToDeposit.toNumber(),
            index: '0',
            data: ZERO_ADDR,
          },
        ]

        await usdc.approve(marginPool.address, collateralToDeposit, {from: accountOwner1})
        await expectRevert(
          controllerProxy.operate(actionArgs, {from: accountOwner1}),
          'Controller: depositor address and msg.sender address mismatch',
        )
      })

      it('should revert depositing a collateral asset with amount equal to zero', async () => {
        const vaultCounter = new BigNumber(await controllerProxy.getAccountVaultCounter(accountOwner1))
        assert.isAbove(vaultCounter.toNumber(), 0, 'Account owner have no vault')

        const collateralToDeposit = new BigNumber('0')
        const actionArgs = [
          {
            actionType: ActionType.DepositCollateral,
            owner: accountOwner1,
            sender: accountOwner1,
            asset: usdc.address,
            vaultId: vaultCounter.toNumber(),
            amount: collateralToDeposit.toNumber(),
            index: '0',
            data: ZERO_ADDR,
          },
        ]

        await usdc.approve(marginPool.address, collateralToDeposit, {from: accountOwner1})
        await expectRevert(
          controllerProxy.operate(actionArgs, {from: accountOwner1}),
          'MarginAccount: invalid collateral amount',
        )
      })

      it('should execute depositing collateral into vault in multiple actions', async () => {
        const vaultCounter = new BigNumber(await controllerProxy.getAccountVaultCounter(accountOwner1))
        const collateralToDeposit = new BigNumber('20')
        const actionArgs = [
          {
            actionType: ActionType.DepositCollateral,
            owner: accountOwner1,
            sender: accountOwner1,
            asset: usdc.address,
            vaultId: vaultCounter.toNumber(),
            amount: collateralToDeposit.toNumber(),
            index: '0',
            data: ZERO_ADDR,
          },
          {
            actionType: ActionType.DepositCollateral,
            owner: accountOwner1,
            sender: accountOwner1,
            asset: usdc.address,
            vaultId: vaultCounter.toNumber(),
            amount: collateralToDeposit.toNumber(),
            index: '0',
            data: ZERO_ADDR,
          },
        ]
        const marginPoolBalanceBefore = new BigNumber(await usdc.balanceOf(marginPool.address))
        const senderBalanceBefore = new BigNumber(await usdc.balanceOf(accountOwner1))
        const vaultBefore = await controllerProxy.getVault(accountOwner1, vaultCounter)

        await usdc.approve(marginPool.address, collateralToDeposit.multipliedBy(2), {from: accountOwner1})
        await controllerProxy.operate(actionArgs, {from: accountOwner1})

        const marginPoolBalanceAfter = new BigNumber(await usdc.balanceOf(marginPool.address))
        const senderBalanceAfter = new BigNumber(await usdc.balanceOf(accountOwner1))
        const vaultAfter = await controllerProxy.getVault(accountOwner1, vaultCounter)

        assert.equal(
          marginPoolBalanceAfter.minus(marginPoolBalanceBefore).toString(),
          collateralToDeposit.multipliedBy(2).toString(),
          'Margin pool collateral balance mismatch',
        )
        assert.equal(
          senderBalanceBefore.minus(senderBalanceAfter).toString(),
          collateralToDeposit.multipliedBy(2).toString(),
          'Sender collateral asset balance mismatch',
        )
        assert.equal(vaultAfter.collateralAmounts.length, 1, 'Vault collateral asset array length mismatch')
        assert.equal(
          vaultAfter.collateralAssets[0],
          usdc.address,
          'Collateral asset address deposited into vault mismatch',
        )
        assert.equal(
          new BigNumber(vaultAfter.collateralAmounts[0])
            .minus(new BigNumber(vaultBefore.collateralAmounts[0]))
            .toString(),
          collateralToDeposit.multipliedBy(2).toString(),
          'Collateral asset amount deposited into vault mismatch',
        )
      })

      describe('Deposit un-whitelisted collateral asset', () => {
        it('should revert depositing a collateral asset that is not whitelisted', async () => {
          // deploy a shitcoin
          const trx: MockERC20Instance = await MockERC20.new('TRX', 'TRX', 18)
          await trx.mint(accountOwner1, new BigNumber('1000'))

          const vaultCounter = new BigNumber(await controllerProxy.getAccountVaultCounter(accountOwner1))
          assert.isAbove(vaultCounter.toNumber(), 0, 'Account owner have no vault')

          const collateralDeposit = new BigNumber('10')
          const actionArgs = [
            {
              actionType: ActionType.DepositCollateral,
              owner: accountOwner1,
              sender: accountOwner1,
              asset: trx.address,
              vaultId: vaultCounter.toNumber(),
              amount: collateralDeposit.toNumber(),
              index: '0',
              data: ZERO_ADDR,
            },
          ]

          await trx.approve(marginPool.address, collateralDeposit, {from: accountOwner1})
          await expectRevert(
            controllerProxy.operate(actionArgs, {from: accountOwner1}),
            'Controller: asset is not whitelisted to be used as collateral',
          )
        })
      })

      it('should revert when vault have more than 1 collateral type', async () => {
        const collateralToDeposit = new BigNumber('20')
        //whitelist weth to use in this test
        await whitelist.whitelistCollateral(weth.address)
        await weth.mint(accountOwner1, collateralToDeposit)

        const vaultCounter = new BigNumber(await controllerProxy.getAccountVaultCounter(accountOwner1))
        const actionArgs = [
          {
            actionType: ActionType.DepositCollateral,
            owner: accountOwner1,
            sender: accountOwner1,
            asset: weth.address,
            vaultId: vaultCounter.toNumber(),
            amount: collateralToDeposit.toNumber(),
            index: '1',
            data: ZERO_ADDR,
          },
        ]

        await weth.approve(marginPool.address, collateralToDeposit, {from: accountOwner1})
        await expectRevert(
          controllerProxy.operate(actionArgs, {from: accountOwner1}),
          'MarginCalculator: Too many collateral assets in the vault.',
        )
      })
    })

    describe('withdraw collateral', () => {
      it('should revert withdrawing collateral asset with wrong index from a vault', async () => {
        const vaultCounter = new BigNumber(await controllerProxy.getAccountVaultCounter(accountOwner1))
        assert.isAbove(vaultCounter.toNumber(), 0, 'Account owner have no vault')

        const collateralToWithdraw = new BigNumber('20')
        const actionArgs = [
          {
            actionType: ActionType.WithdrawCollateral,
            owner: accountOwner1,
            sender: accountOwner1,
            asset: usdc.address,
            vaultId: vaultCounter.toNumber(),
            amount: collateralToWithdraw.toNumber(),
            index: '1',
            data: ZERO_ADDR,
          },
        ]

        await expectRevert(
          controllerProxy.operate(actionArgs, {from: accountOwner1}),
          'MarginAccount: collateral token address mismatch',
        )
      })

      it('should revert withdrawing collateral asset from an invalid id', async () => {
        const vaultCounter = new BigNumber(await controllerProxy.getAccountVaultCounter(accountOwner1))
        assert.isAbove(vaultCounter.toNumber(), 0, 'Account owner have no vault')

        const collateralToWithdraw = new BigNumber('20')
        const actionArgs = [
          {
            actionType: ActionType.WithdrawCollateral,
            owner: accountOwner1,
            sender: accountOwner1,
            asset: usdc.address,
            vaultId: '1350',
            amount: collateralToWithdraw.toNumber(),
            index: '1',
            data: ZERO_ADDR,
          },
        ]

        await expectRevert(controllerProxy.operate(actionArgs, {from: accountOwner1}), 'Controller: invalid vault id')
      })

      it('should revert withdrawing collateral asset amount greater than the vault balance', async () => {
        const vaultCounter = new BigNumber(await controllerProxy.getAccountVaultCounter(accountOwner1))
        assert.isAbove(vaultCounter.toNumber(), 0, 'Account owner have no vault')

        const vaultBefore = await controllerProxy.getVault(accountOwner1, vaultCounter)
        const collateralToWithdraw = new BigNumber(vaultBefore.collateralAmounts[0]).plus(1)
        const actionArgs = [
          {
            actionType: ActionType.WithdrawCollateral,
            owner: accountOwner1,
            sender: accountOwner1,
            asset: usdc.address,
            vaultId: vaultCounter.toNumber(),
            amount: collateralToWithdraw.toNumber(),
            index: '0',
            data: ZERO_ADDR,
          },
        ]

        await expectRevert(controllerProxy.operate(actionArgs, {from: accountOwner1}), 'SafeMath: subtraction overflow')
      })

      it('should withdraw collateral to any random address where msg.sender is account owner', async () => {
        const vaultCounter = new BigNumber(await controllerProxy.getAccountVaultCounter(accountOwner1))
        assert.isAbove(vaultCounter.toNumber(), 0, 'Account owner have no vault')

        const collateralToWithdraw = new BigNumber('10')
        const actionArgs = [
          {
            actionType: ActionType.WithdrawCollateral,
            owner: accountOwner1,
            sender: random,
            asset: usdc.address,
            vaultId: vaultCounter.toNumber(),
            amount: collateralToWithdraw.toNumber(),
            index: '0',
            data: ZERO_ADDR,
          },
        ]
        const marginPoolBalanceBefore = new BigNumber(await usdc.balanceOf(marginPool.address))
        const receiverBalanceBefore = new BigNumber(await usdc.balanceOf(random))
        const vaultBefore = await controllerProxy.getVault(accountOwner1, vaultCounter)

        await controllerProxy.operate(actionArgs, {from: accountOwner1})

        const marginPoolBalanceAfter = new BigNumber(await usdc.balanceOf(marginPool.address))
        const receiverBalanceAfter = new BigNumber(await usdc.balanceOf(random))
        const vaultAfter = await controllerProxy.getVault(accountOwner1, vaultCounter)

        assert.equal(
          marginPoolBalanceBefore.minus(marginPoolBalanceAfter).toString(),
          collateralToWithdraw.toString(),
          'Margin pool collateral asset balance mismatch',
        )
        assert.equal(
          receiverBalanceAfter.minus(receiverBalanceBefore).toString(),
          collateralToWithdraw.toString(),
          'Receiver collateral asset balance mismatch',
        )
        assert.equal(vaultAfter.collateralAssets.length, 1, 'Vault collateral asset array length mismatch')
        assert.equal(
          new BigNumber(vaultBefore.collateralAmounts[0])
            .minus(new BigNumber(vaultAfter.collateralAmounts[0]))
            .toString(),
          collateralToWithdraw.toString(),
          'Collateral asset amount in vault after withdraw mismatch',
        )
      })

      it('should withdraw collateral asset to any random address where msg.sender is account operator', async () => {
        assert.equal(
          await controllerProxy.isOperator(accountOwner1, accountOperator1),
          true,
          'Operator address mismatch',
        )

        const vaultCounter = new BigNumber(await controllerProxy.getAccountVaultCounter(accountOwner1))
        assert.isAbove(vaultCounter.toNumber(), 0, 'Account owner have no vault')

        const collateralToWithdraw = new BigNumber('10')
        const actionArgs = [
          {
            actionType: ActionType.WithdrawCollateral,
            owner: accountOwner1,
            sender: random,
            asset: usdc.address,
            vaultId: vaultCounter.toNumber(),
            amount: collateralToWithdraw.toNumber(),
            index: '0',
            data: ZERO_ADDR,
          },
        ]
        const marginPoolBalanceBefore = new BigNumber(await usdc.balanceOf(marginPool.address))
        const receiverBalanceBefore = new BigNumber(await usdc.balanceOf(random))
        const vaultBefore = await controllerProxy.getVault(accountOwner1, vaultCounter)

        await controllerProxy.operate(actionArgs, {from: accountOperator1})

        const marginPoolBalanceAfter = new BigNumber(await usdc.balanceOf(marginPool.address))
        const receiverBalanceAfter = new BigNumber(await usdc.balanceOf(random))
        const vaultAfter = await controllerProxy.getVault(accountOwner1, vaultCounter)

        assert.equal(
          marginPoolBalanceBefore.minus(marginPoolBalanceAfter).toString(),
          collateralToWithdraw.toString(),
          'Margin pool collateral asset balance mismatch',
        )
        assert.equal(
          receiverBalanceAfter.minus(receiverBalanceBefore).toString(),
          collateralToWithdraw.toString(),
          'Receiver collateral asset balance mismatch',
        )
        assert.equal(vaultAfter.collateralAssets.length, 1, 'Vault collateral asset array length mismatch')
        assert.equal(
          new BigNumber(vaultBefore.collateralAmounts[0])
            .minus(new BigNumber(vaultAfter.collateralAmounts[0]))
            .toString(),
          collateralToWithdraw.toString(),
          'Collateral asset amount in vault after withdraw mismatch',
        )
      })

      it('should execute withdrawing collateral asset in mutliple actions', async () => {
        const vaultCounter = new BigNumber(await controllerProxy.getAccountVaultCounter(accountOwner1))
        assert.isAbove(vaultCounter.toNumber(), 0, 'Account owner have no vault')

        const collateralToWithdraw = new BigNumber('10')
        const actionArgs = [
          {
            actionType: ActionType.WithdrawCollateral,
            owner: accountOwner1,
            sender: accountOwner1,
            asset: usdc.address,
            vaultId: vaultCounter.toNumber(),
            amount: collateralToWithdraw.toNumber(),
            index: '0',
            data: ZERO_ADDR,
          },
          {
            actionType: ActionType.WithdrawCollateral,
            owner: accountOwner1,
            sender: accountOwner1,
            asset: usdc.address,
            vaultId: vaultCounter.toNumber(),
            amount: collateralToWithdraw.toNumber(),
            index: '0',
            data: ZERO_ADDR,
          },
        ]
        const marginPoolBalanceBefore = new BigNumber(await usdc.balanceOf(marginPool.address))
        const receiverBalanceBefore = new BigNumber(await usdc.balanceOf(accountOwner1))
        const vaultBefore = await controllerProxy.getVault(accountOwner1, vaultCounter)

        await controllerProxy.operate(actionArgs, {from: accountOwner1})

        const marginPoolBalanceAfter = new BigNumber(await usdc.balanceOf(marginPool.address))
        const receiverBalanceAfter = new BigNumber(await usdc.balanceOf(accountOwner1))
        const vaultAfter = await controllerProxy.getVault(accountOwner1, vaultCounter)

        assert.equal(
          marginPoolBalanceBefore.minus(marginPoolBalanceAfter).toString(),
          collateralToWithdraw.multipliedBy(2).toString(),
          'Margin pool collateral asset balance mismatch',
        )
        assert.equal(
          receiverBalanceAfter.minus(receiverBalanceBefore).toString(),
          collateralToWithdraw.multipliedBy(2).toString(),
          'Receiver collateral asset balance mismatch',
        )
        assert.equal(vaultAfter.collateralAssets.length, 1, 'Vault long otoken array length mismatch')
        assert.equal(
          new BigNumber(vaultBefore.collateralAmounts[0])
            .minus(new BigNumber(vaultAfter.collateralAmounts[0]))
            .toString(),
          collateralToWithdraw.multipliedBy(2).toString(),
          'Collateral asset amount in vault after withdraw mismatch',
        )
      })

      it('should remove collateral asset address from collateral array if amount is equal to zero after withdrawing', async () => {
        const vaultCounter = new BigNumber(await controllerProxy.getAccountVaultCounter(accountOwner1))
        assert.isAbove(vaultCounter.toNumber(), 0, 'Account owner have no vault')

        const vaultBefore = await controllerProxy.getVault(accountOwner1, vaultCounter)

        const collateralToWithdraw = new BigNumber(vaultBefore.collateralAmounts[0])
        const actionArgs = [
          {
            actionType: ActionType.WithdrawCollateral,
            owner: accountOwner1,
            sender: accountOwner1,
            asset: usdc.address,
            vaultId: vaultCounter.toNumber(),
            amount: collateralToWithdraw.toNumber(),
            index: '0',
            data: ZERO_ADDR,
          },
        ]
        const marginPoolBalanceBefore = new BigNumber(await usdc.balanceOf(marginPool.address))
        const receiverBalanceBefore = new BigNumber(await usdc.balanceOf(accountOwner1))

        await controllerProxy.operate(actionArgs, {from: accountOwner1})

        const marginPoolBalanceAfter = new BigNumber(await usdc.balanceOf(marginPool.address))
        const receiverBalanceAfter = new BigNumber(await usdc.balanceOf(accountOwner1))
        const vaultAfter = await controllerProxy.getVault(accountOwner1, vaultCounter)

        assert.equal(
          marginPoolBalanceBefore.minus(marginPoolBalanceAfter).toString(),
          collateralToWithdraw.toString(),
          'Margin pool balance long otoken balance mismatch',
        )
        assert.equal(
          receiverBalanceAfter.minus(receiverBalanceBefore).toString(),
          collateralToWithdraw.toString(),
          'Receiver long otoken balance mismatch',
        )
        assert.equal(vaultAfter.collateralAssets.length, 1, 'Vault collateral asset array length mismatch')
        assert.equal(vaultAfter.collateralAssets[0], ZERO_ADDR, 'Vault collater asset address after clearing mismatch')
        assert.equal(
          new BigNumber(vaultBefore.collateralAmounts[0])
            .minus(new BigNumber(vaultAfter.collateralAmounts[0]))
            .toString(),
          collateralToWithdraw.toString(),
          'Collateral asset amount in vault after withdraw mismatch',
        )
      })
    })
  })

  describe('Short otoken', () => {
    let longOtoken: MockOtokenInstance
    let shortOtoken: MockOtokenInstance

    before(async () => {
      const expiryTime = new BigNumber(60 * 60 * 24) // after 1 day

      longOtoken = await MockOtoken.new()
      shortOtoken = await MockOtoken.new()
      // init otoken
      await longOtoken.init(
        addressBook.address,
        weth.address,
        usdc.address,
        usdc.address,
        new BigNumber(250).times(new BigNumber(10).exponentiatedBy(18)),
        new BigNumber(await time.latest()).plus(expiryTime),
        true,
      )
      await shortOtoken.init(
        addressBook.address,
        weth.address,
        usdc.address,
        usdc.address,
        new BigNumber(200).times(new BigNumber(10).exponentiatedBy(18)),
        new BigNumber(await time.latest()).plus(expiryTime),
        true,
      )

      // whitelist short otoken to be used in the protocol
      await whitelist.whitelistOtoken(shortOtoken.address, {from: owner})

      // give free money
      await longOtoken.mintOtoken(accountOwner1, new BigNumber('100'))
      await longOtoken.mintOtoken(accountOperator1, new BigNumber('100'))
      await usdc.mint(accountOwner1, new BigNumber('1000000'))
      await usdc.mint(accountOperator1, new BigNumber('1000000'))
      await usdc.mint(random, new BigNumber('1000000'))
    })

    describe('Mint short otoken', () => {
      it('should revert minting from random address other than owner or operator', async () => {
        const vaultCounter = new BigNumber(await controllerProxy.getAccountVaultCounter(accountOwner1))
        assert.isAbove(vaultCounter.toNumber(), 0, 'Account owner have no vault')

        const amountToMint = new BigNumber('1')
        const actionArgs = [
          {
            actionType: ActionType.MintShortOption,
            owner: accountOwner1,
            sender: random,
            asset: shortOtoken.address,
            vaultId: vaultCounter.toNumber(),
            amount: amountToMint.toNumber(),
            index: '0',
            data: ZERO_ADDR,
          },
        ]

        await expectRevert(
          controllerProxy.operate(actionArgs, {from: random}),
          'Controller: msg.sender is not authorized to run action',
        )
      })

      it('should revert minting using un-marginable collateral asset', async () => {
        const vaultCounter = new BigNumber(await controllerProxy.getAccountVaultCounter(accountOwner1))
        assert.isAbove(vaultCounter.toNumber(), 0, 'Account owner have no vault')

        const collateralToDeposit = new BigNumber(await shortOtoken.strikePrice()).dividedBy(1e18)
        const amountToMint = new BigNumber('1')
        const actionArgs = [
          {
            actionType: ActionType.MintShortOption,
            owner: accountOwner1,
            sender: accountOwner1,
            asset: shortOtoken.address,
            vaultId: vaultCounter.toNumber(),
            amount: amountToMint.toNumber(),
            index: '0',
            data: ZERO_ADDR,
          },
          {
            actionType: ActionType.DepositCollateral,
            owner: accountOwner1,
            sender: accountOwner1,
            asset: weth.address,
            vaultId: vaultCounter.toNumber(),
            amount: collateralToDeposit.toNumber(),
            index: '0',
            data: ZERO_ADDR,
          },
        ]

        // free money
        await weth.mint(accountOwner1, collateralToDeposit)

        await weth.approve(marginPool.address, collateralToDeposit, {from: accountOwner1})
        await expectRevert(
          controllerProxy.operate(actionArgs, {from: accountOwner1}),
          'MarginCalculator: collateral asset not marginable for short asset',
        )
      })

      it('mint naked short otoken from owner', async () => {
        const vaultCounter = new BigNumber(await controllerProxy.getAccountVaultCounter(accountOwner1))
        assert.isAbove(vaultCounter.toNumber(), 0, 'Account owner have no vault')

        const collateralToDeposit = new BigNumber(await shortOtoken.strikePrice()).dividedBy(1e18)
        const amountToMint = new BigNumber('1')
        const actionArgs = [
          {
            actionType: ActionType.MintShortOption,
            owner: accountOwner1,
            sender: accountOwner1,
            asset: shortOtoken.address,
            vaultId: vaultCounter.toNumber(),
            amount: amountToMint.toNumber(),
            index: '0',
            data: ZERO_ADDR,
          },
          {
            actionType: ActionType.DepositCollateral,
            owner: accountOwner1,
            sender: accountOwner1,
            asset: usdc.address,
            vaultId: vaultCounter.toNumber(),
            amount: collateralToDeposit.toNumber(),
            index: '0',
            data: ZERO_ADDR,
          },
        ]

        const marginPoolBalanceBefore = new BigNumber(await usdc.balanceOf(marginPool.address))
        const senderBalanceBefore = new BigNumber(await usdc.balanceOf(accountOwner1))
        const senderShortBalanceBefore = new BigNumber(await shortOtoken.balanceOf(accountOwner1))
        const vaultBefore = await controllerProxy.getVault(accountOwner1, vaultCounter)

        await usdc.approve(marginPool.address, collateralToDeposit, {from: accountOwner1})
        await controllerProxy.operate(actionArgs, {from: accountOwner1})

        const marginPoolBalanceAfter = new BigNumber(await usdc.balanceOf(marginPool.address))
        const senderBalanceAfter = new BigNumber(await usdc.balanceOf(accountOwner1))
        const senderShortBalanceAfter = new BigNumber(await shortOtoken.balanceOf(accountOwner1))
        const vaultAfter = await controllerProxy.getVault(accountOwner1, vaultCounter)

        assert.equal(
          marginPoolBalanceAfter.minus(marginPoolBalanceBefore).toString(),
          collateralToDeposit.toString(),
          'Margin pool collateral asset balance mismatch',
        )
        assert.equal(
          senderBalanceBefore.minus(senderBalanceAfter).toString(),
          collateralToDeposit.toString(),
          'Sender collateral asset balance mismatch',
        )
        assert.equal(vaultAfter.collateralAssets.length, 1, 'Vault collateral asset array length mismatch')
        assert.equal(vaultAfter.shortOtokens.length, 1, 'Vault short otoken array length mismatch')
        assert.equal(
          vaultAfter.collateralAssets[0],
          usdc.address,
          'Collateral asset address deposited into vault mismatch',
        )
        assert.equal(
          vaultAfter.shortOtokens[0],
          shortOtoken.address,
          'Short otoken address deposited into vault mismatch',
        )
        assert.equal(
          senderShortBalanceAfter.minus(senderShortBalanceBefore).toString(),
          amountToMint.toString(),
          'Short otoken amount minted mismatch',
        )
        assert.equal(
          new BigNumber(vaultAfter.collateralAmounts[0])
            .minus(new BigNumber(vaultBefore.collateralAmounts[0]))
            .toString(),
          collateralToDeposit.toString(),
          'Collateral asset amount deposited into vault mismatch',
        )
        assert.equal(
          new BigNumber(vaultAfter.shortAmounts[0]).toString(),
          amountToMint.toString(),
          'Short otoken amount minted into vault mismatch',
        )
      })

      it('mint naked short otoken from operator', async () => {
        const vaultCounter = new BigNumber(await controllerProxy.getAccountVaultCounter(accountOwner1))
        assert.isAbove(vaultCounter.toNumber(), 0, 'Account owner have no vault')

        const collateralToDeposit = new BigNumber(await shortOtoken.strikePrice()).dividedBy(1e18)
        const amountToMint = new BigNumber('1')
        const actionArgs = [
          {
            actionType: ActionType.MintShortOption,
            owner: accountOwner1,
            sender: accountOperator1,
            asset: shortOtoken.address,
            vaultId: vaultCounter.toNumber(),
            amount: amountToMint.toNumber(),
            index: '0',
            data: ZERO_ADDR,
          },
          {
            actionType: ActionType.DepositCollateral,
            owner: accountOwner1,
            sender: accountOperator1,
            asset: usdc.address,
            vaultId: vaultCounter.toNumber(),
            amount: collateralToDeposit.toNumber(),
            index: '0',
            data: ZERO_ADDR,
          },
        ]

        const marginPoolBalanceBefore = new BigNumber(await usdc.balanceOf(marginPool.address))
        const senderBalanceBefore = new BigNumber(await usdc.balanceOf(accountOperator1))
        const senderShortBalanceBefore = new BigNumber(await shortOtoken.balanceOf(accountOperator1))
        const vaultBefore = await controllerProxy.getVault(accountOwner1, vaultCounter)

        await usdc.approve(marginPool.address, collateralToDeposit, {from: accountOperator1})
        await controllerProxy.operate(actionArgs, {from: accountOperator1})

        const marginPoolBalanceAfter = new BigNumber(await usdc.balanceOf(marginPool.address))
        const senderBalanceAfter = new BigNumber(await usdc.balanceOf(accountOperator1))
        const senderShortBalanceAfter = new BigNumber(await shortOtoken.balanceOf(accountOperator1))
        const vaultAfter = await controllerProxy.getVault(accountOwner1, vaultCounter)

        assert.equal(
          marginPoolBalanceAfter.minus(marginPoolBalanceBefore).toString(),
          collateralToDeposit.toString(),
          'Margin pool collateral asset balance mismatch',
        )
        assert.equal(
          senderBalanceBefore.minus(senderBalanceAfter).toString(),
          collateralToDeposit.toString(),
          'Sender collateral asset balance mismatch',
        )
        assert.equal(vaultAfter.collateralAssets.length, 1, 'Vault collateral asset array length mismatch')
        assert.equal(vaultAfter.shortOtokens.length, 1, 'Vault short otoken array length mismatch')
        assert.equal(
          vaultAfter.collateralAssets[0],
          usdc.address,
          'Collateral asset address deposited into vault mismatch',
        )
        assert.equal(
          vaultAfter.shortOtokens[0],
          shortOtoken.address,
          'Short otoken address deposited into vault mismatch',
        )
        assert.equal(
          senderShortBalanceAfter.minus(senderShortBalanceBefore).toString(),
          amountToMint.toString(),
          'Short otoken amount minted mismatch',
        )
        assert.equal(
          new BigNumber(vaultAfter.collateralAmounts[0])
            .minus(new BigNumber(vaultBefore.collateralAmounts[0]))
            .toString(),
          collateralToDeposit.toString(),
          'Collateral asset amount deposited into vault mismatch',
        )
        assert.equal(
          new BigNumber(vaultAfter.shortAmounts[0]).minus(new BigNumber(vaultBefore.shortAmounts[0])).toString(),
          amountToMint.toString(),
          'Short otoken amount minted into vault mismatch',
        )
      })

      it('should revert withdrawing collateral from naked short position when net value is equal to zero', async () => {
        const vaultCounter = new BigNumber(await controllerProxy.getAccountVaultCounter(accountOwner1))
        assert.isAbove(vaultCounter.toNumber(), 0, 'Account owner have no vault')

        const vaultBefore = await controllerProxy.getVault(accountOwner1, vaultCounter)

        const netValue = (await calculator.getExcessCollateral(vaultBefore))[0]
        const isExcess = (await calculator.getExcessCollateral(vaultBefore))[1]

        assert.equal(netValue.toString(), '0', 'Position net value mistmatch')
        assert.equal(isExcess, true, 'Position collateral excess mismatch')

        const collateralToWithdraw = new BigNumber(vaultBefore.collateralAmounts[0])
        const actionArgs = [
          {
            actionType: ActionType.WithdrawCollateral,
            owner: accountOwner1,
            sender: accountOwner1,
            asset: usdc.address,
            vaultId: vaultCounter.toNumber(),
            amount: collateralToWithdraw.toNumber(),
            index: '0',
            data: ZERO_ADDR,
          },
        ]

        await expectRevert(
          controllerProxy.operate(actionArgs, {from: accountOwner1}),
          'Controller: invalid final vault state',
        )
      })

      it('should withdraw exceeded collateral from naked short position when net value > 0 ', async () => {
        const vaultCounter = new BigNumber(await controllerProxy.getAccountVaultCounter(accountOwner1))
        assert.isAbove(vaultCounter.toNumber(), 0, 'Account owner have no vault')

        // deposit more collateral
        const excessCollateralToDeposit = new BigNumber('50')
        const firstActionArgs = [
          {
            actionType: ActionType.DepositCollateral,
            owner: accountOwner1,
            sender: accountOwner1,
            asset: usdc.address,
            vaultId: vaultCounter.toNumber(),
            amount: excessCollateralToDeposit.toNumber(),
            index: '0',
            data: ZERO_ADDR,
          },
        ]
        await usdc.approve(marginPool.address, excessCollateralToDeposit, {from: accountOwner1})
        await controllerProxy.operate(firstActionArgs, {from: accountOwner1})

        const vaultBefore = await controllerProxy.getVault(accountOwner1, vaultCounter)
        const marginPoolBalanceBefore = new BigNumber(await usdc.balanceOf(marginPool.address))
        const withdrawerBalanceBefore = new BigNumber(await usdc.balanceOf(accountOwner1))

        const netValue = (await calculator.getExcessCollateral(vaultBefore))[0]
        const isExcess = (await calculator.getExcessCollateral(vaultBefore))[1]

        assert.equal(netValue.toString(), excessCollateralToDeposit.toString(), 'Position net value mistmatch')
        assert.equal(isExcess, true, 'Position collateral excess mismatch')

        const secondActionArgs = [
          {
            actionType: ActionType.WithdrawCollateral,
            owner: accountOwner1,
            sender: accountOwner1,
            asset: usdc.address,
            vaultId: vaultCounter.toNumber(),
            amount: excessCollateralToDeposit.toNumber(),
            index: '0',
            data: ZERO_ADDR,
          },
        ]

        controllerProxy.operate(secondActionArgs, {from: accountOwner1})

        const vaultAfter = await controllerProxy.getVault(accountOwner1, vaultCounter)
        const marginPoolBalanceAfter = new BigNumber(await usdc.balanceOf(marginPool.address))
        const withdrawerBalanceAfter = new BigNumber(await usdc.balanceOf(accountOwner1))

        assert.equal(
          marginPoolBalanceBefore.minus(marginPoolBalanceAfter).toString(),
          excessCollateralToDeposit.toString(),
          'Margin pool collateral asset balance mismatch',
        )
        assert.equal(
          withdrawerBalanceAfter.minus(withdrawerBalanceBefore).toString(),
          excessCollateralToDeposit.toString(),
          'Receiver collateral asset balance mismatch',
        )
        assert.equal(vaultAfter.collateralAssets.length, 1, 'Vault collateral asset array length mismatch')
        assert.equal(
          new BigNumber(vaultBefore.collateralAmounts[0])
            .minus(new BigNumber(vaultAfter.collateralAmounts[0]))
            .toString(),
          excessCollateralToDeposit.toString(),
          'Collateral asset amount in vault after withdraw mismatch',
        )
      })

      it('should revert when vault have more than 1 short otoken', async () => {
        const expiryTime = new BigNumber(60 * 60 * 24) // after 1 day
        const invalidShortOtoken: MockOtokenInstance = await MockOtoken.new()
        await invalidShortOtoken.init(
          addressBook.address,
          weth.address,
          usdc.address,
          usdc.address,
          new BigNumber(250).times(new BigNumber(10).exponentiatedBy(18)),
          new BigNumber(await time.latest()).plus(expiryTime),
          true,
        )

        await whitelist.whitelistOtoken(invalidShortOtoken.address, {from: owner})

        const vaultCounter = new BigNumber(await controllerProxy.getAccountVaultCounter(accountOwner1))
        assert.isAbove(vaultCounter.toNumber(), 0, 'Account owner have no vault')

        const collateralToDeposit = new BigNumber(await invalidShortOtoken.strikePrice()).dividedBy(1e18)
        const amountToMint = new BigNumber('1')
        const actionArgs = [
          {
            actionType: ActionType.DepositCollateral,
            owner: accountOwner1,
            sender: accountOwner1,
            asset: usdc.address,
            vaultId: vaultCounter.toNumber(),
            amount: collateralToDeposit.toNumber(),
            index: '0',
            data: ZERO_ADDR,
          },
          {
            actionType: ActionType.MintShortOption,
            owner: accountOwner1,
            sender: accountOwner1,
            asset: invalidShortOtoken.address,
            vaultId: vaultCounter.toNumber(),
            amount: amountToMint.toNumber(),
            index: '1',
            data: ZERO_ADDR,
          },
        ]

        await usdc.approve(marginPool.address, collateralToDeposit, {from: accountOwner1})
        await expectRevert(
          controllerProxy.operate(actionArgs, {from: accountOwner1}),
          'MarginCalculator: Too many short otokens in the vault.',
        )
      })

      describe('Mint un-whitelisted short otoken', () => {
        it('should revert minting an otoken that is not whitelisted in Whitelist module', async () => {
          const expiryTime = new BigNumber(60 * 60 * 24) // after 1 day

          const notWhitelistedShortOtoken: MockOtokenInstance = await MockOtoken.new()
          await notWhitelistedShortOtoken.init(
            addressBook.address,
            weth.address,
            usdc.address,
            usdc.address,
            new BigNumber(200).times(new BigNumber(10).exponentiatedBy(18)),
            new BigNumber(await time.latest()).plus(expiryTime),
            true,
          )

          const collateralToDeposit = new BigNumber(await notWhitelistedShortOtoken.strikePrice()).dividedBy(1e18)
          const amountToMint = new BigNumber('1')
          const actionArgs = [
            {
              actionType: ActionType.OpenVault,
              owner: accountOperator1,
              sender: accountOperator1,
              asset: ZERO_ADDR,
              vaultId: '1',
              amount: '0',
              index: '0',
              data: ZERO_ADDR,
            },
            {
              actionType: ActionType.MintShortOption,
              owner: accountOperator1,
              sender: accountOperator1,
              asset: notWhitelistedShortOtoken.address,
              vaultId: '1',
              amount: amountToMint.toNumber(),
              index: '0',
              data: ZERO_ADDR,
            },
            {
              actionType: ActionType.DepositCollateral,
              owner: accountOperator1,
              sender: accountOperator1,
              asset: usdc.address,
              vaultId: '1',
              amount: collateralToDeposit.toNumber(),
              index: '0',
              data: ZERO_ADDR,
            },
          ]

          await usdc.approve(marginPool.address, collateralToDeposit, {from: accountOperator1})
          await expectRevert(
            controllerProxy.operate(actionArgs, {from: accountOperator1}),
            'Controller: otoken is not whitelisted to be minted',
          )
        })
      })

      it('should mint without depositing collater and burn at the same transaction', async () => {
        const vaultCounter = new BigNumber('1')
        const amountToMint = new BigNumber('1')
        const actionArgs = [
          {
            actionType: ActionType.MintShortOption,
            owner: accountOwner1,
            sender: accountOwner1,
            asset: shortOtoken.address,
            vaultId: vaultCounter.toNumber(),
            amount: amountToMint.toNumber(),
            index: '0',
            data: ZERO_ADDR,
          },
          {
            actionType: ActionType.BurnShortOption,
            owner: accountOwner1,
            sender: accountOwner1,
            asset: shortOtoken.address,
            vaultId: vaultCounter.toNumber(),
            amount: amountToMint.toNumber(),
            index: '0',
            data: ZERO_ADDR,
          },
        ]
        const vaultBefore = await controllerProxy.getVault(accountOwner1, vaultCounter)

        await controllerProxy.operate(actionArgs, {from: accountOwner1})

        const senderShortBalanceAfter = new BigNumber(await shortOtoken.balanceOf(accountOwner1))
        const vaultAfter = await controllerProxy.getVault(accountOwner1, vaultCounter)

        assert.equal(vaultAfter.shortOtokens.length, 1, 'Vault short otoken array length mismatch')
        assert.equal(
          senderShortBalanceAfter.toString(),
          senderShortBalanceAfter.toString(),
          'Sender short otoken amount mismatch',
        )
      })
    })

    describe('Burn short otoken', () => {
      it('should revert burning short otoken with wrong index from a vault', async () => {
        const vaultCounter = new BigNumber(await controllerProxy.getAccountVaultCounter(accountOwner1))
        assert.isAbove(vaultCounter.toNumber(), 0, 'Account owner have no vault')

        const shortOtokenToBurn = new BigNumber(await shortOtoken.balanceOf(accountOwner1))
        const actionArgs = [
          {
            actionType: ActionType.BurnShortOption,
            owner: accountOwner1,
            sender: accountOwner1,
            asset: shortOtoken.address,
            vaultId: vaultCounter.toNumber(),
            amount: shortOtokenToBurn.toNumber(),
            index: '1',
            data: ZERO_ADDR,
          },
        ]

        await expectRevert(
          controllerProxy.operate(actionArgs, {from: accountOwner1}),
          'MarginAccount: short otoken address mismatch',
        )
      })

      it('should revert burning when there is no enough balance', async () => {
        // transfer operator balance
        const operatorShortBalance = new BigNumber(await shortOtoken.balanceOf(accountOperator1))
        await shortOtoken.transfer(accountOwner1, operatorShortBalance, {from: accountOperator1})

        const vaultCounter = new BigNumber(await controllerProxy.getAccountVaultCounter(accountOwner1))
        assert.isAbove(vaultCounter.toNumber(), 0, 'Account owner have no vault')

        const shortOtokenToBurn = new BigNumber(await shortOtoken.balanceOf(accountOwner1))
        const actionArgs = [
          {
            actionType: ActionType.BurnShortOption,
            owner: accountOwner1,
            sender: accountOperator1,
            asset: shortOtoken.address,
            vaultId: vaultCounter.toNumber(),
            amount: shortOtokenToBurn.toNumber(),
            index: '1',
            data: ZERO_ADDR,
          },
        ]

        await expectRevert(
          controllerProxy.operate(actionArgs, {from: accountOperator1}),
          'MarginAccount: short otoken address mismatch',
        )

        // transfer back
        await shortOtoken.transfer(accountOperator1, operatorShortBalance, {from: accountOwner1})
      })

      it('should revert burning when called from an address other than account owner or operator', async () => {
        const vaultCounter = new BigNumber(await controllerProxy.getAccountVaultCounter(accountOwner1))
        assert.isAbove(vaultCounter.toNumber(), 0, 'Account owner have no vault')

        const shortOtokenToBurn = new BigNumber(await shortOtoken.balanceOf(accountOwner1))
        const actionArgs = [
          {
            actionType: ActionType.BurnShortOption,
            owner: accountOwner1,
            sender: accountOwner1,
            asset: usdc.address,
            vaultId: vaultCounter.toNumber(),
            amount: shortOtokenToBurn.toNumber(),
            index: '1',
            data: ZERO_ADDR,
          },
        ]

        await expectRevert(
          controllerProxy.operate(actionArgs, {from: random}),
          'Controller: msg.sender is not authorized to run action',
        )
      })

      it('should burn short otoken when called from account operator', async () => {
        const vaultCounter = new BigNumber(await controllerProxy.getAccountVaultCounter(accountOwner1))
        assert.isAbove(vaultCounter.toNumber(), 0, 'Account owner have no vault')

        const vaultBefore = await controllerProxy.getVault(accountOwner1, vaultCounter)

        const shortOtokenToBurn = new BigNumber(await shortOtoken.balanceOf(accountOperator1))
        const actionArgs = [
          {
            actionType: ActionType.BurnShortOption,
            owner: accountOwner1,
            sender: accountOperator1,
            asset: shortOtoken.address,
            vaultId: vaultCounter.toNumber(),
            amount: shortOtokenToBurn.toNumber(),
            index: '0',
            data: ZERO_ADDR,
          },
        ]
        const sellerBalanceBefore = new BigNumber(await shortOtoken.balanceOf(accountOperator1))

        await controllerProxy.operate(actionArgs, {from: accountOperator1})

        const sellerBalanceAfter = new BigNumber(await shortOtoken.balanceOf(accountOperator1))
        const vaultAfter = await controllerProxy.getVault(accountOwner1, vaultCounter)

        assert.equal(
          sellerBalanceBefore.minus(sellerBalanceAfter).toString(),
          shortOtokenToBurn.toString(),
          'Short otoken burned amount mismatch',
        )
        assert.equal(vaultAfter.shortOtokens.length, 1, 'Vault short otoken array length mismatch')
        assert.equal(
          vaultAfter.shortOtokens[0],
          shortOtoken.address,
          'Vault short otoken address after burning mismatch',
        )
        assert.equal(
          new BigNumber(vaultBefore.shortAmounts[0]).minus(new BigNumber(vaultAfter.shortAmounts[0])).toString(),
          shortOtokenToBurn.toString(),
          'Short otoken amount in vault after burn mismatch',
        )
      })

      it('should remove short otoken address from short otokens array if amount is equal to zero after burning', async () => {
        // send back all short otoken to owner
        const operatorShortBalance = new BigNumber(await shortOtoken.balanceOf(accountOperator1))
        await shortOtoken.transfer(accountOwner1, operatorShortBalance, {from: accountOperator1})

        const vaultCounter = new BigNumber(await controllerProxy.getAccountVaultCounter(accountOwner1))
        assert.isAbove(vaultCounter.toNumber(), 0, 'Account owner have no vault')

        const vaultBefore = await controllerProxy.getVault(accountOwner1, vaultCounter)

        const shortOtokenToBurn = new BigNumber(vaultBefore.shortAmounts[0])
        const actionArgs = [
          {
            actionType: ActionType.BurnShortOption,
            owner: accountOwner1,
            sender: accountOwner1,
            asset: shortOtoken.address,
            vaultId: vaultCounter.toNumber(),
            amount: shortOtokenToBurn.toNumber(),
            index: '0',
            data: ZERO_ADDR,
          },
        ]
        const sellerBalanceBefore = new BigNumber(await shortOtoken.balanceOf(accountOwner1))

        await controllerProxy.operate(actionArgs, {from: accountOwner1})

        const sellerBalanceAfter = new BigNumber(await shortOtoken.balanceOf(accountOwner1))
        const vaultAfter = await controllerProxy.getVault(accountOwner1, vaultCounter)

        assert.equal(
          sellerBalanceBefore.minus(sellerBalanceAfter).toString(),
          shortOtokenToBurn.toString(),
          'Short otoken burned amount mismatch',
        )
        assert.equal(vaultAfter.shortOtokens.length, 1, 'Vault short otoken array length mismatch')
        assert.equal(vaultAfter.shortOtokens[0], ZERO_ADDR, 'Vault short otoken address after clearing mismatch')
        assert.equal(
          new BigNumber(vaultBefore.shortAmounts[0]).minus(new BigNumber(vaultAfter.shortAmounts[0])).toString(),
          shortOtokenToBurn.toString(),
          'Short otoken amount in vault after burn mismatch',
        )
      })

      describe('Burn expired otoken', () => {
        let expiredShortOtoken: MockOtokenInstance

        before(async () => {
          const vaultCounterBefore = new BigNumber(await controllerProxy.getAccountVaultCounter(accountOwner1))
          const expiryTime = new BigNumber(60 * 60) // after 1 hour
          expiredShortOtoken = await MockOtoken.new()
          // init otoken
          await expiredShortOtoken.init(
            addressBook.address,
            weth.address,
            usdc.address,
            usdc.address,
            new BigNumber(200).times(new BigNumber(10).exponentiatedBy(18)),
            new BigNumber(await time.latest()).plus(expiryTime),
            true,
          )

          // whitelist otoken to be minted
          await whitelist.whitelistOtoken(expiredShortOtoken.address, {from: owner})

          const collateralToDeposit = new BigNumber(await expiredShortOtoken.strikePrice()).dividedBy(1e18)
          const amountToMint = new BigNumber('1')
          const actionArgs = [
            {
              actionType: ActionType.OpenVault,
              owner: accountOwner1,
              sender: accountOwner1,
              asset: ZERO_ADDR,
              vaultId: vaultCounterBefore.toNumber() + 1,
              amount: '0',
              index: '0',
              data: ZERO_ADDR,
            },
            {
              actionType: ActionType.MintShortOption,
              owner: accountOwner1,
              sender: accountOwner1,
              asset: expiredShortOtoken.address,
              vaultId: vaultCounterBefore.toNumber() + 1,
              amount: amountToMint.toNumber(),
              index: '0',
              data: ZERO_ADDR,
            },
            {
              actionType: ActionType.DepositCollateral,
              owner: accountOwner1,
              sender: accountOwner1,
              asset: usdc.address,
              vaultId: vaultCounterBefore.toNumber() + 1,
              amount: collateralToDeposit.toNumber(),
              index: '0',
              data: ZERO_ADDR,
            },
          ]

          const marginPoolBalanceBefore = new BigNumber(await usdc.balanceOf(marginPool.address))
          const senderBalanceBefore = new BigNumber(await usdc.balanceOf(accountOwner1))

          await usdc.approve(marginPool.address, collateralToDeposit, {from: accountOwner1})
          await controllerProxy.operate(actionArgs, {from: accountOwner1})

          const marginPoolBalanceAfter = new BigNumber(await usdc.balanceOf(marginPool.address))
          const senderBalanceAfter = new BigNumber(await usdc.balanceOf(accountOwner1))

          assert.equal(
            marginPoolBalanceAfter.minus(marginPoolBalanceBefore).toString(),
            collateralToDeposit.toString(),
            'Margin pool collateral asset balance mismatch',
          )
          assert.equal(
            senderBalanceBefore.minus(senderBalanceAfter).toString(),
            collateralToDeposit.toString(),
            'Sender collateral asset balance mismatch',
          )
        })

        it('should revert burning an expired long otoken', async () => {
          // increment time after expiredLongOtoken expiry
          await time.increase(3601) // increase time with one hour in seconds

          const vaultId = new BigNumber(await controllerProxy.getAccountVaultCounter(accountOwner1))
          const vault = await controllerProxy.getVault(accountOwner1, vaultId)
          const shortAmountToBurn = new BigNumber('1')
          const actionArgs = [
            {
              actionType: ActionType.BurnShortOption,
              owner: accountOwner1,
              sender: accountOwner1,
              asset: expiredShortOtoken.address,
              vaultId: vaultId.toNumber(),
              amount: shortAmountToBurn.toNumber(),
              index: '0',
              data: ZERO_ADDR,
            },
          ]

          assert.equal(
            await controllerProxy.isExpired(expiredShortOtoken.address),
            true,
            'Long otoken is not expired yet',
          )

          await expectRevert(
            controllerProxy.operate(actionArgs, {from: accountOwner1}),
            'Controller: can not burn expired otoken',
          )
        })
      })
    })
  })

  describe('Exercise', () => {
    let shortOtoken: MockOtokenInstance

    before(async () => {
      const expiryTime = new BigNumber(60 * 60 * 24) // after 1 day

      shortOtoken = await MockOtoken.new()
      // init otoken
      await shortOtoken.init(
        addressBook.address,
        weth.address,
        usdc.address,
        usdc.address,
        new BigNumber(200).times(new BigNumber(10).exponentiatedBy(18)),
        new BigNumber(await time.latest()).plus(expiryTime),
        true,
      )
      // whitelist short otoken to be used in the protocol
      await whitelist.whitelistOtoken(shortOtoken.address, {from: owner})
      // give free money
      await usdc.mint(accountOwner1, new BigNumber('1000000'))
      await usdc.mint(accountOperator1, new BigNumber('1000000'))
      await usdc.mint(random, new BigNumber('1000000'))
      // open new vault, mintnaked short, sell it to holder 1
      const vaultCounter = new BigNumber(await controller.getAccountVaultCounter(accountOwner1)).plus(1)
      const collateralToDeposit = new BigNumber(await shortOtoken.strikePrice()).dividedBy(1e18)
      const amountToMint = new BigNumber('1')
      const actionArgs = [
        {
          actionType: ActionType.OpenVault,
          owner: accountOwner1,
          sender: accountOwner1,
          asset: ZERO_ADDR,
          vaultId: vaultCounter.toNumber(),
          amount: '0',
          index: '0',
          data: ZERO_ADDR,
        },
        {
          actionType: ActionType.MintShortOption,
          owner: accountOwner1,
          sender: accountOwner1,
          asset: shortOtoken.address,
          vaultId: vaultCounter.toNumber(),
          amount: amountToMint.toNumber(),
          index: '0',
          data: ZERO_ADDR,
        },
        {
          actionType: ActionType.DepositCollateral,
          owner: accountOwner1,
          sender: accountOwner1,
          asset: usdc.address,
          vaultId: vaultCounter.toNumber(),
          amount: collateralToDeposit.toNumber(),
          index: '0',
          data: ZERO_ADDR,
        },
      ]
      await usdc.approve(marginPool.address, collateralToDeposit, {from: accountOwner1})
      await controller.operate(actionArgs, {from: accountOwner1})
      // transfer minted short otoken to hodler`
      await shortOtoken.transfer(holder1, amountToMint, {from: accountOwner1})
    })

    it('should revert exercising un-expired otoken', async () => {
      const shortAmountToBurn = new BigNumber('1')
      const actionArgs = [
        {
          actionType: ActionType.Exercise,
          owner: ZERO_ADDR,
          sender: holder1,
          asset: shortOtoken.address,
          vaultId: '0',
          amount: shortAmountToBurn.toNumber(),
          index: '0',
          data: ZERO_ADDR,
        },
      ]

      assert.equal(await controller.isExpired(shortOtoken.address), false, 'Short otoken is already expired')

      await expectRevert(
        controller.operate(actionArgs, {from: holder1}),
        'Controller: can not exercise un-expired otoken',
      )
    })

    it('should revert exercising after expiry, when price is not finalized yet', async () => {
      // past time after expiry
      await time.increase(60 * 61 * 24) // increase time with one hour in seconds
      // set price in Oracle Mock, 150$ at expiry, expire ITM
      await oracle.setExpiryPrice(
        await shortOtoken.underlyingAsset(),
        new BigNumber(await shortOtoken.expiryTimestamp()),
        new BigNumber(150).times(new BigNumber(10).exponentiatedBy(18)),
      )
      // set it as not finalized in mock
      await oracle.setIsFinalized(
        await shortOtoken.underlyingAsset(),
        new BigNumber(await shortOtoken.expiryTimestamp()),
        false,
      )

      const shortAmountToBurn = new BigNumber('1')
      const actionArgs = [
        {
          actionType: ActionType.Exercise,
          owner: ZERO_ADDR,
          sender: holder1,
          asset: shortOtoken.address,
          vaultId: '0',
          amount: shortAmountToBurn.toNumber(),
          index: '0',
          data: ZERO_ADDR,
        },
      ]

      assert.equal(await controller.isExpired(shortOtoken.address), true, 'Short otoken is not expired yet')

      await expectRevert(
        controller.operate(actionArgs, {from: holder1}),
        'Controller: otoken underlying asset price is not finalized yet',
      )
    })

    it('should revert exercising if cash value receiver address in equal to address zero', async () => {
      // set it as finalized in mock
      await oracle.setIsFinalized(
        await shortOtoken.underlyingAsset(),
        new BigNumber(await shortOtoken.expiryTimestamp()),
        true,
      )

      const shortAmountToBurn = new BigNumber('1')
      const actionArgs = [
        {
          actionType: ActionType.Exercise,
          owner: ZERO_ADDR,
          sender: ZERO_ADDR,
          asset: shortOtoken.address,
          vaultId: '0',
          amount: shortAmountToBurn.toNumber(),
          index: '0',
          data: ZERO_ADDR,
        },
      ]

      assert.equal(await controller.isExpired(shortOtoken.address), true, 'Short otoken is not expired yet')

      await expectRevert(
        controller.operate(actionArgs, {from: holder1}),
        'Actions: cannot exercise to an invalid account',
      )
    })

    it('should exercise after expiry + price is finalized', async () => {
      const shortAmountToBurn = new BigNumber('1')
      const actionArgs = [
        {
          actionType: ActionType.Exercise,
          owner: ZERO_ADDR,
          sender: holder1,
          asset: shortOtoken.address,
          vaultId: '0',
          amount: shortAmountToBurn.toNumber(),
          index: '0',
          data: ZERO_ADDR,
        },
      ]
      assert.equal(await controller.isExpired(shortOtoken.address), true, 'Short otoken is not expired yet')

      const payout = new BigNumber('50')
      const marginPoolBalanceBefore = new BigNumber(await usdc.balanceOf(marginPool.address))
      const senderBalanceBefore = new BigNumber(await usdc.balanceOf(holder1))
      const senderShortBalanceBefore = new BigNumber(await shortOtoken.balanceOf(holder1))

      controller.operate(actionArgs, {from: holder1})

      const marginPoolBalanceAfter = new BigNumber(await usdc.balanceOf(marginPool.address))
      const senderBalanceAfter = new BigNumber(await usdc.balanceOf(holder1))
      const senderShortBalanceAfter = new BigNumber(await shortOtoken.balanceOf(holder1))

      assert.equal(
        marginPoolBalanceBefore.minus(marginPoolBalanceAfter).toString(),
        payout.toString(),
        'Margin pool collateral asset balance mismatch',
      )
      assert.equal(
        senderBalanceAfter.minus(senderBalanceBefore).toString(),
        payout.toString(),
        'Sender collateral asset balance mismatch',
      )
      assert.equal(
        senderShortBalanceBefore.minus(senderShortBalanceAfter).toString(),
        shortAmountToBurn.toString(),
        ' Burned short otoken amount mismatch',
      )
    })

    describe('Exercise multiple Otokens', () => {
      let firstOtoken: MockOtokenInstance
      let secondOtoken: MockOtokenInstance

      before(async () => {
        const expiryTime = new BigNumber(60 * 60 * 24) // after 1 day

        firstOtoken = await MockOtoken.new()
        secondOtoken = await MockOtoken.new()
        // init otoken
        await firstOtoken.init(
          addressBook.address,
          weth.address,
          usdc.address,
          usdc.address,
          new BigNumber(200).times(new BigNumber(10).exponentiatedBy(18)),
          new BigNumber(await time.latest()).plus(expiryTime),
          true,
        )
        await secondOtoken.init(
          addressBook.address,
          weth.address,
          usdc.address,
          usdc.address,
          new BigNumber(200).times(new BigNumber(10).exponentiatedBy(18)),
          new BigNumber(await time.latest()).plus(expiryTime),
          true,
        )
        // whitelist otoken to be used in the protocol
        await whitelist.whitelistOtoken(firstOtoken.address, {from: owner})
        await whitelist.whitelistOtoken(secondOtoken.address, {from: owner})
        // give free money
        await usdc.mint(accountOwner1, new BigNumber('1000000'))
        await usdc.mint(accountOperator1, new BigNumber('1000000'))
        await usdc.mint(random, new BigNumber('1000000'))
        // open new vault, mint naked short, sell it to holder 1
        const firstCollateralToDeposit = new BigNumber(await firstOtoken.strikePrice()).dividedBy(1e18)
        const secondCollateralToDeposit = new BigNumber(await secondOtoken.strikePrice()).dividedBy(1e18)
        const amountToMint = new BigNumber('1')
        let vaultCounter = new BigNumber(await controller.getAccountVaultCounter(accountOwner1)).plus(1)
        let actionArgs = [
          {
            actionType: ActionType.OpenVault,
            owner: accountOwner1,
            sender: accountOwner1,
            asset: ZERO_ADDR,
            vaultId: vaultCounter.toNumber(),
            amount: '0',
            index: '0',
            data: ZERO_ADDR,
          },
          {
            actionType: ActionType.MintShortOption,
            owner: accountOwner1,
            sender: accountOwner1,
            asset: firstOtoken.address,
            vaultId: vaultCounter.toNumber(),
            amount: amountToMint.toNumber(),
            index: '0',
            data: ZERO_ADDR,
          },
          {
            actionType: ActionType.DepositCollateral,
            owner: accountOwner1,
            sender: accountOwner1,
            asset: usdc.address,
            vaultId: vaultCounter.toNumber(),
            amount: firstCollateralToDeposit.toNumber(),
            index: '0',
            data: ZERO_ADDR,
          },
        ]
        await usdc.approve(marginPool.address, firstCollateralToDeposit, {from: accountOwner1})
        await controller.operate(actionArgs, {from: accountOwner1})

        vaultCounter = new BigNumber(await controller.getAccountVaultCounter(accountOwner1)).plus(1)
        actionArgs = [
          {
            actionType: ActionType.OpenVault,
            owner: accountOwner1,
            sender: accountOwner1,
            asset: ZERO_ADDR,
            vaultId: vaultCounter.toNumber(),
            amount: '0',
            index: '0',
            data: ZERO_ADDR,
          },
          {
            actionType: ActionType.MintShortOption,
            owner: accountOwner1,
            sender: accountOwner1,
            asset: secondOtoken.address,
            vaultId: vaultCounter.toNumber(),
            amount: amountToMint.toNumber(),
            index: '0',
            data: ZERO_ADDR,
          },
          {
            actionType: ActionType.DepositCollateral,
            owner: accountOwner1,
            sender: accountOwner1,
            asset: usdc.address,
            vaultId: vaultCounter.toNumber(),
            amount: secondCollateralToDeposit.toNumber(),
            index: '0',
            data: ZERO_ADDR,
          },
        ]
        await usdc.approve(marginPool.address, firstCollateralToDeposit, {from: accountOwner1})
        await controller.operate(actionArgs, {from: accountOwner1})
        // transfer minted short otoken to hodler
        await firstOtoken.transfer(holder1, amountToMint, {from: accountOwner1})
        await secondOtoken.transfer(holder1, amountToMint, {from: accountOwner1})
      })

      it('should exercise multiple Otokens in one transaction', async () => {
        // past time after expiry
        await time.increase(60 * 61 * 24)
        // set price in Oracle Mock, 150$ at expiry, expire ITM
        await oracle.setExpiryPrice(
          await firstOtoken.underlyingAsset(),
          new BigNumber(await firstOtoken.expiryTimestamp()),
          new BigNumber(150).times(new BigNumber(10).exponentiatedBy(18)),
        )
        await oracle.setExpiryPrice(
          await secondOtoken.underlyingAsset(),
          new BigNumber(await secondOtoken.expiryTimestamp()),
          new BigNumber(150).times(new BigNumber(10).exponentiatedBy(18)),
        )
        // set it as finalized in mock
        await oracle.setIsFinalized(
          await firstOtoken.underlyingAsset(),
          new BigNumber(await firstOtoken.expiryTimestamp()),
          true,
        )
        await oracle.setIsFinalized(
          await secondOtoken.underlyingAsset(),
          new BigNumber(await secondOtoken.expiryTimestamp()),
          true,
        )

        const amountToBurn = new BigNumber('1')
        const actionArgs = [
          {
            actionType: ActionType.Exercise,
            owner: ZERO_ADDR,
            sender: holder1,
            asset: firstOtoken.address,
            vaultId: '0',
            amount: amountToBurn.toNumber(),
            index: '0',
            data: ZERO_ADDR,
          },
          {
            actionType: ActionType.Exercise,
            owner: ZERO_ADDR,
            sender: holder1,
            asset: secondOtoken.address,
            vaultId: '0',
            amount: amountToBurn.toNumber(),
            index: '0',
            data: ZERO_ADDR,
          },
        ]

        const payout = new BigNumber('100')
        const marginPoolBalanceBefore = new BigNumber(await usdc.balanceOf(marginPool.address))
        const senderBalanceBefore = new BigNumber(await usdc.balanceOf(holder1))

        await controller.operate(actionArgs, {from: holder1})

        const marginPoolBalanceAfter = new BigNumber(await usdc.balanceOf(marginPool.address))
        const senderBalanceAfter = new BigNumber(await usdc.balanceOf(holder1))
        const senderFirstBalanceAfter = new BigNumber(await firstOtoken.balanceOf(holder1))
        const senderSecondBalanceAfter = new BigNumber(await secondOtoken.balanceOf(holder1))

        assert.equal(
          marginPoolBalanceBefore.minus(marginPoolBalanceAfter).toString(),
          payout.toString(),
          'Margin pool collateral asset balance mismatch',
        )
        assert.equal(
          senderBalanceAfter.minus(senderBalanceBefore).toString(),
          payout.toString(),
          'Sender collateral asset balance mismatch',
        )
        assert.equal(senderFirstBalanceAfter.toString(), '0', ' Burned first otoken amount mismatch')
        assert.equal(senderSecondBalanceAfter.toString(), '0', ' Burned first otoken amount mismatch')
      })
    })
  })

  describe('Settle vault', () => {
    let shortOtoken: MockOtokenInstance

    before(async () => {
      const expiryTime = new BigNumber(60 * 60 * 24) // after 1 day

      shortOtoken = await MockOtoken.new()
      // init otoken
      await shortOtoken.init(
        addressBook.address,
        weth.address,
        usdc.address,
        usdc.address,
        new BigNumber(200).times(new BigNumber(10).exponentiatedBy(18)),
        new BigNumber(await time.latest()).plus(expiryTime),
        true,
      )
      // whitelist otoken to be used in the protocol
      await whitelist.whitelistOtoken(shortOtoken.address, {from: owner})
      // give free money
      await usdc.mint(accountOwner1, new BigNumber('1000000'))
      await usdc.mint(accountOperator1, new BigNumber('1000000'))
      await usdc.mint(random, new BigNumber('1000000'))
      // open new vault, mint naked short, sell it to holder 1
      const collateralToDespoit = new BigNumber(await shortOtoken.strikePrice()).dividedBy(1e18)
      const amountToMint = new BigNumber('1')
      const vaultCounter = new BigNumber(await controller.getAccountVaultCounter(accountOwner1)).plus(1)
      const actionArgs = [
        {
          actionType: ActionType.OpenVault,
          owner: accountOwner1,
          sender: accountOwner1,
          asset: ZERO_ADDR,
          vaultId: vaultCounter.toNumber(),
          amount: '0',
          index: '0',
          data: ZERO_ADDR,
        },
        {
          actionType: ActionType.DepositCollateral,
          owner: accountOwner1,
          sender: accountOwner1,
          asset: usdc.address,
          vaultId: vaultCounter.toNumber(),
          amount: collateralToDespoit.toNumber(),
          index: '0',
          data: ZERO_ADDR,
        },
      ]
      await usdc.approve(marginPool.address, collateralToDespoit, {from: accountOwner1})
      await controller.operate(actionArgs, {from: accountOwner1})
    })

    it('should revert settling a vault that have no minted otoken', async () => {
      const vaultCounter = new BigNumber(await controller.getAccountVaultCounter(accountOwner1))
      const actionArgs = [
        {
          actionType: ActionType.SettleVault,
          owner: accountOwner1,
          sender: accountOwner1,
          asset: shortOtoken.address,
          vaultId: vaultCounter.toNumber(),
          amount: '0',
          index: '0',
          data: ZERO_ADDR,
        },
      ]

      await expectRevert(
        controller.operate(actionArgs, {from: accountOwner1}),
        'Controller: can not settle a vault with no otoken minted',
      )
    })

    it('should revert settling vault before expiry', async () => {
      // mint token in vault before
      const amountToMint = new BigNumber('1')
      let vaultCounter = new BigNumber(await controller.getAccountVaultCounter(accountOwner1))

      let actionArgs = [
        {
          actionType: ActionType.MintShortOption,
          owner: accountOwner1,
          sender: accountOwner1,
          asset: shortOtoken.address,
          vaultId: vaultCounter.toNumber(),
          amount: amountToMint.toString(),
          index: '0',
          data: ZERO_ADDR,
        },
      ]
      await controller.operate(actionArgs, {from: accountOwner1})
      await shortOtoken.transfer(holder1, amountToMint, {from: accountOwner1})

      vaultCounter = new BigNumber(await controller.getAccountVaultCounter(accountOwner1))
      actionArgs = [
        {
          actionType: ActionType.SettleVault,
          owner: accountOwner1,
          sender: accountOwner1,
          asset: shortOtoken.address,
          vaultId: vaultCounter.toNumber(),
          amount: '0',
          index: '0',
          data: ZERO_ADDR,
        },
      ]

      await expectRevert(
        controller.operate(actionArgs, {from: accountOwner1}),
        'Controller: can not settle vault with un-expired otoken',
      )
    })

    it('should revert settling an invalid vault', async () => {
      const vaultCounter = new BigNumber(await controller.getAccountVaultCounter(accountOwner1))
      const actionArgs = [
        {
          actionType: ActionType.SettleVault,
          owner: accountOwner1,
          sender: accountOwner1,
          asset: shortOtoken.address,
          vaultId: vaultCounter.plus(10000).toNumber(),
          amount: '0',
          index: '0',
          data: ZERO_ADDR,
        },
      ]

      await expectRevert(controller.operate(actionArgs, {from: accountOwner1}), 'Controller: invalid vault id')
    })

    it('should revert settling after expiry when price is not finalized', async () => {
      // past time after expiry
      await time.increase(60 * 61 * 24) // increase time with one hour in seconds
      // set price in Oracle Mock, 150$ at expiry, expire ITM
      await oracle.setExpiryPrice(
        await shortOtoken.underlyingAsset(),
        new BigNumber(await shortOtoken.expiryTimestamp()),
        new BigNumber(150).times(new BigNumber(10).exponentiatedBy(18)),
      )
      // set it as not finalized in mock
      await oracle.setIsFinalized(
        await shortOtoken.underlyingAsset(),
        new BigNumber(await shortOtoken.expiryTimestamp()),
        false,
      )

      const vaultCounter = new BigNumber(await controller.getAccountVaultCounter(accountOwner1))
      const actionArgs = [
        {
          actionType: ActionType.SettleVault,
          owner: accountOwner1,
          sender: accountOwner1,
          asset: shortOtoken.address,
          vaultId: vaultCounter.toNumber(),
          amount: '0',
          index: '0',
          data: ZERO_ADDR,
        },
      ]

      assert.equal(await controller.isExpired(shortOtoken.address), true, 'Short otoken is not expired yet')

      await expectRevert(
        controller.operate(actionArgs, {from: accountOwner1}),
        'Controller: otoken underlying asset price is not finalized yet',
      )
    })

    it('should settle ITM otoken after expiry + price is finalized', async () => {
      await oracle.setIsFinalized(
        await shortOtoken.underlyingAsset(),
        new BigNumber(await shortOtoken.expiryTimestamp()),
        true,
      )
      const vaultCounter = new BigNumber(await controller.getAccountVaultCounter(accountOwner1))
      const actionArgs = [
        {
          actionType: ActionType.SettleVault,
          owner: accountOwner1,
          sender: accountOwner1,
          asset: shortOtoken.address,
          vaultId: vaultCounter.toNumber(),
          amount: '0',
          index: '0',
          data: ZERO_ADDR,
        },
      ]

      const payout = new BigNumber('150')
      const marginPoolBalanceBefore = new BigNumber(await usdc.balanceOf(marginPool.address))
      const senderBalanceBefore = new BigNumber(await usdc.balanceOf(accountOwner1))

      controller.operate(actionArgs, {from: accountOwner1})

      const marginPoolBalanceAfter = new BigNumber(await usdc.balanceOf(marginPool.address))
      const senderBalanceAfter = new BigNumber(await usdc.balanceOf(accountOwner1))

      assert.equal(
        marginPoolBalanceBefore.minus(marginPoolBalanceAfter).toString(),
        payout.toString(),
        'Margin pool collateral asset balance mismatch',
      )
      assert.equal(
        senderBalanceAfter.minus(senderBalanceBefore).toString(),
        payout.toString(),
        'Sender collateral asset balance mismatch',
      )
    })

    describe('Settle multiple vaults ATM and OTM', () => {
      let firstShortOtoken: MockOtokenInstance
      let secondShortOtoken: MockOtokenInstance

      before(async () => {
        // give free money
        await usdc.mint(accountOwner1, new BigNumber('1000000'))
        await usdc.mint(accountOperator1, new BigNumber('1000000'))
        await usdc.mint(random, new BigNumber('1000000'))

        let expiryTime = new BigNumber(60 * 60 * 24) // after 1 day

        firstShortOtoken = await MockOtoken.new()
        await firstShortOtoken.init(
          addressBook.address,
          weth.address,
          usdc.address,
          usdc.address,
          new BigNumber(200).times(new BigNumber(10).exponentiatedBy(18)),
          new BigNumber(await time.latest()).plus(expiryTime),
          true,
        )
        // whitelist otoken to be used in the protocol
        await whitelist.whitelistOtoken(firstShortOtoken.address, {from: owner})
        // open new vault, mint naked short, sell it to holder 1
        let collateralToDespoit = new BigNumber(await firstShortOtoken.strikePrice()).dividedBy(1e18)
        let amountToMint = new BigNumber('1')
        let vaultCounter = new BigNumber(await controller.getAccountVaultCounter(accountOwner1)).plus(1)
        let actionArgs = [
          {
            actionType: ActionType.OpenVault,
            owner: accountOwner1,
            sender: accountOwner1,
            asset: ZERO_ADDR,
            vaultId: vaultCounter.toNumber(),
            amount: '0',
            index: '0',
            data: ZERO_ADDR,
          },
          {
            actionType: ActionType.MintShortOption,
            owner: accountOwner1,
            sender: accountOwner1,
            asset: firstShortOtoken.address,
            vaultId: vaultCounter.toNumber(),
            amount: amountToMint.toString(),
            index: '0',
            data: ZERO_ADDR,
          },
          {
            actionType: ActionType.DepositCollateral,
            owner: accountOwner1,
            sender: accountOwner1,
            asset: usdc.address,
            vaultId: vaultCounter.toNumber(),
            amount: collateralToDespoit.toNumber(),
            index: '0',
            data: ZERO_ADDR,
          },
        ]
        await usdc.approve(marginPool.address, collateralToDespoit, {from: accountOwner1})
        await controller.operate(actionArgs, {from: accountOwner1})

        expiryTime = new BigNumber(60 * 60 * 24 * 2) // after 1 day
        secondShortOtoken = await MockOtoken.new()
        await secondShortOtoken.init(
          addressBook.address,
          weth.address,
          usdc.address,
          usdc.address,
          new BigNumber(200).times(new BigNumber(10).exponentiatedBy(18)),
          new BigNumber(await time.latest()).plus(expiryTime),
          true,
        )
        // whitelist otoken to be used in the protocol
        await whitelist.whitelistOtoken(secondShortOtoken.address, {from: owner})
        // open new vault, mint naked short, sell it to holder 1
        collateralToDespoit = new BigNumber(await secondShortOtoken.strikePrice()).dividedBy(1e18)
        amountToMint = new BigNumber('1')
        vaultCounter = new BigNumber(await controller.getAccountVaultCounter(accountOwner1)).plus(1)
        actionArgs = [
          {
            actionType: ActionType.OpenVault,
            owner: accountOwner1,
            sender: accountOwner1,
            asset: ZERO_ADDR,
            vaultId: vaultCounter.toNumber(),
            amount: '0',
            index: '0',
            data: ZERO_ADDR,
          },
          {
            actionType: ActionType.MintShortOption,
            owner: accountOwner1,
            sender: accountOwner1,
            asset: secondShortOtoken.address,
            vaultId: vaultCounter.toNumber(),
            amount: amountToMint.toString(),
            index: '0',
            data: ZERO_ADDR,
          },
          {
            actionType: ActionType.DepositCollateral,
            owner: accountOwner1,
            sender: accountOwner1,
            asset: usdc.address,
            vaultId: vaultCounter.toNumber(),
            amount: collateralToDespoit.toNumber(),
            index: '0',
            data: ZERO_ADDR,
          },
        ]
        await usdc.approve(marginPool.address, collateralToDespoit, {from: accountOwner1})
        await controller.operate(actionArgs, {from: accountOwner1})

        await time.increaseTo(new BigNumber(await secondShortOtoken.expiryTimestamp()).plus(1000).toString())
        // set price and finalize it for both otokens
        await oracle.setExpiryPrice(
          await firstShortOtoken.underlyingAsset(),
          new BigNumber(await firstShortOtoken.expiryTimestamp()),
          new BigNumber(200).times(new BigNumber(10).exponentiatedBy(18)),
        )
        await oracle.setIsFinalized(
          await firstShortOtoken.underlyingAsset(),
          new BigNumber(await firstShortOtoken.expiryTimestamp()),
          true,
        )
        await oracle.setExpiryPrice(
          await secondShortOtoken.underlyingAsset(),
          new BigNumber(await secondShortOtoken.expiryTimestamp()),
          new BigNumber(250).times(new BigNumber(10).exponentiatedBy(18)),
        )
        await oracle.setIsFinalized(
          await secondShortOtoken.underlyingAsset(),
          new BigNumber(await secondShortOtoken.expiryTimestamp()),
          true,
        )
      })

      it('should settle multiple vaults in one transaction (ATM,OTM)', async () => {
        const vaultCounter = new BigNumber(await controller.getAccountVaultCounter(accountOwner1))
        const actionArgs = [
          {
            actionType: ActionType.SettleVault,
            owner: accountOwner1,
            sender: accountOwner1,
            asset: secondShortOtoken.address,
            vaultId: vaultCounter.toNumber(),
            amount: '0',
            index: '0',
            data: ZERO_ADDR,
          },
          {
            actionType: ActionType.SettleVault,
            owner: accountOwner1,
            sender: accountOwner1,
            asset: firstShortOtoken.address,
            vaultId: vaultCounter.minus(1).toNumber(),
            amount: '0',
            index: '0',
            data: ZERO_ADDR,
          },
        ]

        const payout = new BigNumber('400')
        const marginPoolBalanceBefore = new BigNumber(await usdc.balanceOf(marginPool.address))
        const senderBalanceBefore = new BigNumber(await usdc.balanceOf(accountOwner1))

        controller.operate(actionArgs, {from: accountOwner1})

        const marginPoolBalanceAfter = new BigNumber(await usdc.balanceOf(marginPool.address))
        const senderBalanceAfter = new BigNumber(await usdc.balanceOf(accountOwner1))

        assert.equal(
          marginPoolBalanceBefore.minus(marginPoolBalanceAfter).toString(),
          payout.toString(),
          'Margin pool collateral asset balance mismatch',
        )
        assert.equal(
          senderBalanceAfter.minus(senderBalanceBefore).toString(),
          payout.toString(),
          'Sender collateral asset balance mismatch',
        )
      })
    })
  })

  describe('Check if price is finalized', () => {
    let expiredOtoken: MockOtokenInstance
    let expiry: BigNumber

    before(async () => {
      expiry = new BigNumber(await time.latest())
      expiredOtoken = await MockOtoken.new()
      // init otoken
      await expiredOtoken.init(
        addressBook.address,
        weth.address,
        usdc.address,
        usdc.address,
        new BigNumber(200).times(new BigNumber(10).exponentiatedBy(18)),
        new BigNumber(await time.latest()),
        true,
      )

      // set not finalized
      await oracle.setIsFinalized(weth.address, expiry, true)
    })

    it('should return false when price is pushed and dispute period not over yet', async () => {
      const priceMock = new BigNumber('200')
      await oracle.setIsFinalized(weth.address, expiry, true)

      // Mock oracle returned data.
      await oracle.setIsLockingPeriodOver(weth.address, expiry, true)
      await oracle.setIsDisputePeriodOver(weth.address, expiry, false)
      await oracle.setIsFinalized(weth.address, expiry, false)
      await oracle.setExpiryPrice(weth.address, expiry, priceMock)

      const expectedResutl = false
      assert.equal(
        await controllerProxy.isPriceFinalized(expiredOtoken.address),
        expectedResutl,
        'Price is not finalized because dispute period is not over yet',
      )
    })

    it('should return true when price is finalized', async () => {
      expiredOtoken = await MockOtoken.new()
      const expiry = new BigNumber(await time.latest())
      // init otoken
      await expiredOtoken.init(
        addressBook.address,
        weth.address,
        usdc.address,
        usdc.address,
        new BigNumber(200).times(new BigNumber(10).exponentiatedBy(18)),
        expiry,
        true,
      )

      // Mock oracle: dispute period over, set price to 200.
      const priceMock = new BigNumber('200')
      await oracle.setIsLockingPeriodOver(weth.address, expiry, true)
      await oracle.setIsDisputePeriodOver(weth.address, expiry, true)
      await oracle.setExpiryPrice(weth.address, expiry, priceMock)
      await oracle.setIsFinalized(weth.address, expiry, true)

      const expectedResutl = true
      assert.equal(
        await controllerProxy.isPriceFinalized(expiredOtoken.address),
        expectedResutl,
        'Price is not finalized',
      )
    })
  })

  describe('Expiry', () => {
    it('should return false for non expired otoken', async () => {
<<<<<<< HEAD
      assert.equal(await controllerProxy.isExpired(otoken.address), false, 'Otoken expiry check mismatch')
=======
      const otoken: MockOtokenInstance = await MockOtoken.new()
      await otoken.init(
        addressBook.address,
        weth.address,
        usdc.address,
        usdc.address,
        new BigNumber(200).times(new BigNumber(10).exponentiatedBy(18)),
        new BigNumber(await time.latest()).plus(60000 * 60000),
        true,
      )

      assert.equal(await controller.isExpired(otoken.address), false, 'Otoken expiry check mismatch')
>>>>>>> fdbf5a33
    })

    it('should return true for expired otoken', async () => {
      // Otoken deployment
      const expiredOtoken = await MockOtoken.new()
      // init otoken
      await expiredOtoken.init(
        addressBook.address,
        weth.address,
        usdc.address,
        usdc.address,
        new BigNumber(200).times(new BigNumber(10).exponentiatedBy(18)),
        1219835219,
        true,
      )

      assert.equal(await controllerProxy.isExpired(expiredOtoken.address), true, 'Otoken expiry check mismatch')
    })
  })

  describe('Pause system', () => {
    it('should revert when pausing the system from non-owner', async () => {
      await expectRevert(controllerProxy.setSystemPaused(true, {from: random}), 'Ownable: caller is not the owner')
    })

    it('should pause system', async () => {
      const stateBefore = await controllerProxy.systemPaused()
      assert.equal(stateBefore, false, 'System already paused')

      await controllerProxy.setSystemPaused(true)

      const stateAfter = await controllerProxy.systemPaused()
      assert.equal(stateAfter, true, 'System not paused')
    })
  })
})<|MERGE_RESOLUTION|>--- conflicted
+++ resolved
@@ -3,7 +3,6 @@
   MockOtokenInstance,
   MockERC20Instance,
   MockOracleInstance,
-  MockAddressBookInstance,
   MockWhitelistModuleInstance,
   MarginPoolInstance,
   ControllerInstance,
@@ -64,23 +63,6 @@
     // ERC20 deployment
     usdc = await MockERC20.new('USDC', 'USDC', 8)
     weth = await MockERC20.new('WETH', 'WETH', 18)
-<<<<<<< HEAD
-    // Otoken deployment
-    otoken = await MockOtoken.new()
-    // init otoken
-    await otoken.init(
-      addressBook.address,
-      weth.address,
-      usdc.address,
-      usdc.address,
-      new BigNumber(200).times(new BigNumber(10).exponentiatedBy(18)),
-      1753776000, // 07/29/2025 @ 8:00am (UTC)
-      true,
-    )
-=======
-    // addressbook deployment
-    addressBook = await MockAddressBook.new()
->>>>>>> fdbf5a33
     // deploy Oracle module
     oracle = await MockOracle.new(addressBook.address, {from: owner})
     // calculator deployment
@@ -2364,7 +2346,7 @@
       await usdc.mint(accountOperator1, new BigNumber('1000000'))
       await usdc.mint(random, new BigNumber('1000000'))
       // open new vault, mintnaked short, sell it to holder 1
-      const vaultCounter = new BigNumber(await controller.getAccountVaultCounter(accountOwner1)).plus(1)
+      const vaultCounter = new BigNumber(await controllerProxy.getAccountVaultCounter(accountOwner1)).plus(1)
       const collateralToDeposit = new BigNumber(await shortOtoken.strikePrice()).dividedBy(1e18)
       const amountToMint = new BigNumber('1')
       const actionArgs = [
@@ -2400,7 +2382,7 @@
         },
       ]
       await usdc.approve(marginPool.address, collateralToDeposit, {from: accountOwner1})
-      await controller.operate(actionArgs, {from: accountOwner1})
+      await controllerProxy.operate(actionArgs, {from: accountOwner1})
       // transfer minted short otoken to hodler`
       await shortOtoken.transfer(holder1, amountToMint, {from: accountOwner1})
     })
@@ -2420,10 +2402,10 @@
         },
       ]
 
-      assert.equal(await controller.isExpired(shortOtoken.address), false, 'Short otoken is already expired')
+      assert.equal(await controllerProxy.isExpired(shortOtoken.address), false, 'Short otoken is already expired')
 
       await expectRevert(
-        controller.operate(actionArgs, {from: holder1}),
+        controllerProxy.operate(actionArgs, {from: holder1}),
         'Controller: can not exercise un-expired otoken',
       )
     })
@@ -2458,10 +2440,10 @@
         },
       ]
 
-      assert.equal(await controller.isExpired(shortOtoken.address), true, 'Short otoken is not expired yet')
+      assert.equal(await controllerProxy.isExpired(shortOtoken.address), true, 'Short otoken is not expired yet')
 
       await expectRevert(
-        controller.operate(actionArgs, {from: holder1}),
+        controllerProxy.operate(actionArgs, {from: holder1}),
         'Controller: otoken underlying asset price is not finalized yet',
       )
     })
@@ -2488,10 +2470,10 @@
         },
       ]
 
-      assert.equal(await controller.isExpired(shortOtoken.address), true, 'Short otoken is not expired yet')
+      assert.equal(await controllerProxy.isExpired(shortOtoken.address), true, 'Short otoken is not expired yet')
 
       await expectRevert(
-        controller.operate(actionArgs, {from: holder1}),
+        controllerProxy.operate(actionArgs, {from: holder1}),
         'Actions: cannot exercise to an invalid account',
       )
     })
@@ -2510,14 +2492,14 @@
           data: ZERO_ADDR,
         },
       ]
-      assert.equal(await controller.isExpired(shortOtoken.address), true, 'Short otoken is not expired yet')
+      assert.equal(await controllerProxy.isExpired(shortOtoken.address), true, 'Short otoken is not expired yet')
 
       const payout = new BigNumber('50')
       const marginPoolBalanceBefore = new BigNumber(await usdc.balanceOf(marginPool.address))
       const senderBalanceBefore = new BigNumber(await usdc.balanceOf(holder1))
       const senderShortBalanceBefore = new BigNumber(await shortOtoken.balanceOf(holder1))
 
-      controller.operate(actionArgs, {from: holder1})
+      controllerProxy.operate(actionArgs, {from: holder1})
 
       const marginPoolBalanceAfter = new BigNumber(await usdc.balanceOf(marginPool.address))
       const senderBalanceAfter = new BigNumber(await usdc.balanceOf(holder1))
@@ -2579,7 +2561,7 @@
         const firstCollateralToDeposit = new BigNumber(await firstOtoken.strikePrice()).dividedBy(1e18)
         const secondCollateralToDeposit = new BigNumber(await secondOtoken.strikePrice()).dividedBy(1e18)
         const amountToMint = new BigNumber('1')
-        let vaultCounter = new BigNumber(await controller.getAccountVaultCounter(accountOwner1)).plus(1)
+        let vaultCounter = new BigNumber(await controllerProxy.getAccountVaultCounter(accountOwner1)).plus(1)
         let actionArgs = [
           {
             actionType: ActionType.OpenVault,
@@ -2613,9 +2595,9 @@
           },
         ]
         await usdc.approve(marginPool.address, firstCollateralToDeposit, {from: accountOwner1})
-        await controller.operate(actionArgs, {from: accountOwner1})
-
-        vaultCounter = new BigNumber(await controller.getAccountVaultCounter(accountOwner1)).plus(1)
+        await controllerProxy.operate(actionArgs, {from: accountOwner1})
+
+        vaultCounter = new BigNumber(await controllerProxy.getAccountVaultCounter(accountOwner1)).plus(1)
         actionArgs = [
           {
             actionType: ActionType.OpenVault,
@@ -2649,7 +2631,7 @@
           },
         ]
         await usdc.approve(marginPool.address, firstCollateralToDeposit, {from: accountOwner1})
-        await controller.operate(actionArgs, {from: accountOwner1})
+        await controllerProxy.operate(actionArgs, {from: accountOwner1})
         // transfer minted short otoken to hodler
         await firstOtoken.transfer(holder1, amountToMint, {from: accountOwner1})
         await secondOtoken.transfer(holder1, amountToMint, {from: accountOwner1})
@@ -2709,7 +2691,7 @@
         const marginPoolBalanceBefore = new BigNumber(await usdc.balanceOf(marginPool.address))
         const senderBalanceBefore = new BigNumber(await usdc.balanceOf(holder1))
 
-        await controller.operate(actionArgs, {from: holder1})
+        await controllerProxy.operate(actionArgs, {from: holder1})
 
         const marginPoolBalanceAfter = new BigNumber(await usdc.balanceOf(marginPool.address))
         const senderBalanceAfter = new BigNumber(await usdc.balanceOf(holder1))
@@ -2758,7 +2740,7 @@
       // open new vault, mint naked short, sell it to holder 1
       const collateralToDespoit = new BigNumber(await shortOtoken.strikePrice()).dividedBy(1e18)
       const amountToMint = new BigNumber('1')
-      const vaultCounter = new BigNumber(await controller.getAccountVaultCounter(accountOwner1)).plus(1)
+      const vaultCounter = new BigNumber(await controllerProxy.getAccountVaultCounter(accountOwner1)).plus(1)
       const actionArgs = [
         {
           actionType: ActionType.OpenVault,
@@ -2782,11 +2764,11 @@
         },
       ]
       await usdc.approve(marginPool.address, collateralToDespoit, {from: accountOwner1})
-      await controller.operate(actionArgs, {from: accountOwner1})
+      await controllerProxy.operate(actionArgs, {from: accountOwner1})
     })
 
     it('should revert settling a vault that have no minted otoken', async () => {
-      const vaultCounter = new BigNumber(await controller.getAccountVaultCounter(accountOwner1))
+      const vaultCounter = new BigNumber(await controllerProxy.getAccountVaultCounter(accountOwner1))
       const actionArgs = [
         {
           actionType: ActionType.SettleVault,
@@ -2801,7 +2783,7 @@
       ]
 
       await expectRevert(
-        controller.operate(actionArgs, {from: accountOwner1}),
+        controllerProxy.operate(actionArgs, {from: accountOwner1}),
         'Controller: can not settle a vault with no otoken minted',
       )
     })
@@ -2809,7 +2791,7 @@
     it('should revert settling vault before expiry', async () => {
       // mint token in vault before
       const amountToMint = new BigNumber('1')
-      let vaultCounter = new BigNumber(await controller.getAccountVaultCounter(accountOwner1))
+      let vaultCounter = new BigNumber(await controllerProxy.getAccountVaultCounter(accountOwner1))
 
       let actionArgs = [
         {
@@ -2823,10 +2805,10 @@
           data: ZERO_ADDR,
         },
       ]
-      await controller.operate(actionArgs, {from: accountOwner1})
+      await controllerProxy.operate(actionArgs, {from: accountOwner1})
       await shortOtoken.transfer(holder1, amountToMint, {from: accountOwner1})
 
-      vaultCounter = new BigNumber(await controller.getAccountVaultCounter(accountOwner1))
+      vaultCounter = new BigNumber(await controllerProxy.getAccountVaultCounter(accountOwner1))
       actionArgs = [
         {
           actionType: ActionType.SettleVault,
@@ -2841,13 +2823,13 @@
       ]
 
       await expectRevert(
-        controller.operate(actionArgs, {from: accountOwner1}),
+        controllerProxy.operate(actionArgs, {from: accountOwner1}),
         'Controller: can not settle vault with un-expired otoken',
       )
     })
 
     it('should revert settling an invalid vault', async () => {
-      const vaultCounter = new BigNumber(await controller.getAccountVaultCounter(accountOwner1))
+      const vaultCounter = new BigNumber(await controllerProxy.getAccountVaultCounter(accountOwner1))
       const actionArgs = [
         {
           actionType: ActionType.SettleVault,
@@ -2861,7 +2843,7 @@
         },
       ]
 
-      await expectRevert(controller.operate(actionArgs, {from: accountOwner1}), 'Controller: invalid vault id')
+      await expectRevert(controllerProxy.operate(actionArgs, {from: accountOwner1}), 'Controller: invalid vault id')
     })
 
     it('should revert settling after expiry when price is not finalized', async () => {
@@ -2880,7 +2862,7 @@
         false,
       )
 
-      const vaultCounter = new BigNumber(await controller.getAccountVaultCounter(accountOwner1))
+      const vaultCounter = new BigNumber(await controllerProxy.getAccountVaultCounter(accountOwner1))
       const actionArgs = [
         {
           actionType: ActionType.SettleVault,
@@ -2894,10 +2876,10 @@
         },
       ]
 
-      assert.equal(await controller.isExpired(shortOtoken.address), true, 'Short otoken is not expired yet')
+      assert.equal(await controllerProxy.isExpired(shortOtoken.address), true, 'Short otoken is not expired yet')
 
       await expectRevert(
-        controller.operate(actionArgs, {from: accountOwner1}),
+        controllerProxy.operate(actionArgs, {from: accountOwner1}),
         'Controller: otoken underlying asset price is not finalized yet',
       )
     })
@@ -2908,7 +2890,7 @@
         new BigNumber(await shortOtoken.expiryTimestamp()),
         true,
       )
-      const vaultCounter = new BigNumber(await controller.getAccountVaultCounter(accountOwner1))
+      const vaultCounter = new BigNumber(await controllerProxy.getAccountVaultCounter(accountOwner1))
       const actionArgs = [
         {
           actionType: ActionType.SettleVault,
@@ -2926,7 +2908,7 @@
       const marginPoolBalanceBefore = new BigNumber(await usdc.balanceOf(marginPool.address))
       const senderBalanceBefore = new BigNumber(await usdc.balanceOf(accountOwner1))
 
-      controller.operate(actionArgs, {from: accountOwner1})
+      controllerProxy.operate(actionArgs, {from: accountOwner1})
 
       const marginPoolBalanceAfter = new BigNumber(await usdc.balanceOf(marginPool.address))
       const senderBalanceAfter = new BigNumber(await usdc.balanceOf(accountOwner1))
@@ -2970,7 +2952,7 @@
         // open new vault, mint naked short, sell it to holder 1
         let collateralToDespoit = new BigNumber(await firstShortOtoken.strikePrice()).dividedBy(1e18)
         let amountToMint = new BigNumber('1')
-        let vaultCounter = new BigNumber(await controller.getAccountVaultCounter(accountOwner1)).plus(1)
+        let vaultCounter = new BigNumber(await controllerProxy.getAccountVaultCounter(accountOwner1)).plus(1)
         let actionArgs = [
           {
             actionType: ActionType.OpenVault,
@@ -3004,7 +2986,7 @@
           },
         ]
         await usdc.approve(marginPool.address, collateralToDespoit, {from: accountOwner1})
-        await controller.operate(actionArgs, {from: accountOwner1})
+        await controllerProxy.operate(actionArgs, {from: accountOwner1})
 
         expiryTime = new BigNumber(60 * 60 * 24 * 2) // after 1 day
         secondShortOtoken = await MockOtoken.new()
@@ -3022,7 +3004,7 @@
         // open new vault, mint naked short, sell it to holder 1
         collateralToDespoit = new BigNumber(await secondShortOtoken.strikePrice()).dividedBy(1e18)
         amountToMint = new BigNumber('1')
-        vaultCounter = new BigNumber(await controller.getAccountVaultCounter(accountOwner1)).plus(1)
+        vaultCounter = new BigNumber(await controllerProxy.getAccountVaultCounter(accountOwner1)).plus(1)
         actionArgs = [
           {
             actionType: ActionType.OpenVault,
@@ -3056,7 +3038,7 @@
           },
         ]
         await usdc.approve(marginPool.address, collateralToDespoit, {from: accountOwner1})
-        await controller.operate(actionArgs, {from: accountOwner1})
+        await controllerProxy.operate(actionArgs, {from: accountOwner1})
 
         await time.increaseTo(new BigNumber(await secondShortOtoken.expiryTimestamp()).plus(1000).toString())
         // set price and finalize it for both otokens
@@ -3083,7 +3065,7 @@
       })
 
       it('should settle multiple vaults in one transaction (ATM,OTM)', async () => {
-        const vaultCounter = new BigNumber(await controller.getAccountVaultCounter(accountOwner1))
+        const vaultCounter = new BigNumber(await controllerProxy.getAccountVaultCounter(accountOwner1))
         const actionArgs = [
           {
             actionType: ActionType.SettleVault,
@@ -3111,7 +3093,7 @@
         const marginPoolBalanceBefore = new BigNumber(await usdc.balanceOf(marginPool.address))
         const senderBalanceBefore = new BigNumber(await usdc.balanceOf(accountOwner1))
 
-        controller.operate(actionArgs, {from: accountOwner1})
+        controllerProxy.operate(actionArgs, {from: accountOwner1})
 
         const marginPoolBalanceAfter = new BigNumber(await usdc.balanceOf(marginPool.address))
         const senderBalanceAfter = new BigNumber(await usdc.balanceOf(accountOwner1))
@@ -3202,9 +3184,6 @@
 
   describe('Expiry', () => {
     it('should return false for non expired otoken', async () => {
-<<<<<<< HEAD
-      assert.equal(await controllerProxy.isExpired(otoken.address), false, 'Otoken expiry check mismatch')
-=======
       const otoken: MockOtokenInstance = await MockOtoken.new()
       await otoken.init(
         addressBook.address,
@@ -3216,8 +3195,7 @@
         true,
       )
 
-      assert.equal(await controller.isExpired(otoken.address), false, 'Otoken expiry check mismatch')
->>>>>>> fdbf5a33
+      assert.equal(await controllerProxy.isExpired(otoken.address), false, 'Otoken expiry check mismatch')
     })
 
     it('should return true for expired otoken', async () => {
