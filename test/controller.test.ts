--- conflicted
+++ resolved
@@ -3257,7 +3257,6 @@
     })
   })
 
-<<<<<<< HEAD
   describe('Call action', () => {
     let callTester: CallTesterInstance
 
@@ -3289,8 +3288,6 @@
     })
   })
 
-=======
->>>>>>> ddb13f60
   describe('Emergency shutdown', () => {
     let shortOtoken: MockOtokenInstance
 
@@ -3497,10 +3494,7 @@
         new BigNumber(await shortOtoken.expiryTimestamp()),
         new BigNumber(150).times(new BigNumber(10).exponentiatedBy(18)),
       )
-<<<<<<< HEAD
       // set it as finalized in mock
-=======
->>>>>>> ddb13f60
       await oracle.setIsFinalized(
         await shortOtoken.underlyingAsset(),
         new BigNumber(await shortOtoken.expiryTimestamp()),
