import {
  MockMarginCalculatorInstance,
  MockOtokenInstance,
  MockERC20Instance,
  MockOracleInstance,
  MockAddressBookInstance,
  MockWhitelistModuleInstance,
  MarginPoolInstance,
  ControllerInstance,
} from '../build/types/truffle-types'
import BigNumber from 'bignumber.js'

const {expectRevert, time} = require('@openzeppelin/test-helpers')

const MockERC20 = artifacts.require('MockERC20.sol')
const MockOtoken = artifacts.require('MockOtoken.sol')
const MockOracle = artifacts.require('MockOracle.sol')
const MockMarginCalculator = artifacts.require('MockMarginCalculator.sol')
const MockWhitelistModule = artifacts.require('MockWhitelistModule.sol')
const MockAddressBook = artifacts.require('MockAddressBook.sol')
const MarginPool = artifacts.require('MarginPool.sol')
const Controller = artifacts.require('Controller.sol')

// address(0)
const ZERO_ADDR = '0x0000000000000000000000000000000000000000'

enum ActionType {
  OpenVault,
  MintShortOption,
  BurnShortOption,
  DepositLongOption,
  WithdrawLongOption,
  DepositCollateral,
  WithdrawCollateral,
  SettleVault,
  Exercise,
  Call,
}

contract('Controller', ([owner, accountOwner1, accountOperator1, random]) => {
  // ERC20 mock
  let usdc: MockERC20Instance
  let weth: MockERC20Instance
  // Otoken mock
  let otoken: MockOtokenInstance
  // Oracle module
  let oracle: MockOracleInstance
  // calculator module
  let calculator: MockMarginCalculatorInstance
  // margin pool module
  let marginPool: MarginPoolInstance
  // whitelist module mock
  let whitelist: MockWhitelistModuleInstance
  // addressbook module mock
  let addressBook: MockAddressBookInstance
  // controller module
  let controller: ControllerInstance

  before('Deployment', async () => {
    // ERC20 deployment
    usdc = await MockERC20.new('USDC', 'USDC', 8)
    weth = await MockERC20.new('WETH', 'WETH', 18)
    // Otoken deployment
    otoken = await MockOtoken.new()
    // addressbook deployment
    addressBook = await MockAddressBook.new()
    // init otoken
    await otoken.init(
      addressBook.address,
      weth.address,
      usdc.address,
      usdc.address,
      new BigNumber(200).times(new BigNumber(10).exponentiatedBy(18)),
      1753776000, // 07/29/2025 @ 8:00am (UTC)
      true,
    )

    // deploy Oracle module
    oracle = await MockOracle.new(addressBook.address, {from: owner})
    // calculator deployment
    calculator = await MockMarginCalculator.new()
    // margin pool deployment
    marginPool = await MarginPool.new(addressBook.address)
    // whitelist module
    whitelist = await MockWhitelistModule.new()
    // set margin pool in addressbook
    await addressBook.setMarginPool(marginPool.address)
    // set calculator in addressbook
    await addressBook.setMarginCalculator(calculator.address)
    // set oracle in AddressBook
    await addressBook.setOracle(oracle.address)
    // set whitelist module address
    await addressBook.setWhitelist(whitelist.address)
    // deploy Controller module
    controller = await Controller.new(addressBook.address)
    // set controller address in AddressBook
    await addressBook.setController(controller.address, {from: owner})

    assert.equal(await controller.systemPaused(), false, 'System is paused')

    // make everyone rich
    await usdc.mint(accountOwner1, new BigNumber('1000'))
    await usdc.mint(accountOperator1, new BigNumber('1000'))
    await usdc.mint(random, new BigNumber('1000'))
  })

  describe('Controller initialization', () => {
    it('should revert if initilized with 0 addressBook address', async () => {
      await expectRevert(Controller.new(ZERO_ADDR), 'Invalid address book')
    })
  })

  describe('Account operator', () => {
    it('should set operator', async () => {
      assert.equal(
        await controller.isOperator(accountOwner1, accountOperator1),
        false,
        'Address is already an operator',
      )

      await controller.setOperator(accountOperator1, true, {from: accountOwner1})

      assert.equal(await controller.isOperator(accountOwner1, accountOperator1), true, 'Operator address mismatch')
    })

    it('should be able to remove operator', async () => {
      await controller.setOperator(accountOperator1, false, {from: accountOwner1})

      assert.equal(await controller.isOperator(accountOwner1, accountOperator1), false, 'Operator address mismatch')
    })
  })

  describe('Vault', () => {
    // will be improved in later PR
    it('should get vault', async () => {
      const vaultId = new BigNumber(0)
      await controller.getVault(accountOwner1, vaultId)
    })

    // will be improved in later PR
    it('should get vault balance', async () => {
      const vaultId = new BigNumber(0)
      await controller.getVaultBalances(accountOwner1, vaultId)
    })
  })

  describe('Open vault', () => {
    it('should revert opening a vault an an account from random address', async () => {
      const actionArgs = [
        {
          actionType: ActionType.OpenVault,
          owner: accountOwner1,
          sender: random,
          asset: ZERO_ADDR,
          vaultId: '1',
          amount: '0',
          index: '0',
          data: ZERO_ADDR,
        },
      ]
      await expectRevert(
        controller.operate(actionArgs, {from: random}),
        'Controller: msg.sender is not authorized to run action',
      )
    })

    it('should revert opening a vault a vault with id equal to zero', async () => {
      const actionArgs = [
        {
          actionType: ActionType.OpenVault,
          owner: accountOwner1,
          sender: accountOwner1,
          asset: ZERO_ADDR,
          vaultId: '0',
          amount: '0',
          index: '0',
          data: ZERO_ADDR,
        },
      ]
      await expectRevert(
        controller.operate(actionArgs, {from: accountOwner1}),
        'Controller: can not run actions on inexistent vault',
      )
    })

    it('should revert opening multiple vaults in the same operate call', async () => {
      const actionArgs = [
        {
          actionType: ActionType.OpenVault,
          owner: accountOwner1,
          sender: accountOwner1,
          asset: ZERO_ADDR,
          vaultId: '1',
          amount: '0',
          index: '0',
          data: ZERO_ADDR,
        },
        {
          actionType: ActionType.OpenVault,
          owner: accountOwner1,
          sender: accountOwner1,
          asset: ZERO_ADDR,
          vaultId: '2',
          amount: '0',
          index: '0',
          data: ZERO_ADDR,
        },
      ]

      await expectRevert(
        controller.operate(actionArgs, {from: accountOwner1}),
        'Controller: can not run actions on different vaults',
      )
    })

    it('should open vault', async () => {
      const vaultCounterBefore = new BigNumber(await controller.getAccountVaultCounter(accountOwner1))
      assert.equal(vaultCounterBefore.toString(), '0', 'vault counter before mismatch')

      const actionArgs = [
        {
          actionType: ActionType.OpenVault,
          owner: accountOwner1,
          sender: accountOwner1,
          asset: ZERO_ADDR,
          vaultId: vaultCounterBefore.toNumber() + 1,
          amount: '0',
          index: '0',
          data: ZERO_ADDR,
        },
      ]
      await controller.operate(actionArgs, {from: accountOwner1})

      const vaultCounterAfter = new BigNumber(await controller.getAccountVaultCounter(accountOwner1))
      assert.equal(vaultCounterAfter.minus(vaultCounterBefore).toString(), '1', 'vault counter after mismatch')
    })

    it('should open vault from account operator', async () => {
      await controller.setOperator(accountOperator1, true, {from: accountOwner1})
      assert.equal(await controller.isOperator(accountOwner1, accountOperator1), true, 'Operator address mismatch')

      const vaultCounterBefore = new BigNumber(await controller.getAccountVaultCounter(accountOwner1))

      const actionArgs = [
        {
          actionType: ActionType.OpenVault,
          owner: accountOwner1,
          sender: accountOperator1,
          asset: ZERO_ADDR,
          vaultId: vaultCounterBefore.toNumber() + 1,
          amount: '0',
          index: '0',
          data: ZERO_ADDR,
        },
      ]
      await controller.operate(actionArgs, {from: accountOperator1})

      const vaultCounterAfter = new BigNumber(await controller.getAccountVaultCounter(accountOwner1))
      assert.equal(vaultCounterAfter.minus(vaultCounterBefore).toString(), '1', 'vault counter after mismatch')
    })
  })

  describe('Long otoken', () => {
    let longOtoken: MockOtokenInstance

    before(async () => {
      const expiryTime = new BigNumber(60 * 60 * 24) // after 1 day

      longOtoken = await MockOtoken.new()
      // init otoken
      await longOtoken.init(
        addressBook.address,
        weth.address,
        usdc.address,
        usdc.address,
        new BigNumber(200).times(new BigNumber(10).exponentiatedBy(18)),
        new BigNumber(await time.latest()).plus(expiryTime),
        true,
      )

      await longOtoken.mintOtoken(accountOwner1, new BigNumber('100'))
      await longOtoken.mintOtoken(accountOperator1, new BigNumber('100'))
    })

    describe('deposit long otoken', () => {
      it('should revert depositing a non-whitelisted long otoken into vault', async () => {
        const vaultCounter = new BigNumber(await controller.getAccountVaultCounter(accountOwner1))
        const collateralToDeposit = new BigNumber('20')
        const actionArgs = [
          {
            actionType: ActionType.DepositLongOption,
            owner: accountOwner1,
            sender: accountOwner1,
            asset: longOtoken.address,
            vaultId: vaultCounter.toNumber(),
            amount: collateralToDeposit.toNumber(),
            index: '0',
            data: ZERO_ADDR,
          },
        ]

        await longOtoken.approve(marginPool.address, collateralToDeposit, {from: accountOwner1})
        await expectRevert(
          controller.operate(actionArgs, {from: accountOwner1}),
          'Controller: otoken is not whitelisted to be used as collateral',
        )
      })

      it('should deposit long otoken into vault from account owner', async () => {
        // whitelist otoken
        await whitelist.whitelistOtoken(longOtoken.address)

        const vaultCounter = new BigNumber(await controller.getAccountVaultCounter(accountOwner1))
        const collateralToDeposit = new BigNumber('20')
        const actionArgs = [
          {
            actionType: ActionType.DepositLongOption,
            owner: accountOwner1,
            sender: accountOwner1,
            asset: longOtoken.address,
            vaultId: vaultCounter.toNumber(),
            amount: collateralToDeposit.toNumber(),
            index: '0',
            data: ZERO_ADDR,
          },
        ]
        const marginPoolBalanceBefore = new BigNumber(await longOtoken.balanceOf(marginPool.address))
        const senderBalanceBefore = new BigNumber(await longOtoken.balanceOf(accountOwner1))

        await longOtoken.approve(marginPool.address, collateralToDeposit, {from: accountOwner1})
        await controller.operate(actionArgs, {from: accountOwner1})

        const marginPoolBalanceAfter = new BigNumber(await longOtoken.balanceOf(marginPool.address))
        const senderBalanceAfter = new BigNumber(await longOtoken.balanceOf(accountOwner1))
        const vaultAfter = await controller.getVault(accountOwner1, vaultCounter)

        assert.equal(
          marginPoolBalanceAfter.minus(marginPoolBalanceBefore).toString(),
          collateralToDeposit.toString(),
          'Margin pool balance long otoken balance mismatch',
        )
        assert.equal(
          senderBalanceBefore.minus(senderBalanceAfter).toString(),
          collateralToDeposit.toString(),
          'Sender balance long otoken balance mismatch',
        )
        assert.equal(vaultAfter.longOtokens.length, 1, 'Vault long otoken array length mismatch')
        assert.equal(vaultAfter.longOtokens[0], longOtoken.address, 'Long otoken address deposited into vault mismatch')
        assert.equal(
          new BigNumber(vaultAfter.longAmounts[0]).toString(),
          collateralToDeposit.toString(),
          'Long otoken amount deposited into vault mismatch',
        )
      })

      it('should deposit long otoken into vault from account operator', async () => {
        assert.equal(await controller.isOperator(accountOwner1, accountOperator1), true, 'Operator address mismatch')

        const vaultCounter = new BigNumber(await controller.getAccountVaultCounter(accountOwner1))
        const collateralToDeposit = new BigNumber('20')
        const actionArgs = [
          {
            actionType: ActionType.DepositLongOption,
            owner: accountOwner1,
            sender: accountOperator1,
            asset: longOtoken.address,
            vaultId: vaultCounter.toNumber(),
            amount: collateralToDeposit.toNumber(),
            index: '0',
            data: ZERO_ADDR,
          },
        ]
        const marginPoolBalanceBefore = new BigNumber(await longOtoken.balanceOf(marginPool.address))
        const senderBalanceBefore = new BigNumber(await longOtoken.balanceOf(accountOperator1))
        const vaultBefore = await controller.getVault(accountOwner1, vaultCounter)

        await longOtoken.approve(marginPool.address, collateralToDeposit, {from: accountOperator1})
        await controller.operate(actionArgs, {from: accountOperator1})

        const marginPoolBalanceAfter = new BigNumber(await longOtoken.balanceOf(marginPool.address))
        const senderBalanceAfter = new BigNumber(await longOtoken.balanceOf(accountOperator1))
        const vaultAfter = await controller.getVault(accountOwner1, vaultCounter)

        assert.equal(
          marginPoolBalanceAfter.minus(marginPoolBalanceBefore).toString(),
          collateralToDeposit.toString(),
          'Margin pool balance long otoken balance mismatch',
        )
        assert.equal(
          senderBalanceBefore.minus(senderBalanceAfter).toString(),
          collateralToDeposit.toString(),
          'Sender balance long otoken balance mismatch',
        )
        assert.equal(vaultAfter.longOtokens.length, 1, 'Vault long otoken array length mismatch')
        assert.equal(vaultAfter.longOtokens[0], longOtoken.address, 'Long otoken address deposited into vault mismatch')
        assert.equal(
          new BigNumber(vaultAfter.longAmounts[0]).minus(new BigNumber(vaultBefore.longAmounts[0])).toString(),
          collateralToDeposit.toString(),
          'Long otoken amount deposited into vault mismatch',
        )
      })

      it('should execute depositing long otoken into vault in multiple actions', async () => {
        const vaultCounter = new BigNumber(await controller.getAccountVaultCounter(accountOwner1))
        const collateralToDeposit = new BigNumber('20')
        const actionArgs = [
          {
            actionType: ActionType.DepositLongOption,
            owner: accountOwner1,
            sender: accountOwner1,
            asset: longOtoken.address,
            vaultId: vaultCounter.toNumber(),
            amount: collateralToDeposit.toNumber(),
            index: '0',
            data: ZERO_ADDR,
          },
          {
            actionType: ActionType.DepositLongOption,
            owner: accountOwner1,
            sender: accountOwner1,
            asset: longOtoken.address,
            vaultId: vaultCounter.toNumber(),
            amount: collateralToDeposit.toNumber(),
            index: '0',
            data: ZERO_ADDR,
          },
        ]
        const marginPoolBalanceBefore = new BigNumber(await longOtoken.balanceOf(marginPool.address))
        const senderBalanceBefore = new BigNumber(await longOtoken.balanceOf(accountOwner1))
        const vaultBefore = await controller.getVault(accountOwner1, vaultCounter)

        await longOtoken.approve(marginPool.address, collateralToDeposit.multipliedBy(2), {from: accountOwner1})
        await controller.operate(actionArgs, {from: accountOwner1})

        const marginPoolBalanceAfter = new BigNumber(await longOtoken.balanceOf(marginPool.address))
        const senderBalanceAfter = new BigNumber(await longOtoken.balanceOf(accountOwner1))
        const vaultAfter = await controller.getVault(accountOwner1, vaultCounter)

        assert.equal(
          marginPoolBalanceAfter.minus(marginPoolBalanceBefore).toString(),
          collateralToDeposit.multipliedBy(2).toString(),
          'Margin pool balance long otoken balance mismatch',
        )
        assert.equal(
          senderBalanceBefore.minus(senderBalanceAfter).toString(),
          collateralToDeposit.multipliedBy(2).toString(),
          'Sender balance long otoken balance mismatch',
        )
        assert.equal(vaultAfter.longOtokens.length, 1, 'Vault long otoken array length mismatch')
        assert.equal(vaultAfter.longOtokens[0], longOtoken.address, 'Long otoken address deposited into vault mismatch')
        assert.equal(
          new BigNumber(vaultAfter.longAmounts[0]).minus(new BigNumber(vaultBefore.longAmounts[0])).toString(),
          collateralToDeposit.multipliedBy(2).toString(),
          'Long otoken amount deposited into vault mismatch',
        )
      })

      it('should revert depositing long otoken from a sender different than arg.from', async () => {
        const vaultCounter = new BigNumber(await controller.getAccountVaultCounter(accountOwner1))
        const collateralToDeposit = new BigNumber('20')
        const actionArgs = [
          {
            actionType: ActionType.DepositLongOption,
            owner: accountOwner1,
            sender: accountOwner1,
            asset: longOtoken.address,
            vaultId: vaultCounter.toNumber(),
            amount: collateralToDeposit.toNumber(),
            index: '0',
            data: ZERO_ADDR,
          },
        ]

        await longOtoken.approve(marginPool.address, collateralToDeposit, {from: accountOperator1})
        await expectRevert(
          controller.operate(actionArgs, {from: accountOperator1}),
          'Controller: depositor address and msg.sender address mismatch',
        )
      })

      it('should revert depositing long otoken with amount equal to zero', async () => {
        const vaultCounter = new BigNumber(await controller.getAccountVaultCounter(accountOwner1))
        const collateralToDeposit = new BigNumber('20')
        const actionArgs = [
          {
            actionType: ActionType.DepositLongOption,
            owner: accountOwner1,
            sender: accountOwner1,
            asset: longOtoken.address,
            vaultId: vaultCounter.toNumber(),
            amount: '0',
            index: '0',
            data: ZERO_ADDR,
          },
        ]

        await longOtoken.approve(marginPool.address, collateralToDeposit, {from: accountOwner1})
        await expectRevert(
          controller.operate(actionArgs, {from: accountOwner1}),
          'MarginAccount: invalid long otoken amount',
        )
      })

      it('should revert depositing an expired long otoken', async () => {
        // deploy expired Otoken
        const expiredLongOtoken: MockOtokenInstance = await MockOtoken.new()
        // init otoken
        await expiredLongOtoken.init(
          addressBook.address,
          weth.address,
          usdc.address,
          usdc.address,
          new BigNumber(200).times(new BigNumber(10).exponentiatedBy(18)),
          '1219926985', // 2008
          true,
        )
        await expiredLongOtoken.mintOtoken(accountOwner1, new BigNumber('100'))

        // whitelist otoken
        await whitelist.whitelistOtoken(expiredLongOtoken.address)

        const vaultCounter = new BigNumber(await controller.getAccountVaultCounter(accountOwner1))
        const collateralToDeposit = new BigNumber('20')
        const actionArgs = [
          {
            actionType: ActionType.DepositLongOption,
            owner: accountOwner1,
            sender: accountOwner1,
            asset: expiredLongOtoken.address,
            vaultId: vaultCounter.toNumber(),
            amount: collateralToDeposit.toNumber(),
            index: '0',
            data: ZERO_ADDR,
          },
        ]

        await expiredLongOtoken.approve(marginPool.address, collateralToDeposit, {from: accountOwner1})
        await expectRevert(
          controller.operate(actionArgs, {from: accountOwner1}),
          'Controller: otoken used as collateral is already expired',
        )
      })

      it('should revert when vault have more than 1 long otoken', async () => {
        const expiryTime = new BigNumber(60 * 60) // after 1 hour
        const collateralToDeposit = new BigNumber('20')
        // deploy second Otoken
        const secondLongOtoken: MockOtokenInstance = await MockOtoken.new()
        // init otoken
        await secondLongOtoken.init(
          addressBook.address,
          weth.address,
          usdc.address,
          usdc.address,
          new BigNumber(200).times(new BigNumber(10).exponentiatedBy(18)),
          new BigNumber(await time.latest()).plus(expiryTime),
          true,
        )
        await secondLongOtoken.mintOtoken(accountOwner1, collateralToDeposit)
        // whitelist otoken
        await whitelist.whitelistOtoken(secondLongOtoken.address)
        const vaultCounter = new BigNumber(await controller.getAccountVaultCounter(accountOwner1))
        const actionArgs = [
          {
            actionType: ActionType.DepositLongOption,
            owner: accountOwner1,
            sender: accountOwner1,
            asset: secondLongOtoken.address,
            vaultId: vaultCounter.toNumber(),
            amount: collateralToDeposit.toNumber(),
            index: '1',
            data: ZERO_ADDR,
          },
        ]

        await secondLongOtoken.approve(marginPool.address, collateralToDeposit, {from: accountOwner1})
        await expectRevert(
          controller.operate(actionArgs, {from: accountOwner1}),
          'MarginCalculator: Too many long otokens in the vault.',
        )
      })
    })

    describe('withdraw long otoken', () => {
      it('should revert withdrawing long otoken with wrong index from a vault', async () => {
        const vaultCounter = new BigNumber(await controller.getAccountVaultCounter(accountOwner1))
        assert.isAbove(vaultCounter.toNumber(), 0, 'Account owner have no vault')

        const collateralToWithdraw = new BigNumber('20')
        const actionArgs = [
          {
            actionType: ActionType.WithdrawLongOption,
            owner: accountOwner1,
            sender: accountOwner1,
            asset: longOtoken.address,
            vaultId: vaultCounter.toNumber(),
            amount: collateralToWithdraw.toNumber(),
            index: '1',
            data: ZERO_ADDR,
          },
        ]

        await expectRevert(
          controller.operate(actionArgs, {from: accountOwner1}),
          'MarginAccount: long otoken address mismatch',
        )
      })

      it('should revert withdrawing long otoken from random address other than account owner or operator', async () => {
        const vaultCounter = new BigNumber(await controller.getAccountVaultCounter(accountOwner1))
        assert.isAbove(vaultCounter.toNumber(), 0, 'Account owner have no vault')

        const collateralToWithdraw = new BigNumber('20')
        const actionArgs = [
          {
            actionType: ActionType.WithdrawLongOption,
            owner: accountOwner1,
            sender: accountOwner1,
            asset: longOtoken.address,
            vaultId: vaultCounter.toNumber(),
            amount: collateralToWithdraw.toNumber(),
            index: '0',
            data: ZERO_ADDR,
          },
        ]

        await expectRevert(
          controller.operate(actionArgs, {from: random}),
          'Controller: msg.sender is not authorized to run action',
        )
      })

      it('should revert withdrawing long otoken amount equal to zero', async () => {
        const vaultCounter = new BigNumber(await controller.getAccountVaultCounter(accountOwner1))
        assert.isAbove(vaultCounter.toNumber(), 0, 'Account owner have no vault')

        const actionArgs = [
          {
            actionType: ActionType.WithdrawLongOption,
            owner: accountOwner1,
            sender: accountOwner1,
            asset: longOtoken.address,
            vaultId: vaultCounter.toNumber(),
            amount: '0',
            index: '0',
            data: ZERO_ADDR,
          },
        ]

        await expectRevert(
          controller.operate(actionArgs, {from: accountOwner1}),
          'MarginPool: transferToUser amount is equal to 0',
        )
      })

      it('should revert withdrawing long otoken amount greater than the vault balance', async () => {
        const vaultCounter = new BigNumber(await controller.getAccountVaultCounter(accountOwner1))
        assert.isAbove(vaultCounter.toNumber(), 0, 'Account owner have no vault')

        const vaultBefore = await controller.getVault(accountOwner1, vaultCounter)
        const collateralToWithdraw = new BigNumber(vaultBefore.longAmounts[0]).plus(1)
        const actionArgs = [
          {
            actionType: ActionType.WithdrawLongOption,
            owner: accountOwner1,
            sender: accountOwner1,
            asset: longOtoken.address,
            vaultId: vaultCounter.toNumber(),
            amount: collateralToWithdraw.toNumber(),
            index: '0',
            data: ZERO_ADDR,
          },
        ]

        await expectRevert(controller.operate(actionArgs, {from: accountOwner1}), 'SafeMath: subtraction overflow')
      })

      it('should withdraw long otoken to any random address where msg.sender is account owner', async () => {
        const vaultCounter = new BigNumber(await controller.getAccountVaultCounter(accountOwner1))
        assert.isAbove(vaultCounter.toNumber(), 0, 'Account owner have no vault')

        const collateralToWithdraw = new BigNumber('10')
        const actionArgs = [
          {
            actionType: ActionType.WithdrawLongOption,
            owner: accountOwner1,
            sender: random,
            asset: longOtoken.address,
            vaultId: vaultCounter.toNumber(),
            amount: collateralToWithdraw.toNumber(),
            index: '0',
            data: ZERO_ADDR,
          },
        ]
        const marginPoolBalanceBefore = new BigNumber(await longOtoken.balanceOf(marginPool.address))
        const receiverBalanceBefore = new BigNumber(await longOtoken.balanceOf(random))
        const vaultBefore = await controller.getVault(accountOwner1, vaultCounter)

        await controller.operate(actionArgs, {from: accountOwner1})

        const marginPoolBalanceAfter = new BigNumber(await longOtoken.balanceOf(marginPool.address))
        const receiverBalanceAfter = new BigNumber(await longOtoken.balanceOf(random))
        const vaultAfter = await controller.getVault(accountOwner1, vaultCounter)

        assert.equal(
          marginPoolBalanceBefore.minus(marginPoolBalanceAfter).toString(),
          collateralToWithdraw.toString(),
          'Margin pool balance long otoken balance mismatch',
        )
        assert.equal(
          receiverBalanceAfter.minus(receiverBalanceBefore).toString(),
          collateralToWithdraw.toString(),
          'Receiver long otoken balance mismatch',
        )
        assert.equal(vaultAfter.longOtokens.length, 1, 'Vault long otoken array length mismatch')
        assert.equal(
          new BigNumber(vaultBefore.longAmounts[0]).minus(new BigNumber(vaultAfter.longAmounts[0])).toString(),
          collateralToWithdraw.toString(),
          'Long otoken amount in vault after withdraw mismatch',
        )
      })

      it('should withdraw long otoken to any random address where msg.sender is account operator', async () => {
        assert.equal(await controller.isOperator(accountOwner1, accountOperator1), true, 'Operator address mismatch')

        const vaultCounter = new BigNumber(await controller.getAccountVaultCounter(accountOwner1))
        assert.isAbove(vaultCounter.toNumber(), 0, 'Account owner have no vault')

        const collateralToWithdraw = new BigNumber('10')
        const actionArgs = [
          {
            actionType: ActionType.WithdrawLongOption,
            owner: accountOwner1,
            sender: random,
            asset: longOtoken.address,
            vaultId: vaultCounter.toNumber(),
            amount: collateralToWithdraw.toNumber(),
            index: '0',
            data: ZERO_ADDR,
          },
        ]
        const marginPoolBalanceBefore = new BigNumber(await longOtoken.balanceOf(marginPool.address))
        const receiverBalanceBefore = new BigNumber(await longOtoken.balanceOf(random))
        const vaultBefore = await controller.getVault(accountOwner1, vaultCounter)

        await controller.operate(actionArgs, {from: accountOperator1})

        const marginPoolBalanceAfter = new BigNumber(await longOtoken.balanceOf(marginPool.address))
        const receiverBalanceAfter = new BigNumber(await longOtoken.balanceOf(random))
        const vaultAfter = await controller.getVault(accountOwner1, vaultCounter)

        assert.equal(
          marginPoolBalanceBefore.minus(marginPoolBalanceAfter).toString(),
          collateralToWithdraw.toString(),
          'Margin pool balance long otoken balance mismatch',
        )
        assert.equal(
          receiverBalanceAfter.minus(receiverBalanceBefore).toString(),
          collateralToWithdraw.toString(),
          'Receiver long otoken balance mismatch',
        )
        assert.equal(vaultAfter.longOtokens.length, 1, 'Vault long otoken array length mismatch')
        assert.equal(
          new BigNumber(vaultBefore.longAmounts[0]).minus(new BigNumber(vaultAfter.longAmounts[0])).toString(),
          collateralToWithdraw.toString(),
          'Long otoken amount in vault after withdraw mismatch',
        )
      })

      it('should execute withdrawing long otoken in mutliple actions', async () => {
        const vaultCounter = new BigNumber(await controller.getAccountVaultCounter(accountOwner1))
        assert.isAbove(vaultCounter.toNumber(), 0, 'Account owner have no vault')

        const collateralToWithdraw = new BigNumber('10')
        const actionArgs = [
          {
            actionType: ActionType.WithdrawLongOption,
            owner: accountOwner1,
            sender: accountOwner1,
            asset: longOtoken.address,
            vaultId: vaultCounter.toNumber(),
            amount: collateralToWithdraw.toNumber(),
            index: '0',
            data: ZERO_ADDR,
          },
          {
            actionType: ActionType.WithdrawLongOption,
            owner: accountOwner1,
            sender: accountOwner1,
            asset: longOtoken.address,
            vaultId: vaultCounter.toNumber(),
            amount: collateralToWithdraw.toNumber(),
            index: '0',
            data: ZERO_ADDR,
          },
        ]
        const marginPoolBalanceBefore = new BigNumber(await longOtoken.balanceOf(marginPool.address))
        const receiverBalanceBefore = new BigNumber(await longOtoken.balanceOf(accountOwner1))
        const vaultBefore = await controller.getVault(accountOwner1, vaultCounter)

        await controller.operate(actionArgs, {from: accountOwner1})

        const marginPoolBalanceAfter = new BigNumber(await longOtoken.balanceOf(marginPool.address))
        const receiverBalanceAfter = new BigNumber(await longOtoken.balanceOf(accountOwner1))
        const vaultAfter = await controller.getVault(accountOwner1, vaultCounter)

        assert.equal(
          marginPoolBalanceBefore.minus(marginPoolBalanceAfter).toString(),
          collateralToWithdraw.multipliedBy(2).toString(),
          'Margin pool balance long otoken balance mismatch',
        )
        assert.equal(
          receiverBalanceAfter.minus(receiverBalanceBefore).toString(),
          collateralToWithdraw.multipliedBy(2).toString(),
          'Receiver long otoken balance mismatch',
        )
        assert.equal(vaultAfter.longOtokens.length, 1, 'Vault long otoken array length mismatch')
        assert.equal(
          new BigNumber(vaultBefore.longAmounts[0]).minus(new BigNumber(vaultAfter.longAmounts[0])).toString(),
          collateralToWithdraw.multipliedBy(2).toString(),
          'Long otoken amount in vault after withdraw mismatch',
        )
      })

      it('should remove otoken address from otoken array if amount is equal to zero after withdrawing', async () => {
        const vaultCounter = new BigNumber(await controller.getAccountVaultCounter(accountOwner1))
        assert.isAbove(vaultCounter.toNumber(), 0, 'Account owner have no vault')

        const vaultBefore = await controller.getVault(accountOwner1, vaultCounter)

        const collateralToWithdraw = new BigNumber(vaultBefore.longAmounts[0])
        const actionArgs = [
          {
            actionType: ActionType.WithdrawLongOption,
            owner: accountOwner1,
            sender: accountOwner1,
            asset: longOtoken.address,
            vaultId: vaultCounter.toNumber(),
            amount: collateralToWithdraw.toNumber(),
            index: '0',
            data: ZERO_ADDR,
          },
        ]
        const marginPoolBalanceBefore = new BigNumber(await longOtoken.balanceOf(marginPool.address))
        const receiverBalanceBefore = new BigNumber(await longOtoken.balanceOf(accountOwner1))

        await controller.operate(actionArgs, {from: accountOwner1})

        const marginPoolBalanceAfter = new BigNumber(await longOtoken.balanceOf(marginPool.address))
        const receiverBalanceAfter = new BigNumber(await longOtoken.balanceOf(accountOwner1))
        const vaultAfter = await controller.getVault(accountOwner1, vaultCounter)

        assert.equal(
          marginPoolBalanceBefore.minus(marginPoolBalanceAfter).toString(),
          collateralToWithdraw.toString(),
          'Margin pool balance long otoken balance mismatch',
        )
        assert.equal(
          receiverBalanceAfter.minus(receiverBalanceBefore).toString(),
          collateralToWithdraw.toString(),
          'Receiver long otoken balance mismatch',
        )
        assert.equal(vaultAfter.longOtokens.length, 1, 'Vault long otoken array length mismatch')
        assert.equal(vaultAfter.longOtokens[0], ZERO_ADDR, 'Vault long otoken address after clearing mismatch')
        assert.equal(
          new BigNumber(vaultBefore.longAmounts[0]).minus(new BigNumber(vaultAfter.longAmounts[0])).toString(),
          collateralToWithdraw.toString(),
          'Long otoken amount in vault after withdraw mismatch',
        )
      })

      describe('withdraw expired long otoken', () => {
        let expiredLongOtoken: MockOtokenInstance

        before(async () => {
          const expiryTime = new BigNumber(60 * 60) // after 1 hour
          expiredLongOtoken = await MockOtoken.new()
          // init otoken
          await expiredLongOtoken.init(
            addressBook.address,
            weth.address,
            usdc.address,
            usdc.address,
            new BigNumber(200).times(new BigNumber(10).exponentiatedBy(18)),
            new BigNumber(await time.latest()).plus(expiryTime),
            true,
          )
          // some free money for the account owner
          const collateralToDeposit = new BigNumber('100')
          await expiredLongOtoken.mintOtoken(accountOwner1, collateralToDeposit)
          // whitelist otoken
          await whitelist.whitelistOtoken(expiredLongOtoken.address, {from: owner})
          // deposit long otoken into vault
          const vaultId = new BigNumber('1')
          const actionArgs = [
            {
              actionType: ActionType.DepositLongOption,
              owner: accountOwner1,
              sender: accountOwner1,
              asset: expiredLongOtoken.address,
              vaultId: vaultId.toNumber(),
              amount: collateralToDeposit.toNumber(),
              index: '0',
              data: ZERO_ADDR,
            },
          ]
          await expiredLongOtoken.approve(marginPool.address, collateralToDeposit, {from: accountOwner1})
          await controller.operate(actionArgs, {from: accountOwner1})
          const vaultAfter = await controller.getVault(accountOwner1, vaultId)
          assert.equal(vaultAfter.longOtokens.length, 1, 'Vault long otoken array length mismatch')
          assert.equal(
            vaultAfter.longOtokens[0],
            expiredLongOtoken.address,
            'Long otoken address deposited into vault mismatch',
          )
          assert.equal(
            new BigNumber(vaultAfter.longAmounts[0]).toString(),
            collateralToDeposit.toString(),
            'Long otoken amount deposited into vault mismatch',
          )
        })

        it('should revert withdrawing an expired long otoken', async () => {
          // increment time after expiredLongOtoken expiry
          await time.increase(3601) // increase time with one hour in seconds

          const vaultId = new BigNumber('1')
          const vault = await controller.getVault(accountOwner1, vaultId)
          const collateralToWithdraw = new BigNumber(vault.longAmounts[0])
          const actionArgs = [
            {
              actionType: ActionType.WithdrawLongOption,
              owner: accountOwner1,
              sender: accountOwner1,
              asset: expiredLongOtoken.address,
              vaultId: vaultId.toNumber(),
              amount: collateralToWithdraw.toNumber(),
              index: '0',
              data: ZERO_ADDR,
            },
          ]

          assert.equal(await controller.isExpired(expiredLongOtoken.address), true, 'Long otoken is not expired yet')

          await expectRevert(
            controller.operate(actionArgs, {from: accountOwner1}),
            'Controller: can not withdraw an expired otoken',
          )
        })
      })
    })
  })

  describe('Collateral asset', () => {
    describe('Deposit collateral asset', () => {
      it('should deposit a whitelisted collateral asset from account owner', async () => {
        // whitelist usdc
        await whitelist.whitelistCollateral(usdc.address)
        const vaultCounter = new BigNumber(await controller.getAccountVaultCounter(accountOwner1))
        assert.isAbove(vaultCounter.toNumber(), 0, 'Account owner have no vault')

        const collateralToDeposit = new BigNumber('10')
        const actionArgs = [
          {
            actionType: ActionType.DepositCollateral,
            owner: accountOwner1,
            sender: accountOwner1,
            asset: usdc.address,
            vaultId: vaultCounter.toNumber(),
            amount: collateralToDeposit.toNumber(),
            index: '0',
            data: ZERO_ADDR,
          },
        ]

        const marginPoolBalanceBefore = new BigNumber(await usdc.balanceOf(marginPool.address))
        const senderBalanceBefore = new BigNumber(await usdc.balanceOf(accountOwner1))

        await usdc.approve(marginPool.address, collateralToDeposit, {from: accountOwner1})
        await controller.operate(actionArgs, {from: accountOwner1})

        const marginPoolBalanceAfter = new BigNumber(await usdc.balanceOf(marginPool.address))
        const senderBalanceAfter = new BigNumber(await usdc.balanceOf(accountOwner1))
        const vaultAfter = await controller.getVault(accountOwner1, vaultCounter)

        assert.equal(
          marginPoolBalanceAfter.minus(marginPoolBalanceBefore).toString(),
          collateralToDeposit.toString(),
          'Margin pool balance collateral asset balance mismatch',
        )
        assert.equal(
          senderBalanceBefore.minus(senderBalanceAfter).toString(),
          collateralToDeposit.toString(),
          'Sender balance collateral asset balance mismatch',
        )
        assert.equal(vaultAfter.collateralAssets.length, 1, 'Vault collateral assets array length mismatch')
        assert.equal(
          vaultAfter.collateralAssets[0],
          usdc.address,
          'Collateral asset address deposited into vault mismatch',
        )
        assert.equal(
          new BigNumber(vaultAfter.collateralAmounts[0]).toString(),
          collateralToDeposit.toString(),
          'Collateral asset amount deposited into vault mismatch',
        )
      })

      it('should deposit a whitelisted collateral asset from account operator', async () => {
        const vaultCounter = new BigNumber(await controller.getAccountVaultCounter(accountOwner1))
        assert.isAbove(vaultCounter.toNumber(), 0, 'Account owner have no vault')

        const collateralToDeposit = new BigNumber('10')
        const actionArgs = [
          {
            actionType: ActionType.DepositCollateral,
            owner: accountOwner1,
            sender: accountOperator1,
            asset: usdc.address,
            vaultId: vaultCounter.toNumber(),
            amount: collateralToDeposit.toNumber(),
            index: '0',
            data: ZERO_ADDR,
          },
        ]

        const marginPoolBalanceBefore = new BigNumber(await usdc.balanceOf(marginPool.address))
        const senderBalanceBefore = new BigNumber(await usdc.balanceOf(accountOperator1))
        const vaultBefore = await controller.getVault(accountOwner1, vaultCounter)

        await usdc.approve(marginPool.address, collateralToDeposit, {from: accountOperator1})
        await controller.operate(actionArgs, {from: accountOperator1})

        const marginPoolBalanceAfter = new BigNumber(await usdc.balanceOf(marginPool.address))
        const senderBalanceAfter = new BigNumber(await usdc.balanceOf(accountOperator1))
        const vaultAfter = await controller.getVault(accountOwner1, vaultCounter)

        assert.equal(
          marginPoolBalanceAfter.minus(marginPoolBalanceBefore).toString(),
          collateralToDeposit.toString(),
          'Margin pool balance collateral asset balance mismatch',
        )
        assert.equal(
          senderBalanceBefore.minus(senderBalanceAfter).toString(),
          collateralToDeposit.toString(),
          'Sender balance collateral asset balance mismatch',
        )
        assert.equal(vaultAfter.collateralAssets.length, 1, 'Vault collateral assets array length mismatch')
        assert.equal(
          vaultAfter.collateralAssets[0],
          usdc.address,
          'Collateral asset address deposited into vault mismatch',
        )
        assert.equal(
          new BigNumber(vaultAfter.collateralAmounts[0])
            .minus(new BigNumber(vaultBefore.collateralAmounts[0]))
            .toString(),
          collateralToDeposit.toString(),
          'Long otoken amount deposited into vault mismatch',
        )
      })

      it('should revert depositing a collateral asset from a msg.sender different than arg.from', async () => {
        const vaultCounter = new BigNumber(await controller.getAccountVaultCounter(accountOwner1))
        assert.isAbove(vaultCounter.toNumber(), 0, 'Account owner have no vault')

        const collateralToDeposit = new BigNumber('10')
        const actionArgs = [
          {
            actionType: ActionType.DepositCollateral,
            owner: accountOwner1,
            sender: random,
            asset: usdc.address,
            vaultId: vaultCounter.toNumber(),
            amount: collateralToDeposit.toNumber(),
            index: '0',
            data: ZERO_ADDR,
          },
        ]

        await usdc.approve(marginPool.address, collateralToDeposit, {from: accountOwner1})
        await expectRevert(
          controller.operate(actionArgs, {from: accountOwner1}),
          'Controller: depositor address and msg.sender address mismatch',
        )
      })

      it('should revert depositing a collateral asset with amount equal to zero', async () => {
        const vaultCounter = new BigNumber(await controller.getAccountVaultCounter(accountOwner1))
        assert.isAbove(vaultCounter.toNumber(), 0, 'Account owner have no vault')

        const collateralToDeposit = new BigNumber('0')
        const actionArgs = [
          {
            actionType: ActionType.DepositCollateral,
            owner: accountOwner1,
            sender: accountOwner1,
            asset: usdc.address,
            vaultId: vaultCounter.toNumber(),
            amount: collateralToDeposit.toNumber(),
            index: '0',
            data: ZERO_ADDR,
          },
        ]

        await usdc.approve(marginPool.address, collateralToDeposit, {from: accountOwner1})
        await expectRevert(
          controller.operate(actionArgs, {from: accountOwner1}),
          'MarginAccount: invalid collateral amount',
        )
      })

      it('should execute depositing collateral into vault in multiple actions', async () => {
        const vaultCounter = new BigNumber(await controller.getAccountVaultCounter(accountOwner1))
        const collateralToDeposit = new BigNumber('20')
        const actionArgs = [
          {
            actionType: ActionType.DepositCollateral,
            owner: accountOwner1,
            sender: accountOwner1,
            asset: usdc.address,
            vaultId: vaultCounter.toNumber(),
            amount: collateralToDeposit.toNumber(),
            index: '0',
            data: ZERO_ADDR,
          },
          {
            actionType: ActionType.DepositCollateral,
            owner: accountOwner1,
            sender: accountOwner1,
            asset: usdc.address,
            vaultId: vaultCounter.toNumber(),
            amount: collateralToDeposit.toNumber(),
            index: '0',
            data: ZERO_ADDR,
          },
        ]
        const marginPoolBalanceBefore = new BigNumber(await usdc.balanceOf(marginPool.address))
        const senderBalanceBefore = new BigNumber(await usdc.balanceOf(accountOwner1))
        const vaultBefore = await controller.getVault(accountOwner1, vaultCounter)

        await usdc.approve(marginPool.address, collateralToDeposit.multipliedBy(2), {from: accountOwner1})
        await controller.operate(actionArgs, {from: accountOwner1})

        const marginPoolBalanceAfter = new BigNumber(await usdc.balanceOf(marginPool.address))
        const senderBalanceAfter = new BigNumber(await usdc.balanceOf(accountOwner1))
        const vaultAfter = await controller.getVault(accountOwner1, vaultCounter)

        assert.equal(
          marginPoolBalanceAfter.minus(marginPoolBalanceBefore).toString(),
          collateralToDeposit.multipliedBy(2).toString(),
          'Margin pool collateral balance mismatch',
        )
        assert.equal(
          senderBalanceBefore.minus(senderBalanceAfter).toString(),
          collateralToDeposit.multipliedBy(2).toString(),
          'Sender collateral asset balance mismatch',
        )
        assert.equal(vaultAfter.collateralAmounts.length, 1, 'Vault collateral asset array length mismatch')
        assert.equal(
          vaultAfter.collateralAssets[0],
          usdc.address,
          'Collateral asset address deposited into vault mismatch',
        )
        assert.equal(
          new BigNumber(vaultAfter.collateralAmounts[0])
            .minus(new BigNumber(vaultBefore.collateralAmounts[0]))
            .toString(),
          collateralToDeposit.multipliedBy(2).toString(),
          'Collateral asset amount deposited into vault mismatch',
        )
      })

      describe('Deposit un-whitelisted collateral asset', () => {
        it('should revert depositing a collateral asset that is not whitelisted', async () => {
          // deploy a shitcoin
          const trx: MockERC20Instance = await MockERC20.new('TRX', 'TRX', 18)
          await trx.mint(accountOwner1, new BigNumber('1000'))

          const vaultCounter = new BigNumber(await controller.getAccountVaultCounter(accountOwner1))
          assert.isAbove(vaultCounter.toNumber(), 0, 'Account owner have no vault')

          const collateralDeposit = new BigNumber('10')
          const actionArgs = [
            {
              actionType: ActionType.DepositCollateral,
              owner: accountOwner1,
              sender: accountOwner1,
              asset: trx.address,
              vaultId: vaultCounter.toNumber(),
              amount: collateralDeposit.toNumber(),
              index: '0',
              data: ZERO_ADDR,
            },
          ]

          await trx.approve(marginPool.address, collateralDeposit, {from: accountOwner1})
          await expectRevert(
            controller.operate(actionArgs, {from: accountOwner1}),
            'Controller: asset is not whitelisted to be used as collateral',
          )
        })
      })

      it('should revert when vault have more than 1 collateral type', async () => {
        const collateralToDeposit = new BigNumber('20')
        //whitelist weth to use in this test
        await whitelist.whitelistCollateral(weth.address)
        await weth.mint(accountOwner1, collateralToDeposit)

        const vaultCounter = new BigNumber(await controller.getAccountVaultCounter(accountOwner1))
        const actionArgs = [
          {
            actionType: ActionType.DepositCollateral,
            owner: accountOwner1,
            sender: accountOwner1,
            asset: weth.address,
            vaultId: vaultCounter.toNumber(),
            amount: collateralToDeposit.toNumber(),
            index: '1',
            data: ZERO_ADDR,
          },
        ]

        await weth.approve(marginPool.address, collateralToDeposit, {from: accountOwner1})
        await expectRevert(
          controller.operate(actionArgs, {from: accountOwner1}),
          'MarginCalculator: Too many collateral assets in the vault.',
        )
      })
    })

    describe('withdraw collateral', () => {
      it('should revert withdrawing collateral asset with wrong index from a vault', async () => {
        const vaultCounter = new BigNumber(await controller.getAccountVaultCounter(accountOwner1))
        assert.isAbove(vaultCounter.toNumber(), 0, 'Account owner have no vault')

        const collateralToWithdraw = new BigNumber('20')
        const actionArgs = [
          {
            actionType: ActionType.WithdrawCollateral,
            owner: accountOwner1,
            sender: accountOwner1,
            asset: usdc.address,
            vaultId: vaultCounter.toNumber(),
            amount: collateralToWithdraw.toNumber(),
            index: '1',
            data: ZERO_ADDR,
          },
        ]

        await expectRevert(
          controller.operate(actionArgs, {from: accountOwner1}),
          'MarginAccount: collateral token address mismatch',
        )
      })

      it('should revert withdrawing collateral asset from an invalid id', async () => {
        const vaultCounter = new BigNumber(await controller.getAccountVaultCounter(accountOwner1))
        assert.isAbove(vaultCounter.toNumber(), 0, 'Account owner have no vault')

        const collateralToWithdraw = new BigNumber('20')
        const actionArgs = [
          {
            actionType: ActionType.WithdrawCollateral,
            owner: accountOwner1,
            sender: accountOwner1,
            asset: usdc.address,
            vaultId: '1350',
            amount: collateralToWithdraw.toNumber(),
            index: '1',
            data: ZERO_ADDR,
          },
        ]

        await expectRevert(controller.operate(actionArgs, {from: accountOwner1}), 'Controller: invalid vault id')
      })

      it('should revert withdrawing collateral asset amount greater than the vault balance', async () => {
        const vaultCounter = new BigNumber(await controller.getAccountVaultCounter(accountOwner1))
        assert.isAbove(vaultCounter.toNumber(), 0, 'Account owner have no vault')

        const vaultBefore = await controller.getVault(accountOwner1, vaultCounter)
        const collateralToWithdraw = new BigNumber(vaultBefore.collateralAmounts[0]).plus(1)
        const actionArgs = [
          {
            actionType: ActionType.WithdrawCollateral,
            owner: accountOwner1,
            sender: accountOwner1,
            asset: usdc.address,
            vaultId: vaultCounter.toNumber(),
            amount: collateralToWithdraw.toNumber(),
            index: '0',
            data: ZERO_ADDR,
          },
        ]

        await expectRevert(controller.operate(actionArgs, {from: accountOwner1}), 'SafeMath: subtraction overflow')
      })

      it('should withdraw collateral to any random address where msg.sender is account owner', async () => {
        const vaultCounter = new BigNumber(await controller.getAccountVaultCounter(accountOwner1))
        assert.isAbove(vaultCounter.toNumber(), 0, 'Account owner have no vault')

        const collateralToWithdraw = new BigNumber('10')
        const actionArgs = [
          {
            actionType: ActionType.WithdrawCollateral,
            owner: accountOwner1,
            sender: random,
            asset: usdc.address,
            vaultId: vaultCounter.toNumber(),
            amount: collateralToWithdraw.toNumber(),
            index: '0',
            data: ZERO_ADDR,
          },
        ]
        const marginPoolBalanceBefore = new BigNumber(await usdc.balanceOf(marginPool.address))
        const receiverBalanceBefore = new BigNumber(await usdc.balanceOf(random))
        const vaultBefore = await controller.getVault(accountOwner1, vaultCounter)

        await controller.operate(actionArgs, {from: accountOwner1})

        const marginPoolBalanceAfter = new BigNumber(await usdc.balanceOf(marginPool.address))
        const receiverBalanceAfter = new BigNumber(await usdc.balanceOf(random))
        const vaultAfter = await controller.getVault(accountOwner1, vaultCounter)

        assert.equal(
          marginPoolBalanceBefore.minus(marginPoolBalanceAfter).toString(),
          collateralToWithdraw.toString(),
          'Margin pool collateral asset balance mismatch',
        )
        assert.equal(
          receiverBalanceAfter.minus(receiverBalanceBefore).toString(),
          collateralToWithdraw.toString(),
          'Receiver collateral asset balance mismatch',
        )
        assert.equal(vaultAfter.collateralAssets.length, 1, 'Vault collateral asset array length mismatch')
        assert.equal(
          new BigNumber(vaultBefore.collateralAmounts[0])
            .minus(new BigNumber(vaultAfter.collateralAmounts[0]))
            .toString(),
          collateralToWithdraw.toString(),
          'Collateral asset amount in vault after withdraw mismatch',
        )
      })

      it('should withdraw collateral asset to any random address where msg.sender is account operator', async () => {
        assert.equal(await controller.isOperator(accountOwner1, accountOperator1), true, 'Operator address mismatch')

        const vaultCounter = new BigNumber(await controller.getAccountVaultCounter(accountOwner1))
        assert.isAbove(vaultCounter.toNumber(), 0, 'Account owner have no vault')

        const collateralToWithdraw = new BigNumber('10')
        const actionArgs = [
          {
            actionType: ActionType.WithdrawCollateral,
            owner: accountOwner1,
            sender: random,
            asset: usdc.address,
            vaultId: vaultCounter.toNumber(),
            amount: collateralToWithdraw.toNumber(),
            index: '0',
            data: ZERO_ADDR,
          },
        ]
        const marginPoolBalanceBefore = new BigNumber(await usdc.balanceOf(marginPool.address))
        const receiverBalanceBefore = new BigNumber(await usdc.balanceOf(random))
        const vaultBefore = await controller.getVault(accountOwner1, vaultCounter)

        await controller.operate(actionArgs, {from: accountOperator1})

        const marginPoolBalanceAfter = new BigNumber(await usdc.balanceOf(marginPool.address))
        const receiverBalanceAfter = new BigNumber(await usdc.balanceOf(random))
        const vaultAfter = await controller.getVault(accountOwner1, vaultCounter)

        assert.equal(
          marginPoolBalanceBefore.minus(marginPoolBalanceAfter).toString(),
          collateralToWithdraw.toString(),
          'Margin pool collateral asset balance mismatch',
        )
        assert.equal(
          receiverBalanceAfter.minus(receiverBalanceBefore).toString(),
          collateralToWithdraw.toString(),
          'Receiver collateral asset balance mismatch',
        )
        assert.equal(vaultAfter.collateralAssets.length, 1, 'Vault collateral asset array length mismatch')
        assert.equal(
          new BigNumber(vaultBefore.collateralAmounts[0])
            .minus(new BigNumber(vaultAfter.collateralAmounts[0]))
            .toString(),
          collateralToWithdraw.toString(),
          'Collateral asset amount in vault after withdraw mismatch',
        )
      })

      it('should execute withdrawing collateral asset in mutliple actions', async () => {
        const vaultCounter = new BigNumber(await controller.getAccountVaultCounter(accountOwner1))
        assert.isAbove(vaultCounter.toNumber(), 0, 'Account owner have no vault')

        const collateralToWithdraw = new BigNumber('10')
        const actionArgs = [
          {
            actionType: ActionType.WithdrawCollateral,
            owner: accountOwner1,
            sender: accountOwner1,
            asset: usdc.address,
            vaultId: vaultCounter.toNumber(),
            amount: collateralToWithdraw.toNumber(),
            index: '0',
            data: ZERO_ADDR,
          },
          {
            actionType: ActionType.WithdrawCollateral,
            owner: accountOwner1,
            sender: accountOwner1,
            asset: usdc.address,
            vaultId: vaultCounter.toNumber(),
            amount: collateralToWithdraw.toNumber(),
            index: '0',
            data: ZERO_ADDR,
          },
        ]
        const marginPoolBalanceBefore = new BigNumber(await usdc.balanceOf(marginPool.address))
        const receiverBalanceBefore = new BigNumber(await usdc.balanceOf(accountOwner1))
        const vaultBefore = await controller.getVault(accountOwner1, vaultCounter)

        await controller.operate(actionArgs, {from: accountOwner1})

        const marginPoolBalanceAfter = new BigNumber(await usdc.balanceOf(marginPool.address))
        const receiverBalanceAfter = new BigNumber(await usdc.balanceOf(accountOwner1))
        const vaultAfter = await controller.getVault(accountOwner1, vaultCounter)

        assert.equal(
          marginPoolBalanceBefore.minus(marginPoolBalanceAfter).toString(),
          collateralToWithdraw.multipliedBy(2).toString(),
          'Margin pool collateral asset balance mismatch',
        )
        assert.equal(
          receiverBalanceAfter.minus(receiverBalanceBefore).toString(),
          collateralToWithdraw.multipliedBy(2).toString(),
          'Receiver collateral asset balance mismatch',
        )
        assert.equal(vaultAfter.collateralAssets.length, 1, 'Vault long otoken array length mismatch')
        assert.equal(
          new BigNumber(vaultBefore.collateralAmounts[0])
            .minus(new BigNumber(vaultAfter.collateralAmounts[0]))
            .toString(),
          collateralToWithdraw.multipliedBy(2).toString(),
          'Collateral asset amount in vault after withdraw mismatch',
        )
      })

      it('should remove collateral asset address from collateral array if amount is equal to zero after withdrawing', async () => {
        const vaultCounter = new BigNumber(await controller.getAccountVaultCounter(accountOwner1))
        assert.isAbove(vaultCounter.toNumber(), 0, 'Account owner have no vault')

        const vaultBefore = await controller.getVault(accountOwner1, vaultCounter)

        const collateralToWithdraw = new BigNumber(vaultBefore.collateralAmounts[0])
        const actionArgs = [
          {
            actionType: ActionType.WithdrawCollateral,
            owner: accountOwner1,
            sender: accountOwner1,
            asset: usdc.address,
            vaultId: vaultCounter.toNumber(),
            amount: collateralToWithdraw.toNumber(),
            index: '0',
            data: ZERO_ADDR,
          },
        ]
        const marginPoolBalanceBefore = new BigNumber(await usdc.balanceOf(marginPool.address))
        const receiverBalanceBefore = new BigNumber(await usdc.balanceOf(accountOwner1))

        await controller.operate(actionArgs, {from: accountOwner1})

        const marginPoolBalanceAfter = new BigNumber(await usdc.balanceOf(marginPool.address))
        const receiverBalanceAfter = new BigNumber(await usdc.balanceOf(accountOwner1))
        const vaultAfter = await controller.getVault(accountOwner1, vaultCounter)

        assert.equal(
          marginPoolBalanceBefore.minus(marginPoolBalanceAfter).toString(),
          collateralToWithdraw.toString(),
          'Margin pool balance long otoken balance mismatch',
        )
        assert.equal(
          receiverBalanceAfter.minus(receiverBalanceBefore).toString(),
          collateralToWithdraw.toString(),
          'Receiver long otoken balance mismatch',
        )
        assert.equal(vaultAfter.collateralAssets.length, 1, 'Vault collateral asset array length mismatch')
        assert.equal(vaultAfter.collateralAssets[0], ZERO_ADDR, 'Vault collater asset address after clearing mismatch')
        assert.equal(
          new BigNumber(vaultBefore.collateralAmounts[0])
            .minus(new BigNumber(vaultAfter.collateralAmounts[0]))
            .toString(),
          collateralToWithdraw.toString(),
          'Collateral asset amount in vault after withdraw mismatch',
        )
      })
    })
  })

  describe('Short otoken', () => {
    let longOtoken: MockOtokenInstance
    let shortOtoken: MockOtokenInstance

    before(async () => {
      const expiryTime = new BigNumber(60 * 60 * 24) // after 1 day

      longOtoken = await MockOtoken.new()
      shortOtoken = await MockOtoken.new()
      // init otoken
      await longOtoken.init(
        addressBook.address,
        weth.address,
        usdc.address,
        usdc.address,
        new BigNumber(250).times(new BigNumber(10).exponentiatedBy(18)),
        new BigNumber(await time.latest()).plus(expiryTime),
        true,
      )
      await shortOtoken.init(
        addressBook.address,
        weth.address,
        usdc.address,
        usdc.address,
        new BigNumber(200).times(new BigNumber(10).exponentiatedBy(18)),
        new BigNumber(await time.latest()).plus(expiryTime),
        true,
      )

<<<<<<< HEAD
=======
      // whitelist short otoken to be used in the protocol
      await whitelist.whitelistOtoken(shortOtoken.address, {from: owner})

>>>>>>> 667d606f
      // give free money
      await longOtoken.mintOtoken(accountOwner1, new BigNumber('100'))
      await longOtoken.mintOtoken(accountOperator1, new BigNumber('100'))
      await usdc.mint(accountOwner1, new BigNumber('1000000'))
      await usdc.mint(accountOperator1, new BigNumber('1000000'))
      await usdc.mint(random, new BigNumber('1000000'))
    })

    describe('Mint short otoken', () => {
      it('should revert minting from random address other than owner or operator', async () => {
        const vaultCounter = new BigNumber(await controller.getAccountVaultCounter(accountOwner1))
        assert.isAbove(vaultCounter.toNumber(), 0, 'Account owner have no vault')

<<<<<<< HEAD
        const collateralToDeposit = new BigNumber(await shortOtoken.strikePrice()).dividedBy(1e18)
=======
>>>>>>> 667d606f
        const amountToMint = new BigNumber('1')
        const actionArgs = [
          {
            actionType: ActionType.MintShortOption,
            owner: accountOwner1,
            sender: random,
            asset: shortOtoken.address,
            vaultId: vaultCounter.toNumber(),
            amount: amountToMint.toNumber(),
            index: '0',
            data: ZERO_ADDR,
          },
<<<<<<< HEAD
          {
            actionType: ActionType.DepositCollateral,
            owner: accountOwner1,
            sender: random,
            asset: usdc.address,
=======
        ]

        await expectRevert(
          controller.operate(actionArgs, {from: random}),
          'Controller: msg.sender is not authorized to run action',
        )
      })

      it('should revert minting using un-marginable collateral asset', async () => {
        const vaultCounter = new BigNumber(await controller.getAccountVaultCounter(accountOwner1))
        assert.isAbove(vaultCounter.toNumber(), 0, 'Account owner have no vault')

        const collateralToDeposit = new BigNumber(await shortOtoken.strikePrice()).dividedBy(1e18)
        const amountToMint = new BigNumber('1')
        const actionArgs = [
          {
            actionType: ActionType.MintShortOption,
            owner: accountOwner1,
            sender: accountOwner1,
            asset: shortOtoken.address,
            vaultId: vaultCounter.toNumber(),
            amount: amountToMint.toNumber(),
            index: '0',
            data: ZERO_ADDR,
          },
          {
            actionType: ActionType.DepositCollateral,
            owner: accountOwner1,
            sender: accountOwner1,
            asset: weth.address,
>>>>>>> 667d606f
            vaultId: vaultCounter.toNumber(),
            amount: collateralToDeposit.toNumber(),
            index: '0',
            data: ZERO_ADDR,
          },
        ]

<<<<<<< HEAD
        await usdc.approve(marginPool.address, collateralToDeposit, {from: random})
        await expectRevert(
          controller.operate(actionArgs, {from: random}),
          'Controller: msg.sender is not authorized to run action',
=======
        // free money
        await weth.mint(accountOwner1, collateralToDeposit)

        await weth.approve(marginPool.address, collateralToDeposit, {from: accountOwner1})
        await expectRevert(
          controller.operate(actionArgs, {from: accountOwner1}),
          'MarginCalculator: collateral asset not marginable for short asset',
>>>>>>> 667d606f
        )
      })

      it('mint naked short otoken from owner', async () => {
        const vaultCounter = new BigNumber(await controller.getAccountVaultCounter(accountOwner1))
        assert.isAbove(vaultCounter.toNumber(), 0, 'Account owner have no vault')

        const collateralToDeposit = new BigNumber(await shortOtoken.strikePrice()).dividedBy(1e18)
        const amountToMint = new BigNumber('1')
        const actionArgs = [
          {
            actionType: ActionType.MintShortOption,
            owner: accountOwner1,
            sender: accountOwner1,
            asset: shortOtoken.address,
            vaultId: vaultCounter.toNumber(),
            amount: amountToMint.toNumber(),
            index: '0',
            data: ZERO_ADDR,
          },
          {
            actionType: ActionType.DepositCollateral,
            owner: accountOwner1,
            sender: accountOwner1,
            asset: usdc.address,
            vaultId: vaultCounter.toNumber(),
            amount: collateralToDeposit.toNumber(),
            index: '0',
            data: ZERO_ADDR,
          },
        ]

        const marginPoolBalanceBefore = new BigNumber(await usdc.balanceOf(marginPool.address))
        const senderBalanceBefore = new BigNumber(await usdc.balanceOf(accountOwner1))
        const senderShortBalanceBefore = new BigNumber(await shortOtoken.balanceOf(accountOwner1))
        const vaultBefore = await controller.getVault(accountOwner1, vaultCounter)

        await usdc.approve(marginPool.address, collateralToDeposit, {from: accountOwner1})
        await controller.operate(actionArgs, {from: accountOwner1})

        const marginPoolBalanceAfter = new BigNumber(await usdc.balanceOf(marginPool.address))
        const senderBalanceAfter = new BigNumber(await usdc.balanceOf(accountOwner1))
        const senderShortBalanceAfter = new BigNumber(await shortOtoken.balanceOf(accountOwner1))
        const vaultAfter = await controller.getVault(accountOwner1, vaultCounter)

        assert.equal(
          marginPoolBalanceAfter.minus(marginPoolBalanceBefore).toString(),
          collateralToDeposit.toString(),
          'Margin pool collateral asset balance mismatch',
        )
        assert.equal(
          senderBalanceBefore.minus(senderBalanceAfter).toString(),
          collateralToDeposit.toString(),
          'Sender collateral asset balance mismatch',
        )
        assert.equal(vaultAfter.collateralAssets.length, 1, 'Vault collateral asset array length mismatch')
        assert.equal(vaultAfter.shortOtokens.length, 1, 'Vault short otoken array length mismatch')
        assert.equal(
          vaultAfter.collateralAssets[0],
          usdc.address,
          'Collateral asset address deposited into vault mismatch',
        )
        assert.equal(
          vaultAfter.shortOtokens[0],
          shortOtoken.address,
          'Short otoken address deposited into vault mismatch',
        )
        assert.equal(
          senderShortBalanceAfter.minus(senderShortBalanceBefore).toString(),
          amountToMint.toString(),
          'Short otoken amount minted mismatch',
        )
        assert.equal(
          new BigNumber(vaultAfter.collateralAmounts[0])
            .minus(new BigNumber(vaultBefore.collateralAmounts[0]))
            .toString(),
          collateralToDeposit.toString(),
          'Collateral asset amount deposited into vault mismatch',
        )
        assert.equal(
          new BigNumber(vaultAfter.shortAmounts[0]).toString(),
          amountToMint.toString(),
          'Short otoken amount minted into vault mismatch',
        )
      })

      it('mint naked short otoken from operator', async () => {
        const vaultCounter = new BigNumber(await controller.getAccountVaultCounter(accountOwner1))
        assert.isAbove(vaultCounter.toNumber(), 0, 'Account owner have no vault')

        const collateralToDeposit = new BigNumber(await shortOtoken.strikePrice()).dividedBy(1e18)
        const amountToMint = new BigNumber('1')
        const actionArgs = [
          {
            actionType: ActionType.MintShortOption,
            owner: accountOwner1,
            sender: accountOperator1,
            asset: shortOtoken.address,
            vaultId: vaultCounter.toNumber(),
            amount: amountToMint.toNumber(),
            index: '0',
            data: ZERO_ADDR,
          },
          {
            actionType: ActionType.DepositCollateral,
            owner: accountOwner1,
            sender: accountOperator1,
            asset: usdc.address,
            vaultId: vaultCounter.toNumber(),
            amount: collateralToDeposit.toNumber(),
            index: '0',
            data: ZERO_ADDR,
          },
        ]

        const marginPoolBalanceBefore = new BigNumber(await usdc.balanceOf(marginPool.address))
        const senderBalanceBefore = new BigNumber(await usdc.balanceOf(accountOperator1))
        const senderShortBalanceBefore = new BigNumber(await shortOtoken.balanceOf(accountOperator1))
        const vaultBefore = await controller.getVault(accountOwner1, vaultCounter)

        await usdc.approve(marginPool.address, collateralToDeposit, {from: accountOperator1})
        await controller.operate(actionArgs, {from: accountOperator1})

        const marginPoolBalanceAfter = new BigNumber(await usdc.balanceOf(marginPool.address))
        const senderBalanceAfter = new BigNumber(await usdc.balanceOf(accountOperator1))
        const senderShortBalanceAfter = new BigNumber(await shortOtoken.balanceOf(accountOperator1))
        const vaultAfter = await controller.getVault(accountOwner1, vaultCounter)

        assert.equal(
          marginPoolBalanceAfter.minus(marginPoolBalanceBefore).toString(),
          collateralToDeposit.toString(),
          'Margin pool collateral asset balance mismatch',
        )
        assert.equal(
          senderBalanceBefore.minus(senderBalanceAfter).toString(),
          collateralToDeposit.toString(),
          'Sender collateral asset balance mismatch',
        )
        assert.equal(vaultAfter.collateralAssets.length, 1, 'Vault collateral asset array length mismatch')
        assert.equal(vaultAfter.shortOtokens.length, 1, 'Vault short otoken array length mismatch')
        assert.equal(
          vaultAfter.collateralAssets[0],
          usdc.address,
          'Collateral asset address deposited into vault mismatch',
        )
        assert.equal(
          vaultAfter.shortOtokens[0],
          shortOtoken.address,
          'Short otoken address deposited into vault mismatch',
        )
        assert.equal(
          senderShortBalanceAfter.minus(senderShortBalanceBefore).toString(),
          amountToMint.toString(),
          'Short otoken amount minted mismatch',
        )
        assert.equal(
          new BigNumber(vaultAfter.collateralAmounts[0])
            .minus(new BigNumber(vaultBefore.collateralAmounts[0]))
            .toString(),
          collateralToDeposit.toString(),
          'Collateral asset amount deposited into vault mismatch',
        )
        assert.equal(
          new BigNumber(vaultAfter.shortAmounts[0]).minus(new BigNumber(vaultBefore.shortAmounts[0])).toString(),
          amountToMint.toString(),
          'Short otoken amount minted into vault mismatch',
        )
      })

      it('should revert withdrawing collateral from naked short position when net value is equal to zero', async () => {
        const vaultCounter = new BigNumber(await controller.getAccountVaultCounter(accountOwner1))
        assert.isAbove(vaultCounter.toNumber(), 0, 'Account owner have no vault')

        const vaultBefore = await controller.getVault(accountOwner1, vaultCounter)

        const netValue = (await calculator.getExcessCollateral(vaultBefore))[0]
        const isExcess = (await calculator.getExcessCollateral(vaultBefore))[1]

        assert.equal(netValue.toString(), '0', 'Position net value mistmatch')
        assert.equal(isExcess, true, 'Position collateral excess mismatch')

        const collateralToWithdraw = new BigNumber(vaultBefore.collateralAmounts[0])
        const actionArgs = [
          {
            actionType: ActionType.WithdrawCollateral,
            owner: accountOwner1,
            sender: accountOwner1,
            asset: usdc.address,
            vaultId: vaultCounter.toNumber(),
            amount: collateralToWithdraw.toNumber(),
            index: '0',
            data: ZERO_ADDR,
          },
        ]

        await expectRevert(
          controller.operate(actionArgs, {from: accountOwner1}),
          'Controller: invalid final vault state',
        )
      })

<<<<<<< HEAD
      it('should withdraw exceeded collateral from naked short position when net value ', async () => {
=======
      it('should withdraw exceeded collateral from naked short position when net value > 0 ', async () => {
>>>>>>> 667d606f
        const vaultCounter = new BigNumber(await controller.getAccountVaultCounter(accountOwner1))
        assert.isAbove(vaultCounter.toNumber(), 0, 'Account owner have no vault')

        // deposit more collateral
        const excessCollateralToDeposit = new BigNumber('50')
        const firstActionArgs = [
          {
            actionType: ActionType.DepositCollateral,
            owner: accountOwner1,
            sender: accountOwner1,
            asset: usdc.address,
            vaultId: vaultCounter.toNumber(),
            amount: excessCollateralToDeposit.toNumber(),
            index: '0',
            data: ZERO_ADDR,
          },
        ]
        await usdc.approve(marginPool.address, excessCollateralToDeposit, {from: accountOwner1})
        await controller.operate(firstActionArgs, {from: accountOwner1})

        const vaultBefore = await controller.getVault(accountOwner1, vaultCounter)
        const marginPoolBalanceBefore = new BigNumber(await usdc.balanceOf(marginPool.address))
        const withdrawerBalanceBefore = new BigNumber(await usdc.balanceOf(accountOwner1))

        const netValue = (await calculator.getExcessCollateral(vaultBefore))[0]
        const isExcess = (await calculator.getExcessCollateral(vaultBefore))[1]

        assert.equal(netValue.toString(), excessCollateralToDeposit.toString(), 'Position net value mistmatch')
        assert.equal(isExcess, true, 'Position collateral excess mismatch')

        const secondActionArgs = [
          {
            actionType: ActionType.WithdrawCollateral,
            owner: accountOwner1,
            sender: accountOwner1,
            asset: usdc.address,
            vaultId: vaultCounter.toNumber(),
            amount: excessCollateralToDeposit.toNumber(),
            index: '0',
            data: ZERO_ADDR,
          },
        ]

        controller.operate(secondActionArgs, {from: accountOwner1})

        const vaultAfter = await controller.getVault(accountOwner1, vaultCounter)
        const marginPoolBalanceAfter = new BigNumber(await usdc.balanceOf(marginPool.address))
        const withdrawerBalanceAfter = new BigNumber(await usdc.balanceOf(accountOwner1))

        assert.equal(
          marginPoolBalanceBefore.minus(marginPoolBalanceAfter).toString(),
          excessCollateralToDeposit.toString(),
          'Margin pool collateral asset balance mismatch',
        )
        assert.equal(
          withdrawerBalanceAfter.minus(withdrawerBalanceBefore).toString(),
          excessCollateralToDeposit.toString(),
          'Receiver collateral asset balance mismatch',
        )
        assert.equal(vaultAfter.collateralAssets.length, 1, 'Vault collateral asset array length mismatch')
        assert.equal(
          new BigNumber(vaultBefore.collateralAmounts[0])
            .minus(new BigNumber(vaultAfter.collateralAmounts[0]))
            .toString(),
          excessCollateralToDeposit.toString(),
          'Collateral asset amount in vault after withdraw mismatch',
        )
      })

      it('should revert when vault have more than 1 short otoken', async () => {
        const expiryTime = new BigNumber(60 * 60 * 24) // after 1 day
        const invalidShortOtoken: MockOtokenInstance = await MockOtoken.new()
        await invalidShortOtoken.init(
          addressBook.address,
          weth.address,
          usdc.address,
          usdc.address,
          new BigNumber(250).times(new BigNumber(10).exponentiatedBy(18)),
          new BigNumber(await time.latest()).plus(expiryTime),
          true,
        )

<<<<<<< HEAD
=======
        await whitelist.whitelistOtoken(invalidShortOtoken.address, {from: owner})

>>>>>>> 667d606f
        const vaultCounter = new BigNumber(await controller.getAccountVaultCounter(accountOwner1))
        assert.isAbove(vaultCounter.toNumber(), 0, 'Account owner have no vault')

        const collateralToDeposit = new BigNumber(await invalidShortOtoken.strikePrice()).dividedBy(1e18)
        const amountToMint = new BigNumber('1')
        const actionArgs = [
          {
            actionType: ActionType.DepositCollateral,
            owner: accountOwner1,
            sender: accountOwner1,
            asset: usdc.address,
            vaultId: vaultCounter.toNumber(),
            amount: collateralToDeposit.toNumber(),
            index: '0',
            data: ZERO_ADDR,
          },
          {
            actionType: ActionType.MintShortOption,
            owner: accountOwner1,
            sender: accountOwner1,
            asset: invalidShortOtoken.address,
            vaultId: vaultCounter.toNumber(),
            amount: amountToMint.toNumber(),
            index: '1',
            data: ZERO_ADDR,
          },
        ]

        await usdc.approve(marginPool.address, collateralToDeposit, {from: accountOwner1})
        await expectRevert(
          controller.operate(actionArgs, {from: accountOwner1}),
          'MarginCalculator: Too many short otokens in the vault.',
        )
      })
<<<<<<< HEAD
    })

    describe('Burn short otoken', () => {
      it('should revert burning short otoken with wrong index from a vault', async () => {
        const vaultCounter = new BigNumber(await controller.getAccountVaultCounter(accountOwner1))
        assert.isAbove(vaultCounter.toNumber(), 0, 'Account owner have no vault')

        const shortOtokenToBurn = new BigNumber(await shortOtoken.balanceOf(accountOwner1))
        const actionArgs = [
          {
            actionType: ActionType.BurnShortOption,
            owner: accountOwner1,
            sender: accountOwner1,
            asset: usdc.address,
            vaultId: vaultCounter.toNumber(),
            amount: shortOtokenToBurn.toNumber(),
            index: '1',
            data: ZERO_ADDR,
          },
        ]

        await expectRevert(
          controller.operate(actionArgs, {from: accountOwner1}),
          'MarginAccount: short otoken address mismatch',
        )
      })

      it('should revert burning when there is no enough balance', async () => {
        // transfer operator balance
        const operatorShortBalance = new BigNumber(await shortOtoken.balanceOf(accountOperator1))
        await shortOtoken.transfer(accountOwner1, operatorShortBalance, {from: accountOperator1})

        const vaultCounter = new BigNumber(await controller.getAccountVaultCounter(accountOwner1))
        assert.isAbove(vaultCounter.toNumber(), 0, 'Account owner have no vault')

        const shortOtokenToBurn = new BigNumber(await shortOtoken.balanceOf(accountOwner1))
        const actionArgs = [
          {
            actionType: ActionType.BurnShortOption,
            owner: accountOwner1,
            sender: accountOperator1,
            asset: usdc.address,
            vaultId: vaultCounter.toNumber(),
            amount: shortOtokenToBurn.toNumber(),
            index: '1',
            data: ZERO_ADDR,
          },
        ]

        await expectRevert(
          controller.operate(actionArgs, {from: accountOperator1}),
          'MarginAccount: short otoken address mismatch',
        )

        // transfer back
        await shortOtoken.transfer(accountOperator1, operatorShortBalance, {from: accountOwner1})
      })

      it('should revert burning when called from an address other than account owner or operator', async () => {
        const vaultCounter = new BigNumber(await controller.getAccountVaultCounter(accountOwner1))
        assert.isAbove(vaultCounter.toNumber(), 0, 'Account owner have no vault')

        const shortOtokenToBurn = new BigNumber(await shortOtoken.balanceOf(accountOwner1))
        const actionArgs = [
          {
            actionType: ActionType.BurnShortOption,
            owner: accountOwner1,
            sender: accountOwner1,
            asset: usdc.address,
            vaultId: vaultCounter.toNumber(),
            amount: shortOtokenToBurn.toNumber(),
            index: '1',
            data: ZERO_ADDR,
          },
        ]

        await expectRevert(
          controller.operate(actionArgs, {from: random}),
          'Controller: msg.sender is not authorized to run action',
        )
      })

      it('should burn short otoken when called from account operator', async () => {
        const vaultCounter = new BigNumber(await controller.getAccountVaultCounter(accountOwner1))
        assert.isAbove(vaultCounter.toNumber(), 0, 'Account owner have no vault')

        const vaultBefore = await controller.getVault(accountOwner1, vaultCounter)

        const shortOtokenToBurn = new BigNumber(await shortOtoken.balanceOf(accountOperator1))
        const actionArgs = [
          {
            actionType: ActionType.BurnShortOption,
            owner: accountOwner1,
            sender: accountOperator1,
            asset: shortOtoken.address,
            vaultId: vaultCounter.toNumber(),
            amount: shortOtokenToBurn.toNumber(),
            index: '0',
            data: ZERO_ADDR,
          },
        ]
        const sellerBalanceBefore = new BigNumber(await shortOtoken.balanceOf(accountOperator1))

        await controller.operate(actionArgs, {from: accountOperator1})

        const sellerBalanceAfter = new BigNumber(await shortOtoken.balanceOf(accountOperator1))
        const vaultAfter = await controller.getVault(accountOwner1, vaultCounter)

        assert.equal(
          sellerBalanceBefore.minus(sellerBalanceAfter).toString(),
          shortOtokenToBurn.toString(),
          'Short otoken burned amount mismatch',
        )
        assert.equal(vaultAfter.shortOtokens.length, 1, 'Vault short otoken array length mismatch')
        assert.equal(
          vaultAfter.shortOtokens[0],
          shortOtoken.address,
          'Vault short otoken address after burning mismatch',
        )
        assert.equal(
          new BigNumber(vaultBefore.shortAmounts[0]).minus(new BigNumber(vaultAfter.shortAmounts[0])).toString(),
          shortOtokenToBurn.toString(),
          'Short otoken amount in vault after burn mismatch',
        )
      })

      it('should remove short otoken address from short otokens array if amount is equal to zero after burnign', async () => {
        // send back all short otoken to owner
        const operatorShortBalance = new BigNumber(await shortOtoken.balanceOf(accountOperator1))
        await shortOtoken.transfer(accountOwner1, operatorShortBalance, {from: accountOperator1})

        const vaultCounter = new BigNumber(await controller.getAccountVaultCounter(accountOwner1))
        assert.isAbove(vaultCounter.toNumber(), 0, 'Account owner have no vault')

        const vaultBefore = await controller.getVault(accountOwner1, vaultCounter)

        const shortOtokenToBurn = new BigNumber(vaultBefore.shortAmounts[0])
        console.log(shortOtokenToBurn.toString())
        console.log(new BigNumber(await shortOtoken.balanceOf(accountOwner1)).toString())
        const actionArgs = [
          {
            actionType: ActionType.BurnShortOption,
            owner: accountOwner1,
            sender: accountOwner1,
            asset: shortOtoken.address,
            vaultId: vaultCounter.toNumber(),
            amount: shortOtokenToBurn.toNumber(),
            index: '0',
            data: ZERO_ADDR,
          },
        ]
        const sellerBalanceBefore = new BigNumber(await shortOtoken.balanceOf(accountOwner1))

        await controller.operate(actionArgs, {from: accountOwner1})

        const sellerBalanceAfter = new BigNumber(await shortOtoken.balanceOf(accountOwner1))
        const vaultAfter = await controller.getVault(accountOwner1, vaultCounter)

        assert.equal(
          sellerBalanceBefore.minus(sellerBalanceAfter).toString(),
          shortOtokenToBurn.toString(),
          'Short otoken burned amount mismatch',
        )
        assert.equal(vaultAfter.shortOtokens.length, 1, 'Vault short otoken array length mismatch')
        assert.equal(vaultAfter.shortOtokens[0], ZERO_ADDR, 'Vault short otoken address after clearing mismatch')
        assert.equal(
          new BigNumber(vaultBefore.shortAmounts[0]).minus(new BigNumber(vaultAfter.shortAmounts[0])).toString(),
          shortOtokenToBurn.toString(),
          'Short otoken amount in vault after burn mismatch',
        )
=======

      describe('Mint un-whitelisted short otoken', () => {
        it('should revert minting an otoken that is not whitelisted in Whitelist module', async () => {
          const expiryTime = new BigNumber(60 * 60 * 24) // after 1 day

          const notWhitelistedShortOtoken: MockOtokenInstance = await MockOtoken.new()
          await notWhitelistedShortOtoken.init(
            addressBook.address,
            weth.address,
            usdc.address,
            usdc.address,
            new BigNumber(200).times(new BigNumber(10).exponentiatedBy(18)),
            new BigNumber(await time.latest()).plus(expiryTime),
            true,
          )

          const collateralToDeposit = new BigNumber(await notWhitelistedShortOtoken.strikePrice()).dividedBy(1e18)
          const amountToMint = new BigNumber('1')
          const actionArgs = [
            {
              actionType: ActionType.OpenVault,
              owner: accountOperator1,
              sender: accountOperator1,
              asset: ZERO_ADDR,
              vaultId: '1',
              amount: '0',
              index: '0',
              data: ZERO_ADDR,
            },
            {
              actionType: ActionType.MintShortOption,
              owner: accountOperator1,
              sender: accountOperator1,
              asset: notWhitelistedShortOtoken.address,
              vaultId: '1',
              amount: amountToMint.toNumber(),
              index: '0',
              data: ZERO_ADDR,
            },
            {
              actionType: ActionType.DepositCollateral,
              owner: accountOperator1,
              sender: accountOperator1,
              asset: usdc.address,
              vaultId: '1',
              amount: collateralToDeposit.toNumber(),
              index: '0',
              data: ZERO_ADDR,
            },
          ]

          await usdc.approve(marginPool.address, collateralToDeposit, {from: accountOperator1})
          await expectRevert(
            controller.operate(actionArgs, {from: accountOperator1}),
            'Controller: otoken is not whitelisted to be minted',
          )
        })
>>>>>>> 667d606f
      })
    })
  })

  describe('Check if price is finalized', () => {
    let expiredOtoken: MockOtokenInstance
    let expiry: BigNumber

    before(async () => {
      expiry = new BigNumber(await time.latest())
      expiredOtoken = await MockOtoken.new()
      // init otoken
      await expiredOtoken.init(
        addressBook.address,
        weth.address,
        usdc.address,
        usdc.address,
        new BigNumber(200).times(new BigNumber(10).exponentiatedBy(18)),
        new BigNumber(await time.latest()),
        true,
      )

      // set not finalized
      await oracle.setIsFinalized(weth.address, expiry, true)
    })

    it('should return false when price is pushed and dispute period not over yet', async () => {
      const priceMock = new BigNumber('200')
      await oracle.setIsFinalized(weth.address, expiry, true)

      // Mock oracle returned data.
      await oracle.setIsLockingPeriodOver(weth.address, expiry, true)
      await oracle.setIsDisputePeriodOver(weth.address, expiry, false)
      await oracle.setIsFinalized(weth.address, expiry, false)
      await oracle.setExpiryPrice(weth.address, expiry, priceMock)

      const expectedResutl = false
      assert.equal(
        await controller.isPriceFinalized(expiredOtoken.address),
        expectedResutl,
        'Price is not finalized because dispute period is not over yet',
      )
    })

    it('should return true when price is finalized', async () => {
      expiredOtoken = await MockOtoken.new()
      const expiry = new BigNumber(await time.latest())
      // init otoken
      await expiredOtoken.init(
        addressBook.address,
        weth.address,
        usdc.address,
        usdc.address,
        new BigNumber(200).times(new BigNumber(10).exponentiatedBy(18)),
        expiry,
        true,
      )

      // Mock oracle: dispute period over, set price to 200.
      const priceMock = new BigNumber('200')
      await oracle.setIsLockingPeriodOver(weth.address, expiry, true)
      await oracle.setIsDisputePeriodOver(weth.address, expiry, true)
      await oracle.setExpiryPrice(weth.address, expiry, priceMock)
      await oracle.setIsFinalized(weth.address, expiry, true)

      const expectedResutl = true
      assert.equal(await controller.isPriceFinalized(expiredOtoken.address), expectedResutl, 'Price is not finalized')
    })
  })

  describe('Expiry', () => {
    it('should return false for non expired otoken', async () => {
      assert.equal(await controller.isExpired(otoken.address), false, 'Otoken expiry check mismatch')
    })

    it('should return true for expired otoken', async () => {
      // Otoken deployment
      const expiredOtoken = await MockOtoken.new()
      // init otoken
      await expiredOtoken.init(
        addressBook.address,
        weth.address,
        usdc.address,
        usdc.address,
        new BigNumber(200).times(new BigNumber(10).exponentiatedBy(18)),
        1219835219,
        true,
      )

      assert.equal(await controller.isExpired(expiredOtoken.address), true, 'Otoken expiry check mismatch')
    })
  })

  describe('Pause system', () => {
    it('should revert when pausing the system from non-owner', async () => {
      await expectRevert(controller.setSystemPaused(true, {from: random}), 'Ownable: caller is not the owner')
    })

    it('should pause system', async () => {
      const stateBefore = await controller.systemPaused()
      assert.equal(stateBefore, false, 'System already paused')

      await controller.setSystemPaused(true)

      const stateAfter = await controller.systemPaused()
      assert.equal(stateAfter, true, 'System not paused')
    })
  })
})<|MERGE_RESOLUTION|>--- conflicted
+++ resolved
@@ -1531,12 +1531,9 @@
         true,
       )
 
-<<<<<<< HEAD
-=======
       // whitelist short otoken to be used in the protocol
       await whitelist.whitelistOtoken(shortOtoken.address, {from: owner})
 
->>>>>>> 667d606f
       // give free money
       await longOtoken.mintOtoken(accountOwner1, new BigNumber('100'))
       await longOtoken.mintOtoken(accountOperator1, new BigNumber('100'))
@@ -1550,10 +1547,6 @@
         const vaultCounter = new BigNumber(await controller.getAccountVaultCounter(accountOwner1))
         assert.isAbove(vaultCounter.toNumber(), 0, 'Account owner have no vault')
 
-<<<<<<< HEAD
-        const collateralToDeposit = new BigNumber(await shortOtoken.strikePrice()).dividedBy(1e18)
-=======
->>>>>>> 667d606f
         const amountToMint = new BigNumber('1')
         const actionArgs = [
           {
@@ -1566,13 +1559,6 @@
             index: '0',
             data: ZERO_ADDR,
           },
-<<<<<<< HEAD
-          {
-            actionType: ActionType.DepositCollateral,
-            owner: accountOwner1,
-            sender: random,
-            asset: usdc.address,
-=======
         ]
 
         await expectRevert(
@@ -1603,7 +1589,6 @@
             owner: accountOwner1,
             sender: accountOwner1,
             asset: weth.address,
->>>>>>> 667d606f
             vaultId: vaultCounter.toNumber(),
             amount: collateralToDeposit.toNumber(),
             index: '0',
@@ -1611,12 +1596,6 @@
           },
         ]
 
-<<<<<<< HEAD
-        await usdc.approve(marginPool.address, collateralToDeposit, {from: random})
-        await expectRevert(
-          controller.operate(actionArgs, {from: random}),
-          'Controller: msg.sender is not authorized to run action',
-=======
         // free money
         await weth.mint(accountOwner1, collateralToDeposit)
 
@@ -1624,7 +1603,6 @@
         await expectRevert(
           controller.operate(actionArgs, {from: accountOwner1}),
           'MarginCalculator: collateral asset not marginable for short asset',
->>>>>>> 667d606f
         )
       })
 
@@ -1826,11 +1804,7 @@
         )
       })
 
-<<<<<<< HEAD
-      it('should withdraw exceeded collateral from naked short position when net value ', async () => {
-=======
       it('should withdraw exceeded collateral from naked short position when net value > 0 ', async () => {
->>>>>>> 667d606f
         const vaultCounter = new BigNumber(await controller.getAccountVaultCounter(accountOwner1))
         assert.isAbove(vaultCounter.toNumber(), 0, 'Account owner have no vault')
 
@@ -1913,11 +1887,8 @@
           true,
         )
 
-<<<<<<< HEAD
-=======
         await whitelist.whitelistOtoken(invalidShortOtoken.address, {from: owner})
 
->>>>>>> 667d606f
         const vaultCounter = new BigNumber(await controller.getAccountVaultCounter(accountOwner1))
         assert.isAbove(vaultCounter.toNumber(), 0, 'Account owner have no vault')
 
@@ -1952,178 +1923,6 @@
           'MarginCalculator: Too many short otokens in the vault.',
         )
       })
-<<<<<<< HEAD
-    })
-
-    describe('Burn short otoken', () => {
-      it('should revert burning short otoken with wrong index from a vault', async () => {
-        const vaultCounter = new BigNumber(await controller.getAccountVaultCounter(accountOwner1))
-        assert.isAbove(vaultCounter.toNumber(), 0, 'Account owner have no vault')
-
-        const shortOtokenToBurn = new BigNumber(await shortOtoken.balanceOf(accountOwner1))
-        const actionArgs = [
-          {
-            actionType: ActionType.BurnShortOption,
-            owner: accountOwner1,
-            sender: accountOwner1,
-            asset: usdc.address,
-            vaultId: vaultCounter.toNumber(),
-            amount: shortOtokenToBurn.toNumber(),
-            index: '1',
-            data: ZERO_ADDR,
-          },
-        ]
-
-        await expectRevert(
-          controller.operate(actionArgs, {from: accountOwner1}),
-          'MarginAccount: short otoken address mismatch',
-        )
-      })
-
-      it('should revert burning when there is no enough balance', async () => {
-        // transfer operator balance
-        const operatorShortBalance = new BigNumber(await shortOtoken.balanceOf(accountOperator1))
-        await shortOtoken.transfer(accountOwner1, operatorShortBalance, {from: accountOperator1})
-
-        const vaultCounter = new BigNumber(await controller.getAccountVaultCounter(accountOwner1))
-        assert.isAbove(vaultCounter.toNumber(), 0, 'Account owner have no vault')
-
-        const shortOtokenToBurn = new BigNumber(await shortOtoken.balanceOf(accountOwner1))
-        const actionArgs = [
-          {
-            actionType: ActionType.BurnShortOption,
-            owner: accountOwner1,
-            sender: accountOperator1,
-            asset: usdc.address,
-            vaultId: vaultCounter.toNumber(),
-            amount: shortOtokenToBurn.toNumber(),
-            index: '1',
-            data: ZERO_ADDR,
-          },
-        ]
-
-        await expectRevert(
-          controller.operate(actionArgs, {from: accountOperator1}),
-          'MarginAccount: short otoken address mismatch',
-        )
-
-        // transfer back
-        await shortOtoken.transfer(accountOperator1, operatorShortBalance, {from: accountOwner1})
-      })
-
-      it('should revert burning when called from an address other than account owner or operator', async () => {
-        const vaultCounter = new BigNumber(await controller.getAccountVaultCounter(accountOwner1))
-        assert.isAbove(vaultCounter.toNumber(), 0, 'Account owner have no vault')
-
-        const shortOtokenToBurn = new BigNumber(await shortOtoken.balanceOf(accountOwner1))
-        const actionArgs = [
-          {
-            actionType: ActionType.BurnShortOption,
-            owner: accountOwner1,
-            sender: accountOwner1,
-            asset: usdc.address,
-            vaultId: vaultCounter.toNumber(),
-            amount: shortOtokenToBurn.toNumber(),
-            index: '1',
-            data: ZERO_ADDR,
-          },
-        ]
-
-        await expectRevert(
-          controller.operate(actionArgs, {from: random}),
-          'Controller: msg.sender is not authorized to run action',
-        )
-      })
-
-      it('should burn short otoken when called from account operator', async () => {
-        const vaultCounter = new BigNumber(await controller.getAccountVaultCounter(accountOwner1))
-        assert.isAbove(vaultCounter.toNumber(), 0, 'Account owner have no vault')
-
-        const vaultBefore = await controller.getVault(accountOwner1, vaultCounter)
-
-        const shortOtokenToBurn = new BigNumber(await shortOtoken.balanceOf(accountOperator1))
-        const actionArgs = [
-          {
-            actionType: ActionType.BurnShortOption,
-            owner: accountOwner1,
-            sender: accountOperator1,
-            asset: shortOtoken.address,
-            vaultId: vaultCounter.toNumber(),
-            amount: shortOtokenToBurn.toNumber(),
-            index: '0',
-            data: ZERO_ADDR,
-          },
-        ]
-        const sellerBalanceBefore = new BigNumber(await shortOtoken.balanceOf(accountOperator1))
-
-        await controller.operate(actionArgs, {from: accountOperator1})
-
-        const sellerBalanceAfter = new BigNumber(await shortOtoken.balanceOf(accountOperator1))
-        const vaultAfter = await controller.getVault(accountOwner1, vaultCounter)
-
-        assert.equal(
-          sellerBalanceBefore.minus(sellerBalanceAfter).toString(),
-          shortOtokenToBurn.toString(),
-          'Short otoken burned amount mismatch',
-        )
-        assert.equal(vaultAfter.shortOtokens.length, 1, 'Vault short otoken array length mismatch')
-        assert.equal(
-          vaultAfter.shortOtokens[0],
-          shortOtoken.address,
-          'Vault short otoken address after burning mismatch',
-        )
-        assert.equal(
-          new BigNumber(vaultBefore.shortAmounts[0]).minus(new BigNumber(vaultAfter.shortAmounts[0])).toString(),
-          shortOtokenToBurn.toString(),
-          'Short otoken amount in vault after burn mismatch',
-        )
-      })
-
-      it('should remove short otoken address from short otokens array if amount is equal to zero after burnign', async () => {
-        // send back all short otoken to owner
-        const operatorShortBalance = new BigNumber(await shortOtoken.balanceOf(accountOperator1))
-        await shortOtoken.transfer(accountOwner1, operatorShortBalance, {from: accountOperator1})
-
-        const vaultCounter = new BigNumber(await controller.getAccountVaultCounter(accountOwner1))
-        assert.isAbove(vaultCounter.toNumber(), 0, 'Account owner have no vault')
-
-        const vaultBefore = await controller.getVault(accountOwner1, vaultCounter)
-
-        const shortOtokenToBurn = new BigNumber(vaultBefore.shortAmounts[0])
-        console.log(shortOtokenToBurn.toString())
-        console.log(new BigNumber(await shortOtoken.balanceOf(accountOwner1)).toString())
-        const actionArgs = [
-          {
-            actionType: ActionType.BurnShortOption,
-            owner: accountOwner1,
-            sender: accountOwner1,
-            asset: shortOtoken.address,
-            vaultId: vaultCounter.toNumber(),
-            amount: shortOtokenToBurn.toNumber(),
-            index: '0',
-            data: ZERO_ADDR,
-          },
-        ]
-        const sellerBalanceBefore = new BigNumber(await shortOtoken.balanceOf(accountOwner1))
-
-        await controller.operate(actionArgs, {from: accountOwner1})
-
-        const sellerBalanceAfter = new BigNumber(await shortOtoken.balanceOf(accountOwner1))
-        const vaultAfter = await controller.getVault(accountOwner1, vaultCounter)
-
-        assert.equal(
-          sellerBalanceBefore.minus(sellerBalanceAfter).toString(),
-          shortOtokenToBurn.toString(),
-          'Short otoken burned amount mismatch',
-        )
-        assert.equal(vaultAfter.shortOtokens.length, 1, 'Vault short otoken array length mismatch')
-        assert.equal(vaultAfter.shortOtokens[0], ZERO_ADDR, 'Vault short otoken address after clearing mismatch')
-        assert.equal(
-          new BigNumber(vaultBefore.shortAmounts[0]).minus(new BigNumber(vaultAfter.shortAmounts[0])).toString(),
-          shortOtokenToBurn.toString(),
-          'Short otoken amount in vault after burn mismatch',
-        )
-=======
 
       describe('Mint un-whitelisted short otoken', () => {
         it('should revert minting an otoken that is not whitelisted in Whitelist module', async () => {
@@ -2181,7 +1980,177 @@
             'Controller: otoken is not whitelisted to be minted',
           )
         })
->>>>>>> 667d606f
+      })
+    })
+
+    describe('Burn short otoken', () => {
+      it('should revert burning short otoken with wrong index from a vault', async () => {
+        const vaultCounter = new BigNumber(await controller.getAccountVaultCounter(accountOwner1))
+        assert.isAbove(vaultCounter.toNumber(), 0, 'Account owner have no vault')
+
+        const shortOtokenToBurn = new BigNumber(await shortOtoken.balanceOf(accountOwner1))
+        const actionArgs = [
+          {
+            actionType: ActionType.BurnShortOption,
+            owner: accountOwner1,
+            sender: accountOwner1,
+            asset: usdc.address,
+            vaultId: vaultCounter.toNumber(),
+            amount: shortOtokenToBurn.toNumber(),
+            index: '1',
+            data: ZERO_ADDR,
+          },
+        ]
+
+        await expectRevert(
+          controller.operate(actionArgs, {from: accountOwner1}),
+          'MarginAccount: short otoken address mismatch',
+        )
+      })
+
+      it('should revert burning when there is no enough balance', async () => {
+        // transfer operator balance
+        const operatorShortBalance = new BigNumber(await shortOtoken.balanceOf(accountOperator1))
+        await shortOtoken.transfer(accountOwner1, operatorShortBalance, {from: accountOperator1})
+
+        const vaultCounter = new BigNumber(await controller.getAccountVaultCounter(accountOwner1))
+        assert.isAbove(vaultCounter.toNumber(), 0, 'Account owner have no vault')
+
+        const shortOtokenToBurn = new BigNumber(await shortOtoken.balanceOf(accountOwner1))
+        const actionArgs = [
+          {
+            actionType: ActionType.BurnShortOption,
+            owner: accountOwner1,
+            sender: accountOperator1,
+            asset: usdc.address,
+            vaultId: vaultCounter.toNumber(),
+            amount: shortOtokenToBurn.toNumber(),
+            index: '1',
+            data: ZERO_ADDR,
+          },
+        ]
+
+        await expectRevert(
+          controller.operate(actionArgs, {from: accountOperator1}),
+          'MarginAccount: short otoken address mismatch',
+        )
+
+        // transfer back
+        await shortOtoken.transfer(accountOperator1, operatorShortBalance, {from: accountOwner1})
+      })
+
+      it('should revert burning when called from an address other than account owner or operator', async () => {
+        const vaultCounter = new BigNumber(await controller.getAccountVaultCounter(accountOwner1))
+        assert.isAbove(vaultCounter.toNumber(), 0, 'Account owner have no vault')
+
+        const shortOtokenToBurn = new BigNumber(await shortOtoken.balanceOf(accountOwner1))
+        const actionArgs = [
+          {
+            actionType: ActionType.BurnShortOption,
+            owner: accountOwner1,
+            sender: accountOwner1,
+            asset: usdc.address,
+            vaultId: vaultCounter.toNumber(),
+            amount: shortOtokenToBurn.toNumber(),
+            index: '1',
+            data: ZERO_ADDR,
+          },
+        ]
+
+        await expectRevert(
+          controller.operate(actionArgs, {from: random}),
+          'Controller: msg.sender is not authorized to run action',
+        )
+      })
+
+      it('should burn short otoken when called from account operator', async () => {
+        const vaultCounter = new BigNumber(await controller.getAccountVaultCounter(accountOwner1))
+        assert.isAbove(vaultCounter.toNumber(), 0, 'Account owner have no vault')
+
+        const vaultBefore = await controller.getVault(accountOwner1, vaultCounter)
+
+        const shortOtokenToBurn = new BigNumber(await shortOtoken.balanceOf(accountOperator1))
+        const actionArgs = [
+          {
+            actionType: ActionType.BurnShortOption,
+            owner: accountOwner1,
+            sender: accountOperator1,
+            asset: shortOtoken.address,
+            vaultId: vaultCounter.toNumber(),
+            amount: shortOtokenToBurn.toNumber(),
+            index: '0',
+            data: ZERO_ADDR,
+          },
+        ]
+        const sellerBalanceBefore = new BigNumber(await shortOtoken.balanceOf(accountOperator1))
+
+        await controller.operate(actionArgs, {from: accountOperator1})
+
+        const sellerBalanceAfter = new BigNumber(await shortOtoken.balanceOf(accountOperator1))
+        const vaultAfter = await controller.getVault(accountOwner1, vaultCounter)
+
+        assert.equal(
+          sellerBalanceBefore.minus(sellerBalanceAfter).toString(),
+          shortOtokenToBurn.toString(),
+          'Short otoken burned amount mismatch',
+        )
+        assert.equal(vaultAfter.shortOtokens.length, 1, 'Vault short otoken array length mismatch')
+        assert.equal(
+          vaultAfter.shortOtokens[0],
+          shortOtoken.address,
+          'Vault short otoken address after burning mismatch',
+        )
+        assert.equal(
+          new BigNumber(vaultBefore.shortAmounts[0]).minus(new BigNumber(vaultAfter.shortAmounts[0])).toString(),
+          shortOtokenToBurn.toString(),
+          'Short otoken amount in vault after burn mismatch',
+        )
+      })
+
+      it('should remove short otoken address from short otokens array if amount is equal to zero after burning', async () => {
+        // send back all short otoken to owner
+        const operatorShortBalance = new BigNumber(await shortOtoken.balanceOf(accountOperator1))
+        await shortOtoken.transfer(accountOwner1, operatorShortBalance, {from: accountOperator1})
+
+        const vaultCounter = new BigNumber(await controller.getAccountVaultCounter(accountOwner1))
+        assert.isAbove(vaultCounter.toNumber(), 0, 'Account owner have no vault')
+
+        const vaultBefore = await controller.getVault(accountOwner1, vaultCounter)
+
+        const shortOtokenToBurn = new BigNumber(vaultBefore.shortAmounts[0])
+        console.log(shortOtokenToBurn.toString())
+        console.log(new BigNumber(await shortOtoken.balanceOf(accountOwner1)).toString())
+        const actionArgs = [
+          {
+            actionType: ActionType.BurnShortOption,
+            owner: accountOwner1,
+            sender: accountOwner1,
+            asset: shortOtoken.address,
+            vaultId: vaultCounter.toNumber(),
+            amount: shortOtokenToBurn.toNumber(),
+            index: '0',
+            data: ZERO_ADDR,
+          },
+        ]
+        const sellerBalanceBefore = new BigNumber(await shortOtoken.balanceOf(accountOwner1))
+
+        await controller.operate(actionArgs, {from: accountOwner1})
+
+        const sellerBalanceAfter = new BigNumber(await shortOtoken.balanceOf(accountOwner1))
+        const vaultAfter = await controller.getVault(accountOwner1, vaultCounter)
+
+        assert.equal(
+          sellerBalanceBefore.minus(sellerBalanceAfter).toString(),
+          shortOtokenToBurn.toString(),
+          'Short otoken burned amount mismatch',
+        )
+        assert.equal(vaultAfter.shortOtokens.length, 1, 'Vault short otoken array length mismatch')
+        assert.equal(vaultAfter.shortOtokens[0], ZERO_ADDR, 'Vault short otoken address after clearing mismatch')
+        assert.equal(
+          new BigNumber(vaultBefore.shortAmounts[0]).minus(new BigNumber(vaultAfter.shortAmounts[0])).toString(),
+          shortOtokenToBurn.toString(),
+          'Short otoken amount in vault after burn mismatch',
+        )
       })
     })
   })
