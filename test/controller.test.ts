import {
  MockMarginCalculatorInstance,
  MockOtokenInstance,
  MockERC20Instance,
  MockOracleInstance,
  MockAddressBookInstance,
  MockWhitelistModuleInstance,
  MarginPoolInstance,
  ControllerInstance,
} from '../build/types/truffle-types'
import BigNumber from 'bignumber.js'

const {expectRevert, time} = require('@openzeppelin/test-helpers')

const MockERC20 = artifacts.require('MockERC20.sol')
const MockOtoken = artifacts.require('MockOtoken.sol')
const MockOracle = artifacts.require('MockOracle.sol')
const MockMarginCalculator = artifacts.require('MockMarginCalculator.sol')
const MockWhitelistModule = artifacts.require('MockWhitelistModule.sol')
const MockAddressBook = artifacts.require('MockAddressBook.sol')
const MarginPool = artifacts.require('MarginPool.sol')
const Controller = artifacts.require('Controller.sol')

// address(0)
const ZERO_ADDR = '0x0000000000000000000000000000000000000000'

enum ActionType {
  OpenVault,
  MintShortOption,
  BurnShortOption,
  DepositLongOption,
  WithdrawLongOption,
  DepositCollateral,
  WithdrawCollateral,
  SettleVault,
  Exercise,
  Call,
}

contract('Controller', ([owner, accountOwner1, accountOperator1, random]) => {
  // ERC20 mock
  let usdc: MockERC20Instance
  let weth: MockERC20Instance
  // Otoken mock
  let otoken: MockOtokenInstance
  // Oracle module
  let oracle: MockOracleInstance
  // calculator module
  let calculator: MockMarginCalculatorInstance
  // margin pool module
  let marginPool: MarginPoolInstance
  // whitelist module mock
  let whitelist: MockWhitelistModuleInstance
  // addressbook module mock
  let addressBook: MockAddressBookInstance
  // controller module
  let controller: ControllerInstance

  before('Deployment', async () => {
    // ERC20 deployment
    usdc = await MockERC20.new('USDC', 'USDC')
    weth = await MockERC20.new('WETH', 'WETH')
    // Otoken deployment
    otoken = await MockOtoken.new()
    // addressbook deployment
    addressBook = await MockAddressBook.new()
    // init otoken
    await otoken.init(
      addressBook.address,
      weth.address,
      usdc.address,
      usdc.address,
      new BigNumber(200).times(new BigNumber(10).exponentiatedBy(18)),
      1753776000, // 07/29/2025 @ 8:00am (UTC)
      true,
    )

    // deploy Oracle module
    oracle = await MockOracle.new(addressBook.address, {from: owner})
    // calculator deployment
    calculator = await MockMarginCalculator.new()
    // margin pool deployment
    marginPool = await MarginPool.new(addressBook.address)
    // whitelist module
    whitelist = await MockWhitelistModule.new()
    // set margin pool in addressbook
    await addressBook.setMarginPool(marginPool.address)
    // set calculator in addressbook
    await addressBook.setMarginCalculator(calculator.address)
    // set oracle in AddressBook
    await addressBook.setOracle(oracle.address)
    // set whitelist module address
    await addressBook.setWhitelist(whitelist.address)
    // deploy Controller module
    controller = await Controller.new(addressBook.address)
    // set controller address in AddressBook
    await addressBook.setController(controller.address, {from: owner})

    assert.equal(await controller.systemPaused(), false, 'System is paused')

    // make everyone rich
    await usdc.mint(accountOwner1, new BigNumber('1000'))
    await usdc.mint(accountOperator1, new BigNumber('1000'))
    await usdc.mint(random, new BigNumber('1000'))
  })

  describe('Controller initialization', () => {
    it('should revert if initilized with 0 addressBook address', async () => {
      await expectRevert(Controller.new(ZERO_ADDR), 'Invalid address book')
    })
  })

  describe('Account operator', () => {
    it('should set operator', async () => {
      assert.equal(
        await controller.isOperator(accountOwner1, accountOperator1),
        false,
        'Address is already an operator',
      )

      await controller.setOperator(accountOperator1, true, {from: accountOwner1})

      assert.equal(await controller.isOperator(accountOwner1, accountOperator1), true, 'Operator address mismatch')
    })

    it('should be able to remove operator', async () => {
      await controller.setOperator(accountOperator1, false, {from: accountOwner1})

      assert.equal(await controller.isOperator(accountOwner1, accountOperator1), false, 'Operator address mismatch')
    })
  })

  describe('Vault', () => {
    // will be improved in later PR
    it('should get vault', async () => {
      const vaultId = new BigNumber(0)
      await controller.getVault(accountOwner1, vaultId)
    })

    // will be improved in later PR
    it('should get vault balance', async () => {
      const vaultId = new BigNumber(0)
      await controller.getVaultBalances(accountOwner1, vaultId)
    })
  })

  describe('Open vault', () => {
    it('should revert opening a vault an an account from random address', async () => {
      const actionArgs = [
        {
          actionType: ActionType.OpenVault,
          owner: accountOwner1,
          sender: random,
          asset: ZERO_ADDR,
          vaultId: '1',
          amount: '0',
          index: '0',
          data: ZERO_ADDR,
        },
      ]
      await expectRevert(
        controller.operate(actionArgs, {from: random}),
        'Controller: msg.sender is not authorized to run action',
      )
    })

    it('should revert opening a vault a vault with id equal to zero', async () => {
      const actionArgs = [
        {
          actionType: ActionType.OpenVault,
          owner: accountOwner1,
          sender: accountOwner1,
          asset: ZERO_ADDR,
          vaultId: '0',
          amount: '0',
          index: '0',
          data: ZERO_ADDR,
        },
      ]
      await expectRevert(
        controller.operate(actionArgs, {from: accountOwner1}),
        'Controller: can not run actions on inexistent vault',
      )
    })

    it('should revert opening multiple vaults in the same operate call', async () => {
      const actionArgs = [
        {
          actionType: ActionType.OpenVault,
          owner: accountOwner1,
          sender: accountOwner1,
          asset: ZERO_ADDR,
          vaultId: '1',
          amount: '0',
          index: '0',
          data: ZERO_ADDR,
        },
        {
          actionType: ActionType.OpenVault,
          owner: accountOwner1,
          sender: accountOwner1,
          asset: ZERO_ADDR,
          vaultId: '2',
          amount: '0',
          index: '0',
          data: ZERO_ADDR,
        },
      ]

      await expectRevert(
        controller.operate(actionArgs, {from: accountOwner1}),
        'Controller: can not run actions on different vaults',
      )
    })

    it('should open vault', async () => {
      const vaultCounterBefore = new BigNumber(await controller.getAccountVaultCounter(accountOwner1))
      assert.equal(vaultCounterBefore.toString(), '0', 'vault counter before mismatch')

      const actionArgs = [
        {
          actionType: ActionType.OpenVault,
          owner: accountOwner1,
          sender: accountOwner1,
          asset: ZERO_ADDR,
          vaultId: vaultCounterBefore.toNumber() + 1,
          amount: '0',
          index: '0',
          data: ZERO_ADDR,
        },
      ]
      await controller.operate(actionArgs, {from: accountOwner1})

      const vaultCounterAfter = new BigNumber(await controller.getAccountVaultCounter(accountOwner1))
      assert.equal(vaultCounterAfter.minus(vaultCounterBefore).toString(), '1', 'vault counter after mismatch')
    })

    it('should open vault from account operator', async () => {
      await controller.setOperator(accountOperator1, true, {from: accountOwner1})
      assert.equal(await controller.isOperator(accountOwner1, accountOperator1), true, 'Operator address mismatch')

      const vaultCounterBefore = new BigNumber(await controller.getAccountVaultCounter(accountOwner1))

      const actionArgs = [
        {
          actionType: ActionType.OpenVault,
          owner: accountOwner1,
          sender: accountOperator1,
          asset: ZERO_ADDR,
          vaultId: vaultCounterBefore.toNumber() + 1,
          amount: '0',
          index: '0',
          data: ZERO_ADDR,
        },
      ]
      await controller.operate(actionArgs, {from: accountOperator1})

      const vaultCounterAfter = new BigNumber(await controller.getAccountVaultCounter(accountOwner1))
      assert.equal(vaultCounterAfter.minus(vaultCounterBefore).toString(), '1', 'vault counter after mismatch')
    })
  })

  describe('Long otoken', () => {
    let longOtoken: MockOtokenInstance

    before(async () => {
      const expiryTime = new BigNumber(60 * 60 * 24) // after 1 day

      longOtoken = await MockOtoken.new()
      // init otoken
      await longOtoken.init(
        addressBook.address,
        weth.address,
        usdc.address,
        usdc.address,
        new BigNumber(200).times(new BigNumber(10).exponentiatedBy(18)),
        new BigNumber(await time.latest()).plus(expiryTime),
        true,
      )

      await longOtoken.mint(accountOwner1, new BigNumber('100'))
      await longOtoken.mint(accountOperator1, new BigNumber('100'))
    })

    describe('deposit long otoken', () => {
      it('should revert depositing a non-whitelisted long otoken into vault', async () => {
        const vaultCounter = new BigNumber(await controller.getAccountVaultCounter(accountOwner1))
        const collateralToDeposit = new BigNumber('20')
        const actionArgs = [
          {
            actionType: ActionType.DepositLongOption,
            owner: accountOwner1,
            sender: accountOwner1,
            asset: longOtoken.address,
            vaultId: vaultCounter.toNumber(),
            amount: collateralToDeposit.toNumber(),
            index: '0',
            data: ZERO_ADDR,
          },
        ]

        await longOtoken.approve(marginPool.address, collateralToDeposit, {from: accountOwner1})
        await expectRevert(
          controller.operate(actionArgs, {from: accountOwner1}),
          'Controller: otoken is not whitelisted to be used as collateral',
        )
      })

      it('should deposit long otoken into vault from account owner', async () => {
        // whitelist otoken
        await whitelist.whitelistOtoken(longOtoken.address)

        const vaultCounter = new BigNumber(await controller.getAccountVaultCounter(accountOwner1))
        const collateralToDeposit = new BigNumber('20')
        const actionArgs = [
          {
            actionType: ActionType.DepositLongOption,
            owner: accountOwner1,
            sender: accountOwner1,
            asset: longOtoken.address,
            vaultId: vaultCounter.toNumber(),
            amount: collateralToDeposit.toNumber(),
            index: '0',
            data: ZERO_ADDR,
          },
        ]
        const marginPoolBalanceBefore = new BigNumber(await longOtoken.balanceOf(marginPool.address))
        const senderBalanceBefore = new BigNumber(await longOtoken.balanceOf(accountOwner1))

        await longOtoken.approve(marginPool.address, collateralToDeposit, {from: accountOwner1})
        await controller.operate(actionArgs, {from: accountOwner1})

        const marginPoolBalanceAfter = new BigNumber(await longOtoken.balanceOf(marginPool.address))
        const senderBalanceAfter = new BigNumber(await longOtoken.balanceOf(accountOwner1))
        const vaultAfter = await controller.getVault(accountOwner1, vaultCounter)

        assert.equal(
          marginPoolBalanceAfter.minus(marginPoolBalanceBefore).toString(),
          collateralToDeposit.toString(),
          'Margin pool balance long otoken balance mismatch',
        )
        assert.equal(
          senderBalanceBefore.minus(senderBalanceAfter).toString(),
          collateralToDeposit.toString(),
          'Sender balance long otoken balance mismatch',
        )
        assert.equal(vaultAfter.longOtokens.length, 1, 'Vault long otoken array length mismatch')
        assert.equal(vaultAfter.longOtokens[0], longOtoken.address, 'Long otoken address deposited into vault mismatch')
        assert.equal(
          new BigNumber(vaultAfter.longAmounts[0]).toString(),
          collateralToDeposit.toString(),
          'Long otoken amount deposited into vault mismatch',
        )
      })

      it('should deposit long otoken into vault from account operator', async () => {
        assert.equal(await controller.isOperator(accountOwner1, accountOperator1), true, 'Operator address mismatch')

        const vaultCounter = new BigNumber(await controller.getAccountVaultCounter(accountOwner1))
        const collateralToDeposit = new BigNumber('20')
        const actionArgs = [
          {
            actionType: ActionType.DepositLongOption,
            owner: accountOwner1,
            sender: accountOperator1,
            asset: longOtoken.address,
            vaultId: vaultCounter.toNumber(),
            amount: collateralToDeposit.toNumber(),
            index: '0',
            data: ZERO_ADDR,
          },
        ]
        const marginPoolBalanceBefore = new BigNumber(await longOtoken.balanceOf(marginPool.address))
        const senderBalanceBefore = new BigNumber(await longOtoken.balanceOf(accountOperator1))
        const vaultBefore = await controller.getVault(accountOwner1, vaultCounter)

        await longOtoken.approve(marginPool.address, collateralToDeposit, {from: accountOperator1})
        await controller.operate(actionArgs, {from: accountOperator1})

        const marginPoolBalanceAfter = new BigNumber(await longOtoken.balanceOf(marginPool.address))
        const senderBalanceAfter = new BigNumber(await longOtoken.balanceOf(accountOperator1))
        const vaultAfter = await controller.getVault(accountOwner1, vaultCounter)

        assert.equal(
          marginPoolBalanceAfter.minus(marginPoolBalanceBefore).toString(),
          collateralToDeposit.toString(),
          'Margin pool balance long otoken balance mismatch',
        )
        assert.equal(
          senderBalanceBefore.minus(senderBalanceAfter).toString(),
          collateralToDeposit.toString(),
          'Sender balance long otoken balance mismatch',
        )
        assert.equal(vaultAfter.longOtokens.length, 1, 'Vault long otoken array length mismatch')
        assert.equal(vaultAfter.longOtokens[0], longOtoken.address, 'Long otoken address deposited into vault mismatch')
        assert.equal(
          new BigNumber(vaultAfter.longAmounts[0]).minus(new BigNumber(vaultBefore.longAmounts[0])).toString(),
          collateralToDeposit.toString(),
          'Long otoken amount deposited into vault mismatch',
        )
      })

      it('should execute depositing long otoken into vault in multiple actions', async () => {
        const vaultCounter = new BigNumber(await controller.getAccountVaultCounter(accountOwner1))
        const collateralToDeposit = new BigNumber('20')
        const actionArgs = [
          {
            actionType: ActionType.DepositLongOption,
            owner: accountOwner1,
            sender: accountOwner1,
            asset: longOtoken.address,
            vaultId: vaultCounter.toNumber(),
            amount: collateralToDeposit.toNumber(),
            index: '0',
            data: ZERO_ADDR,
          },
          {
            actionType: ActionType.DepositLongOption,
            owner: accountOwner1,
            sender: accountOwner1,
            asset: longOtoken.address,
            vaultId: vaultCounter.toNumber(),
            amount: collateralToDeposit.toNumber(),
            index: '0',
            data: ZERO_ADDR,
          },
        ]
        const marginPoolBalanceBefore = new BigNumber(await longOtoken.balanceOf(marginPool.address))
        const senderBalanceBefore = new BigNumber(await longOtoken.balanceOf(accountOwner1))
        const vaultBefore = await controller.getVault(accountOwner1, vaultCounter)

        await longOtoken.approve(marginPool.address, collateralToDeposit.multipliedBy(2), {from: accountOwner1})
        await controller.operate(actionArgs, {from: accountOwner1})

        const marginPoolBalanceAfter = new BigNumber(await longOtoken.balanceOf(marginPool.address))
        const senderBalanceAfter = new BigNumber(await longOtoken.balanceOf(accountOwner1))
        const vaultAfter = await controller.getVault(accountOwner1, vaultCounter)

        assert.equal(
          marginPoolBalanceAfter.minus(marginPoolBalanceBefore).toString(),
          collateralToDeposit.multipliedBy(2).toString(),
          'Margin pool balance long otoken balance mismatch',
        )
        assert.equal(
          senderBalanceBefore.minus(senderBalanceAfter).toString(),
          collateralToDeposit.multipliedBy(2).toString(),
          'Sender balance long otoken balance mismatch',
        )
        assert.equal(vaultAfter.longOtokens.length, 1, 'Vault long otoken array length mismatch')
        assert.equal(vaultAfter.longOtokens[0], longOtoken.address, 'Long otoken address deposited into vault mismatch')
        assert.equal(
          new BigNumber(vaultAfter.longAmounts[0]).minus(new BigNumber(vaultBefore.longAmounts[0])).toString(),
          collateralToDeposit.multipliedBy(2).toString(),
          'Long otoken amount deposited into vault mismatch',
        )
      })

      it('should revert depositing long otoken from a sender different than arg.from', async () => {
        const vaultCounter = new BigNumber(await controller.getAccountVaultCounter(accountOwner1))
        const collateralToDeposit = new BigNumber('20')
        const actionArgs = [
          {
            actionType: ActionType.DepositLongOption,
            owner: accountOwner1,
            sender: accountOwner1,
            asset: longOtoken.address,
            vaultId: vaultCounter.toNumber(),
            amount: collateralToDeposit.toNumber(),
            index: '0',
            data: ZERO_ADDR,
          },
        ]

        await longOtoken.approve(marginPool.address, collateralToDeposit, {from: accountOperator1})
        await expectRevert(
          controller.operate(actionArgs, {from: accountOperator1}),
          'Controller: depositor address and msg.sender address mismatch',
        )
      })

      it('should revert depositing long otoken with amount equal to zero', async () => {
        const vaultCounter = new BigNumber(await controller.getAccountVaultCounter(accountOwner1))
        const collateralToDeposit = new BigNumber('20')
        const actionArgs = [
          {
            actionType: ActionType.DepositLongOption,
            owner: accountOwner1,
            sender: accountOwner1,
            asset: longOtoken.address,
            vaultId: vaultCounter.toNumber(),
            amount: '0',
            index: '0',
            data: ZERO_ADDR,
          },
        ]

        await longOtoken.approve(marginPool.address, collateralToDeposit, {from: accountOwner1})
        await expectRevert(
          controller.operate(actionArgs, {from: accountOwner1}),
          'MarginAccount: invalid long otoken amount',
        )
      })

      it('should revert depositing an expired long otoken', async () => {
        // deploy expired Otoken
        const expiredLongOtoken: MockOtokenInstance = await MockOtoken.new()
        // init otoken
        await expiredLongOtoken.init(
          addressBook.address,
          weth.address,
          usdc.address,
          usdc.address,
          new BigNumber(200).times(new BigNumber(10).exponentiatedBy(18)),
          '1219926985', // 2008
          true,
        )
        await expiredLongOtoken.mint(accountOwner1, new BigNumber('100'))

        // whitelist otoken
        await whitelist.whitelistOtoken(expiredLongOtoken.address)

        const vaultCounter = new BigNumber(await controller.getAccountVaultCounter(accountOwner1))
        const collateralToDeposit = new BigNumber('20')
        const actionArgs = [
          {
            actionType: ActionType.DepositLongOption,
            owner: accountOwner1,
            sender: accountOwner1,
            asset: expiredLongOtoken.address,
            vaultId: vaultCounter.toNumber(),
            amount: collateralToDeposit.toNumber(),
            index: '0',
            data: ZERO_ADDR,
          },
        ]

        await expiredLongOtoken.approve(marginPool.address, collateralToDeposit, {from: accountOwner1})
        await expectRevert(
          controller.operate(actionArgs, {from: accountOwner1}),
          'Controller: otoken used as collateral is already expired',
        )
      })

      it('should revert when vault have more than 1 long otoken', async () => {
        const expiryTime = new BigNumber(60 * 60) // after 1 hour
        const collateralToDeposit = new BigNumber('20')
        // deploy second Otoken
        const secondLongOtoken: MockOtokenInstance = await MockOtoken.new()
        // init otoken
        await secondLongOtoken.init(
          addressBook.address,
          weth.address,
          usdc.address,
          usdc.address,
          new BigNumber(200).times(new BigNumber(10).exponentiatedBy(18)),
          new BigNumber(await time.latest()).plus(expiryTime),
          true,
        )
        await secondLongOtoken.mint(accountOwner1, collateralToDeposit)
        // whitelist otoken
        await whitelist.whitelistOtoken(secondLongOtoken.address)
        const vaultCounter = new BigNumber(await controller.getAccountVaultCounter(accountOwner1))
        const actionArgs = [
          {
            actionType: ActionType.DepositLongOption,
            owner: accountOwner1,
            sender: accountOwner1,
            asset: secondLongOtoken.address,
            vaultId: vaultCounter.toNumber(),
            amount: collateralToDeposit.toNumber(),
            index: '1',
            data: ZERO_ADDR,
          },
        ]

        await secondLongOtoken.approve(marginPool.address, collateralToDeposit, {from: accountOwner1})
        await expectRevert(
          controller.operate(actionArgs, {from: accountOwner1}),
          'MarginCalculator: Too many long otokens in the vault.',
        )
      })
    })

    describe('withdraw long otoken', () => {
      it('should revert withdrawing long otoken with wrong index from a vault', async () => {
        const vaultCounter = new BigNumber(await controller.getAccountVaultCounter(accountOwner1))
        assert.isAbove(vaultCounter.toNumber(), 0, 'Account owner have no vault')

        const collateralToWithdraw = new BigNumber('20')
        const actionArgs = [
          {
            actionType: ActionType.WithdrawLongOption,
            owner: accountOwner1,
            sender: accountOwner1,
            asset: longOtoken.address,
            vaultId: vaultCounter.toNumber(),
            amount: collateralToWithdraw.toNumber(),
            index: '1',
            data: ZERO_ADDR,
          },
        ]

        await expectRevert(
          controller.operate(actionArgs, {from: accountOwner1}),
          'MarginAccount: long otoken address mismatch',
        )
      })

      it('should revert withdrawing long otoken from random address other than account owner or operator', async () => {
        const vaultCounter = new BigNumber(await controller.getAccountVaultCounter(accountOwner1))
        assert.isAbove(vaultCounter.toNumber(), 0, 'Account owner have no vault')

        const collateralToWithdraw = new BigNumber('20')
        const actionArgs = [
          {
            actionType: ActionType.WithdrawLongOption,
            owner: accountOwner1,
            sender: accountOwner1,
            asset: longOtoken.address,
            vaultId: vaultCounter.toNumber(),
            amount: collateralToWithdraw.toNumber(),
            index: '0',
            data: ZERO_ADDR,
          },
        ]

        await expectRevert(
          controller.operate(actionArgs, {from: random}),
          'Controller: msg.sender is not authorized to run action',
        )
      })

      it('should revert withdrawing long otoken amount equal to zero', async () => {
        const vaultCounter = new BigNumber(await controller.getAccountVaultCounter(accountOwner1))
        assert.isAbove(vaultCounter.toNumber(), 0, 'Account owner have no vault')

        const actionArgs = [
          {
            actionType: ActionType.WithdrawLongOption,
            owner: accountOwner1,
            sender: accountOwner1,
            asset: longOtoken.address,
            vaultId: vaultCounter.toNumber(),
            amount: '0',
            index: '0',
            data: ZERO_ADDR,
          },
        ]

        await expectRevert(
          controller.operate(actionArgs, {from: accountOwner1}),
          'MarginPool: transferToUser amount is equal to 0',
        )
      })

      it('should revert withdrawing long otoken amount greater than the vault balance', async () => {
        const vaultCounter = new BigNumber(await controller.getAccountVaultCounter(accountOwner1))
        assert.isAbove(vaultCounter.toNumber(), 0, 'Account owner have no vault')

        const vaultBefore = await controller.getVault(accountOwner1, vaultCounter)
        const collateralToWithdraw = new BigNumber(vaultBefore.longAmounts[0]).plus(1)
        const actionArgs = [
          {
            actionType: ActionType.WithdrawLongOption,
            owner: accountOwner1,
            sender: accountOwner1,
            asset: longOtoken.address,
            vaultId: vaultCounter.toNumber(),
            amount: collateralToWithdraw.toNumber(),
            index: '0',
            data: ZERO_ADDR,
          },
        ]

        await expectRevert(controller.operate(actionArgs, {from: accountOwner1}), 'SafeMath: subtraction overflow')
      })

      it('should withdraw long otoken to any random address where msg.sender is account owner', async () => {
        const vaultCounter = new BigNumber(await controller.getAccountVaultCounter(accountOwner1))
        assert.isAbove(vaultCounter.toNumber(), 0, 'Account owner have no vault')

        const collateralToWithdraw = new BigNumber('10')
        const actionArgs = [
          {
            actionType: ActionType.WithdrawLongOption,
            owner: accountOwner1,
            sender: random,
            asset: longOtoken.address,
            vaultId: vaultCounter.toNumber(),
            amount: collateralToWithdraw.toNumber(),
            index: '0',
            data: ZERO_ADDR,
          },
        ]
        const marginPoolBalanceBefore = new BigNumber(await longOtoken.balanceOf(marginPool.address))
        const receiverBalanceBefore = new BigNumber(await longOtoken.balanceOf(random))
        const vaultBefore = await controller.getVault(accountOwner1, vaultCounter)

        await controller.operate(actionArgs, {from: accountOwner1})

        const marginPoolBalanceAfter = new BigNumber(await longOtoken.balanceOf(marginPool.address))
        const receiverBalanceAfter = new BigNumber(await longOtoken.balanceOf(random))
        const vaultAfter = await controller.getVault(accountOwner1, vaultCounter)

        assert.equal(
          marginPoolBalanceBefore.minus(marginPoolBalanceAfter).toString(),
          collateralToWithdraw.toString(),
          'Margin pool balance long otoken balance mismatch',
        )
        assert.equal(
          receiverBalanceAfter.minus(receiverBalanceBefore).toString(),
          collateralToWithdraw.toString(),
          'Receiver long otoken balance mismatch',
        )
        assert.equal(vaultAfter.longOtokens.length, 1, 'Vault long otoken array length mismatch')
        assert.equal(
          new BigNumber(vaultBefore.longAmounts[0]).minus(new BigNumber(vaultAfter.longAmounts[0])).toString(),
          collateralToWithdraw.toString(),
          'Long otoken amount in vault after withdraw mismatch',
        )
      })

      it('should withdraw long otoken to any random address where msg.sender is account operator', async () => {
        assert.equal(await controller.isOperator(accountOwner1, accountOperator1), true, 'Operator address mismatch')

        const vaultCounter = new BigNumber(await controller.getAccountVaultCounter(accountOwner1))
        assert.isAbove(vaultCounter.toNumber(), 0, 'Account owner have no vault')

        const collateralToWithdraw = new BigNumber('10')
        const actionArgs = [
          {
            actionType: ActionType.WithdrawLongOption,
            owner: accountOwner1,
            sender: random,
            asset: longOtoken.address,
            vaultId: vaultCounter.toNumber(),
            amount: collateralToWithdraw.toNumber(),
            index: '0',
            data: ZERO_ADDR,
          },
        ]
        const marginPoolBalanceBefore = new BigNumber(await longOtoken.balanceOf(marginPool.address))
        const receiverBalanceBefore = new BigNumber(await longOtoken.balanceOf(random))
        const vaultBefore = await controller.getVault(accountOwner1, vaultCounter)

        await controller.operate(actionArgs, {from: accountOperator1})

        const marginPoolBalanceAfter = new BigNumber(await longOtoken.balanceOf(marginPool.address))
        const receiverBalanceAfter = new BigNumber(await longOtoken.balanceOf(random))
        const vaultAfter = await controller.getVault(accountOwner1, vaultCounter)

        assert.equal(
          marginPoolBalanceBefore.minus(marginPoolBalanceAfter).toString(),
          collateralToWithdraw.toString(),
          'Margin pool balance long otoken balance mismatch',
        )
        assert.equal(
          receiverBalanceAfter.minus(receiverBalanceBefore).toString(),
          collateralToWithdraw.toString(),
          'Receiver long otoken balance mismatch',
        )
        assert.equal(vaultAfter.longOtokens.length, 1, 'Vault long otoken array length mismatch')
        assert.equal(
          new BigNumber(vaultBefore.longAmounts[0]).minus(new BigNumber(vaultAfter.longAmounts[0])).toString(),
          collateralToWithdraw.toString(),
          'Long otoken amount in vault after withdraw mismatch',
        )
      })

      it('should execute withdrawing long otoken in mutliple actions', async () => {
        const vaultCounter = new BigNumber(await controller.getAccountVaultCounter(accountOwner1))
        assert.isAbove(vaultCounter.toNumber(), 0, 'Account owner have no vault')

        const collateralToWithdraw = new BigNumber('10')
        const actionArgs = [
          {
            actionType: ActionType.WithdrawLongOption,
            owner: accountOwner1,
            sender: accountOwner1,
            asset: longOtoken.address,
            vaultId: vaultCounter.toNumber(),
            amount: collateralToWithdraw.toNumber(),
            index: '0',
            data: ZERO_ADDR,
          },
          {
            actionType: ActionType.WithdrawLongOption,
            owner: accountOwner1,
            sender: accountOwner1,
            asset: longOtoken.address,
            vaultId: vaultCounter.toNumber(),
            amount: collateralToWithdraw.toNumber(),
            index: '0',
            data: ZERO_ADDR,
          },
        ]
        const marginPoolBalanceBefore = new BigNumber(await longOtoken.balanceOf(marginPool.address))
        const receiverBalanceBefore = new BigNumber(await longOtoken.balanceOf(accountOwner1))
        const vaultBefore = await controller.getVault(accountOwner1, vaultCounter)

        await controller.operate(actionArgs, {from: accountOwner1})

        const marginPoolBalanceAfter = new BigNumber(await longOtoken.balanceOf(marginPool.address))
        const receiverBalanceAfter = new BigNumber(await longOtoken.balanceOf(accountOwner1))
        const vaultAfter = await controller.getVault(accountOwner1, vaultCounter)

        assert.equal(
          marginPoolBalanceBefore.minus(marginPoolBalanceAfter).toString(),
          collateralToWithdraw.multipliedBy(2).toString(),
          'Margin pool balance long otoken balance mismatch',
        )
        assert.equal(
          receiverBalanceAfter.minus(receiverBalanceBefore).toString(),
          collateralToWithdraw.multipliedBy(2).toString(),
          'Receiver long otoken balance mismatch',
        )
        assert.equal(vaultAfter.longOtokens.length, 1, 'Vault long otoken array length mismatch')
        assert.equal(
          new BigNumber(vaultBefore.longAmounts[0]).minus(new BigNumber(vaultAfter.longAmounts[0])).toString(),
          collateralToWithdraw.multipliedBy(2).toString(),
          'Long otoken amount in vault after withdraw mismatch',
        )
      })

      it('should remove otoken address from otoken array if amount is equal to zero after withdrawing', async () => {
        const vaultCounter = new BigNumber(await controller.getAccountVaultCounter(accountOwner1))
        assert.isAbove(vaultCounter.toNumber(), 0, 'Account owner have no vault')

        const vaultBefore = await controller.getVault(accountOwner1, vaultCounter)

        const collateralToWithdraw = new BigNumber(vaultBefore.longAmounts[0])
        const actionArgs = [
          {
            actionType: ActionType.WithdrawLongOption,
            owner: accountOwner1,
            sender: accountOwner1,
            asset: longOtoken.address,
            vaultId: vaultCounter.toNumber(),
            amount: collateralToWithdraw.toNumber(),
            index: '0',
            data: ZERO_ADDR,
          },
        ]
        const marginPoolBalanceBefore = new BigNumber(await longOtoken.balanceOf(marginPool.address))
        const receiverBalanceBefore = new BigNumber(await longOtoken.balanceOf(accountOwner1))

        await controller.operate(actionArgs, {from: accountOwner1})

        const marginPoolBalanceAfter = new BigNumber(await longOtoken.balanceOf(marginPool.address))
        const receiverBalanceAfter = new BigNumber(await longOtoken.balanceOf(accountOwner1))
        const vaultAfter = await controller.getVault(accountOwner1, vaultCounter)

        assert.equal(
          marginPoolBalanceBefore.minus(marginPoolBalanceAfter).toString(),
          collateralToWithdraw.toString(),
          'Margin pool balance long otoken balance mismatch',
        )
        assert.equal(
          receiverBalanceAfter.minus(receiverBalanceBefore).toString(),
          collateralToWithdraw.toString(),
          'Receiver long otoken balance mismatch',
        )
        assert.equal(vaultAfter.longOtokens.length, 1, 'Vault long otoken array length mismatch')
        assert.equal(vaultAfter.longOtokens[0], ZERO_ADDR, 'Vault long otoken address after clearing mismatch')
        assert.equal(
          new BigNumber(vaultBefore.longAmounts[0]).minus(new BigNumber(vaultAfter.longAmounts[0])).toString(),
          collateralToWithdraw.toString(),
          'Long otoken amount in vault after withdraw mismatch',
        )
      })

      describe('withdraw expired long otoken', () => {
        let expiredLongOtoken: MockOtokenInstance

        before(async () => {
          const expiryTime = new BigNumber(60 * 60) // after 1 hour
          expiredLongOtoken = await MockOtoken.new()
          // init otoken
          await expiredLongOtoken.init(
            addressBook.address,
            weth.address,
            usdc.address,
            usdc.address,
            new BigNumber(200).times(new BigNumber(10).exponentiatedBy(18)),
            new BigNumber(await time.latest()).plus(expiryTime),
            true,
          )
          // some free money for the account owner
          const collateralToDeposit = new BigNumber('100')
          await expiredLongOtoken.mint(accountOwner1, collateralToDeposit)
          // whitelist otoken
          await whitelist.whitelistOtoken(expiredLongOtoken.address, {from: owner})
          // deposit long otoken into vault
          const vaultId = new BigNumber('1')
          const actionArgs = [
            {
              actionType: ActionType.DepositLongOption,
              owner: accountOwner1,
              sender: accountOwner1,
              asset: expiredLongOtoken.address,
              vaultId: vaultId.toNumber(),
              amount: collateralToDeposit.toNumber(),
              index: '0',
              data: ZERO_ADDR,
            },
          ]
          await expiredLongOtoken.approve(marginPool.address, collateralToDeposit, {from: accountOwner1})
          await controller.operate(actionArgs, {from: accountOwner1})
          const vaultAfter = await controller.getVault(accountOwner1, vaultId)
          assert.equal(vaultAfter.longOtokens.length, 1, 'Vault long otoken array length mismatch')
          assert.equal(
            vaultAfter.longOtokens[0],
            expiredLongOtoken.address,
            'Long otoken address deposited into vault mismatch',
          )
          assert.equal(
            new BigNumber(vaultAfter.longAmounts[0]).toString(),
            collateralToDeposit.toString(),
            'Long otoken amount deposited into vault mismatch',
          )
        })

        it('should revert withdrawing an expired long otoken', async () => {
          // increment time after expiredLongOtoken expiry
          await time.increase(3601) // increase time with one hour in seconds

          const vaultId = new BigNumber('1')
          const vault = await controller.getVault(accountOwner1, vaultId)
          const collateralToWithdraw = new BigNumber(vault.longAmounts[0])
          const actionArgs = [
            {
              actionType: ActionType.WithdrawLongOption,
              owner: accountOwner1,
              sender: accountOwner1,
              asset: expiredLongOtoken.address,
              vaultId: vaultId.toNumber(),
              amount: collateralToWithdraw.toNumber(),
              index: '0',
              data: ZERO_ADDR,
            },
          ]

          assert.equal(await controller.isExpired(expiredLongOtoken.address), true, 'Long otoken is not expired yet')

          await expectRevert(
            controller.operate(actionArgs, {from: accountOwner1}),
            'Controller: can not withdraw an expired otoken',
          )
        })
      })
    })
  })

  describe('Collateral asset', () => {
    describe('Deposit collateral asset', () => {
      it('should deposit a whitelisted collateral asset from account owner', async () => {
        // whitelist usdc
        await whitelist.whitelistCollateral(usdc.address)
        const vaultCounter = new BigNumber(await controller.getAccountVaultCounter(accountOwner1))
        assert.isAbove(vaultCounter.toNumber(), 0, 'Account owner have no vault')

        const collateralToDeposit = new BigNumber('10')
        const actionArgs = [
          {
            actionType: ActionType.DepositCollateral,
            owner: accountOwner1,
            sender: accountOwner1,
            asset: usdc.address,
            vaultId: vaultCounter.toNumber(),
            amount: collateralToDeposit.toNumber(),
            index: '0',
            data: ZERO_ADDR,
          },
        ]

        const marginPoolBalanceBefore = new BigNumber(await usdc.balanceOf(marginPool.address))
        const senderBalanceBefore = new BigNumber(await usdc.balanceOf(accountOwner1))

        await usdc.approve(marginPool.address, collateralToDeposit, {from: accountOwner1})
        await controller.operate(actionArgs, {from: accountOwner1})

        const marginPoolBalanceAfter = new BigNumber(await usdc.balanceOf(marginPool.address))
        const senderBalanceAfter = new BigNumber(await usdc.balanceOf(accountOwner1))
        const vaultAfter = await controller.getVault(accountOwner1, vaultCounter)

        assert.equal(
          marginPoolBalanceAfter.minus(marginPoolBalanceBefore).toString(),
          collateralToDeposit.toString(),
          'Margin pool balance collateral asset balance mismatch',
        )
        assert.equal(
          senderBalanceBefore.minus(senderBalanceAfter).toString(),
          collateralToDeposit.toString(),
          'Sender balance collateral asset balance mismatch',
        )
        assert.equal(vaultAfter.collateralAssets.length, 1, 'Vault collateral assets array length mismatch')
        assert.equal(
          vaultAfter.collateralAssets[0],
          usdc.address,
          'Collateral asset address deposited into vault mismatch',
        )
        assert.equal(
          new BigNumber(vaultAfter.collateralAmounts[0]).toString(),
          collateralToDeposit.toString(),
          'Collateral asset amount deposited into vault mismatch',
        )
      })

      it('should deposit a whitelisted collateral asset from account operator', async () => {
        const vaultCounter = new BigNumber(await controller.getAccountVaultCounter(accountOwner1))
        assert.isAbove(vaultCounter.toNumber(), 0, 'Account owner have no vault')

        const collateralToDeposit = new BigNumber('10')
        const actionArgs = [
          {
            actionType: ActionType.DepositCollateral,
            owner: accountOwner1,
            sender: accountOperator1,
            asset: usdc.address,
            vaultId: vaultCounter.toNumber(),
            amount: collateralToDeposit.toNumber(),
            index: '0',
            data: ZERO_ADDR,
          },
        ]

        const marginPoolBalanceBefore = new BigNumber(await usdc.balanceOf(marginPool.address))
        const senderBalanceBefore = new BigNumber(await usdc.balanceOf(accountOperator1))
        const vaultBefore = await controller.getVault(accountOwner1, vaultCounter)

        await usdc.approve(marginPool.address, collateralToDeposit, {from: accountOperator1})
        await controller.operate(actionArgs, {from: accountOperator1})

        const marginPoolBalanceAfter = new BigNumber(await usdc.balanceOf(marginPool.address))
        const senderBalanceAfter = new BigNumber(await usdc.balanceOf(accountOperator1))
        const vaultAfter = await controller.getVault(accountOwner1, vaultCounter)

        assert.equal(
          marginPoolBalanceAfter.minus(marginPoolBalanceBefore).toString(),
          collateralToDeposit.toString(),
          'Margin pool balance collateral asset balance mismatch',
        )
        assert.equal(
          senderBalanceBefore.minus(senderBalanceAfter).toString(),
          collateralToDeposit.toString(),
          'Sender balance collateral asset balance mismatch',
        )
        assert.equal(vaultAfter.collateralAssets.length, 1, 'Vault collateral assets array length mismatch')
        assert.equal(
          vaultAfter.collateralAssets[0],
          usdc.address,
          'Collateral asset address deposited into vault mismatch',
        )
        assert.equal(
          new BigNumber(vaultAfter.collateralAmounts[0])
            .minus(new BigNumber(vaultBefore.collateralAmounts[0]))
            .toString(),
          collateralToDeposit.toString(),
          'Long otoken amount deposited into vault mismatch',
        )
      })

      it('should revert depositing a collateral asset from a msg.sender different than arg.from', async () => {
        const vaultCounter = new BigNumber(await controller.getAccountVaultCounter(accountOwner1))
        assert.isAbove(vaultCounter.toNumber(), 0, 'Account owner have no vault')

        const collateralToDeposit = new BigNumber('10')
        const actionArgs = [
          {
            actionType: ActionType.DepositCollateral,
            owner: accountOwner1,
            sender: random,
            asset: usdc.address,
            vaultId: vaultCounter.toNumber(),
            amount: collateralToDeposit.toNumber(),
            index: '0',
            data: ZERO_ADDR,
          },
        ]

        await usdc.approve(marginPool.address, collateralToDeposit, {from: accountOwner1})
        await expectRevert(
          controller.operate(actionArgs, {from: accountOwner1}),
          'Controller: depositor address and msg.sender address mismatch',
        )
      })

      it('should revert depositing a collateral asset with amount equal to zero', async () => {
        const vaultCounter = new BigNumber(await controller.getAccountVaultCounter(accountOwner1))
        assert.isAbove(vaultCounter.toNumber(), 0, 'Account owner have no vault')

        const collateralToDeposit = new BigNumber('0')
        const actionArgs = [
          {
            actionType: ActionType.DepositCollateral,
            owner: accountOwner1,
            sender: accountOwner1,
            asset: usdc.address,
            vaultId: vaultCounter.toNumber(),
            amount: collateralToDeposit.toNumber(),
            index: '0',
            data: ZERO_ADDR,
          },
        ]

        await usdc.approve(marginPool.address, collateralToDeposit, {from: accountOwner1})
        await expectRevert(
          controller.operate(actionArgs, {from: accountOwner1}),
          'MarginAccount: invalid collateral amount',
        )
      })

      it('should execute depositing collateral into vault in multiple actions', async () => {
        const vaultCounter = new BigNumber(await controller.getAccountVaultCounter(accountOwner1))
        const collateralToDeposit = new BigNumber('20')
        const actionArgs = [
          {
            actionType: ActionType.DepositCollateral,
            owner: accountOwner1,
            sender: accountOwner1,
            asset: usdc.address,
            vaultId: vaultCounter.toNumber(),
            amount: collateralToDeposit.toNumber(),
            index: '0',
            data: ZERO_ADDR,
          },
          {
            actionType: ActionType.DepositCollateral,
            owner: accountOwner1,
            sender: accountOwner1,
            asset: usdc.address,
            vaultId: vaultCounter.toNumber(),
            amount: collateralToDeposit.toNumber(),
            index: '0',
            data: ZERO_ADDR,
          },
        ]
        const marginPoolBalanceBefore = new BigNumber(await usdc.balanceOf(marginPool.address))
        const senderBalanceBefore = new BigNumber(await usdc.balanceOf(accountOwner1))
        const vaultBefore = await controller.getVault(accountOwner1, vaultCounter)

        await usdc.approve(marginPool.address, collateralToDeposit.multipliedBy(2), {from: accountOwner1})
        await controller.operate(actionArgs, {from: accountOwner1})

        const marginPoolBalanceAfter = new BigNumber(await usdc.balanceOf(marginPool.address))
        const senderBalanceAfter = new BigNumber(await usdc.balanceOf(accountOwner1))
        const vaultAfter = await controller.getVault(accountOwner1, vaultCounter)

        assert.equal(
          marginPoolBalanceAfter.minus(marginPoolBalanceBefore).toString(),
          collateralToDeposit.multipliedBy(2).toString(),
          'Margin pool collateral balance mismatch',
        )
        assert.equal(
          senderBalanceBefore.minus(senderBalanceAfter).toString(),
          collateralToDeposit.multipliedBy(2).toString(),
          'Sender collateral asset balance mismatch',
        )
        assert.equal(vaultAfter.collateralAmounts.length, 1, 'Vault collateral asset array length mismatch')
        assert.equal(
          vaultAfter.collateralAssets[0],
          usdc.address,
          'Collateral asset address deposited into vault mismatch',
        )
        assert.equal(
          new BigNumber(vaultAfter.collateralAmounts[0])
            .minus(new BigNumber(vaultBefore.collateralAmounts[0]))
            .toString(),
          collateralToDeposit.multipliedBy(2).toString(),
          'Collateral asset amount deposited into vault mismatch',
        )
      })

      describe('Deposit un-whitelisted collateral asset', () => {
        it('should revert depositing a collateral asset that is not whitelisted', async () => {
          // deploy a shitcoin
          const trx: MockERC20Instance = await MockERC20.new('TRX', 'TRX')
          await trx.mint(accountOwner1, new BigNumber('1000'))

          const vaultCounter = new BigNumber(await controller.getAccountVaultCounter(accountOwner1))
          assert.isAbove(vaultCounter.toNumber(), 0, 'Account owner have no vault')

          const collateralDeposit = new BigNumber('10')
          const actionArgs = [
            {
              actionType: ActionType.DepositCollateral,
              owner: accountOwner1,
              sender: accountOwner1,
              asset: trx.address,
              vaultId: vaultCounter.toNumber(),
              amount: collateralDeposit.toNumber(),
              index: '0',
              data: ZERO_ADDR,
            },
          ]
<<<<<<< HEAD

          await trx.approve(marginPool.address, collateralDeposit, {from: accountOwner1})
          await expectRevert(
            controller.operate(actionArgs, {from: accountOwner1}),
            'Controller: asset is not whitelisted to be used as collateral',
          )
        })
      })

=======

          await trx.approve(marginPool.address, collateralDeposit, {from: accountOwner1})
          await expectRevert(
            controller.operate(actionArgs, {from: accountOwner1}),
            'Controller: asset is not whitelisted to be used as collateral',
          )
        })
      })

>>>>>>> 9abbfc14
      it('should revert when vault have more than 1 collateral type', async () => {
        const collateralToDeposit = new BigNumber('20')
        //whitelist weth to use in this test
        await whitelist.whitelistCollateral(weth.address)
        await weth.mint(accountOwner1, collateralToDeposit)

        const vaultCounter = new BigNumber(await controller.getAccountVaultCounter(accountOwner1))
        const actionArgs = [
          {
            actionType: ActionType.DepositCollateral,
            owner: accountOwner1,
            sender: accountOwner1,
            asset: weth.address,
            vaultId: vaultCounter.toNumber(),
            amount: collateralToDeposit.toNumber(),
            index: '1',
            data: ZERO_ADDR,
          },
        ]

        await weth.approve(marginPool.address, collateralToDeposit, {from: accountOwner1})
        await expectRevert(
          controller.operate(actionArgs, {from: accountOwner1}),
          'MarginCalculator: Too many collateral assets in the vault.',
        )
      })
    })

    describe('withdraw collateral', () => {
      it('should revert withdrawing collateral asset with wrong index from a vault', async () => {
        const vaultCounter = new BigNumber(await controller.getAccountVaultCounter(accountOwner1))
        assert.isAbove(vaultCounter.toNumber(), 0, 'Account owner have no vault')

        const collateralToWithdraw = new BigNumber('20')
        const actionArgs = [
          {
            actionType: ActionType.WithdrawCollateral,
            owner: accountOwner1,
            sender: accountOwner1,
            asset: usdc.address,
            vaultId: vaultCounter.toNumber(),
            amount: collateralToWithdraw.toNumber(),
            index: '1',
            data: ZERO_ADDR,
          },
        ]

        await expectRevert(
          controller.operate(actionArgs, {from: accountOwner1}),
          'MarginAccount: collateral token address mismatch',
        )
      })

      it('should revert withdrawing collateral asset from an invalid id', async () => {
        const vaultCounter = new BigNumber(await controller.getAccountVaultCounter(accountOwner1))
        assert.isAbove(vaultCounter.toNumber(), 0, 'Account owner have no vault')

        const collateralToWithdraw = new BigNumber('20')
        const actionArgs = [
          {
            actionType: ActionType.WithdrawCollateral,
            owner: accountOwner1,
            sender: accountOwner1,
            asset: usdc.address,
            vaultId: '1350',
            amount: collateralToWithdraw.toNumber(),
            index: '1',
            data: ZERO_ADDR,
          },
        ]

        await expectRevert(controller.operate(actionArgs, {from: accountOwner1}), 'Controller: invalid vault id')
      })

<<<<<<< HEAD
=======
      it('should revert withdrawing collateral asset amount greater than the vault balance', async () => {
        const vaultCounter = new BigNumber(await controller.getAccountVaultCounter(accountOwner1))
        assert.isAbove(vaultCounter.toNumber(), 0, 'Account owner have no vault')

        const vaultBefore = await controller.getVault(accountOwner1, vaultCounter)
        const collateralToWithdraw = new BigNumber(vaultBefore.collateralAmounts[0]).plus(1)
        const actionArgs = [
          {
            actionType: ActionType.WithdrawCollateral,
            owner: accountOwner1,
            sender: accountOwner1,
            asset: usdc.address,
            vaultId: vaultCounter.toNumber(),
            amount: collateralToWithdraw.toNumber(),
            index: '0',
            data: ZERO_ADDR,
          },
        ]

        await expectRevert(controller.operate(actionArgs, {from: accountOwner1}), 'SafeMath: subtraction overflow')
      })

>>>>>>> 9abbfc14
      it('should withdraw collateral to any random address where msg.sender is account owner', async () => {
        const vaultCounter = new BigNumber(await controller.getAccountVaultCounter(accountOwner1))
        assert.isAbove(vaultCounter.toNumber(), 0, 'Account owner have no vault')

        const collateralToWithdraw = new BigNumber('10')
        const actionArgs = [
          {
            actionType: ActionType.WithdrawCollateral,
            owner: accountOwner1,
            sender: random,
            asset: usdc.address,
            vaultId: vaultCounter.toNumber(),
            amount: collateralToWithdraw.toNumber(),
            index: '0',
            data: ZERO_ADDR,
          },
        ]
        const marginPoolBalanceBefore = new BigNumber(await usdc.balanceOf(marginPool.address))
        const receiverBalanceBefore = new BigNumber(await usdc.balanceOf(random))
        const vaultBefore = await controller.getVault(accountOwner1, vaultCounter)

        await controller.operate(actionArgs, {from: accountOwner1})

        const marginPoolBalanceAfter = new BigNumber(await usdc.balanceOf(marginPool.address))
        const receiverBalanceAfter = new BigNumber(await usdc.balanceOf(random))
        const vaultAfter = await controller.getVault(accountOwner1, vaultCounter)

        assert.equal(
          marginPoolBalanceBefore.minus(marginPoolBalanceAfter).toString(),
          collateralToWithdraw.toString(),
          'Margin pool collateral asset balance mismatch',
        )
        assert.equal(
          receiverBalanceAfter.minus(receiverBalanceBefore).toString(),
          collateralToWithdraw.toString(),
          'Receiver collateral asset balance mismatch',
        )
        assert.equal(vaultAfter.collateralAssets.length, 1, 'Vault collateral asset array length mismatch')
        assert.equal(
          new BigNumber(vaultBefore.collateralAmounts[0])
            .minus(new BigNumber(vaultAfter.collateralAmounts[0]))
            .toString(),
          collateralToWithdraw.toString(),
          'Collateral asset amount in vault after withdraw mismatch',
        )
      })

      it('should withdraw collateral asset to any random address where msg.sender is account operator', async () => {
        assert.equal(await controller.isOperator(accountOwner1, accountOperator1), true, 'Operator address mismatch')

        const vaultCounter = new BigNumber(await controller.getAccountVaultCounter(accountOwner1))
        assert.isAbove(vaultCounter.toNumber(), 0, 'Account owner have no vault')

        const collateralToWithdraw = new BigNumber('10')
        const actionArgs = [
          {
            actionType: ActionType.WithdrawCollateral,
            owner: accountOwner1,
            sender: random,
            asset: usdc.address,
            vaultId: vaultCounter.toNumber(),
            amount: collateralToWithdraw.toNumber(),
            index: '0',
            data: ZERO_ADDR,
          },
        ]
        const marginPoolBalanceBefore = new BigNumber(await usdc.balanceOf(marginPool.address))
        const receiverBalanceBefore = new BigNumber(await usdc.balanceOf(random))
        const vaultBefore = await controller.getVault(accountOwner1, vaultCounter)

        await controller.operate(actionArgs, {from: accountOperator1})

        const marginPoolBalanceAfter = new BigNumber(await usdc.balanceOf(marginPool.address))
        const receiverBalanceAfter = new BigNumber(await usdc.balanceOf(random))
        const vaultAfter = await controller.getVault(accountOwner1, vaultCounter)

        assert.equal(
          marginPoolBalanceBefore.minus(marginPoolBalanceAfter).toString(),
          collateralToWithdraw.toString(),
          'Margin pool collateral asset balance mismatch',
        )
        assert.equal(
          receiverBalanceAfter.minus(receiverBalanceBefore).toString(),
          collateralToWithdraw.toString(),
          'Receiver collateral asset balance mismatch',
        )
        assert.equal(vaultAfter.collateralAssets.length, 1, 'Vault collateral asset array length mismatch')
        assert.equal(
          new BigNumber(vaultBefore.collateralAmounts[0])
            .minus(new BigNumber(vaultAfter.collateralAmounts[0]))
            .toString(),
          collateralToWithdraw.toString(),
          'Collateral asset amount in vault after withdraw mismatch',
        )
      })

      it('should execute withdrawing collateral asset in mutliple actions', async () => {
        const vaultCounter = new BigNumber(await controller.getAccountVaultCounter(accountOwner1))
        assert.isAbove(vaultCounter.toNumber(), 0, 'Account owner have no vault')

        const collateralToWithdraw = new BigNumber('10')
        const actionArgs = [
          {
            actionType: ActionType.WithdrawCollateral,
            owner: accountOwner1,
            sender: accountOwner1,
            asset: usdc.address,
            vaultId: vaultCounter.toNumber(),
            amount: collateralToWithdraw.toNumber(),
            index: '0',
            data: ZERO_ADDR,
          },
          {
            actionType: ActionType.WithdrawCollateral,
            owner: accountOwner1,
            sender: accountOwner1,
            asset: usdc.address,
            vaultId: vaultCounter.toNumber(),
            amount: collateralToWithdraw.toNumber(),
            index: '0',
            data: ZERO_ADDR,
          },
        ]
        const marginPoolBalanceBefore = new BigNumber(await usdc.balanceOf(marginPool.address))
        const receiverBalanceBefore = new BigNumber(await usdc.balanceOf(accountOwner1))
        const vaultBefore = await controller.getVault(accountOwner1, vaultCounter)

        await controller.operate(actionArgs, {from: accountOwner1})

        const marginPoolBalanceAfter = new BigNumber(await usdc.balanceOf(marginPool.address))
        const receiverBalanceAfter = new BigNumber(await usdc.balanceOf(accountOwner1))
        const vaultAfter = await controller.getVault(accountOwner1, vaultCounter)

        assert.equal(
          marginPoolBalanceBefore.minus(marginPoolBalanceAfter).toString(),
          collateralToWithdraw.multipliedBy(2).toString(),
          'Margin pool collateral asset balance mismatch',
        )
        assert.equal(
          receiverBalanceAfter.minus(receiverBalanceBefore).toString(),
          collateralToWithdraw.multipliedBy(2).toString(),
          'Receiver collateral asset balance mismatch',
        )
        assert.equal(vaultAfter.collateralAssets.length, 1, 'Vault long otoken array length mismatch')
        assert.equal(
          new BigNumber(vaultBefore.collateralAmounts[0])
            .minus(new BigNumber(vaultAfter.collateralAmounts[0]))
            .toString(),
          collateralToWithdraw.multipliedBy(2).toString(),
          'Collateral asset amount in vault after withdraw mismatch',
        )
      })

      it('should remove collateral asset address from collateral array if amount is equal to zero after withdrawing', async () => {
        const vaultCounter = new BigNumber(await controller.getAccountVaultCounter(accountOwner1))
        assert.isAbove(vaultCounter.toNumber(), 0, 'Account owner have no vault')

        const vaultBefore = await controller.getVault(accountOwner1, vaultCounter)

        const collateralToWithdraw = new BigNumber(vaultBefore.collateralAmounts[0])
        const actionArgs = [
          {
            actionType: ActionType.WithdrawCollateral,
            owner: accountOwner1,
            sender: accountOwner1,
            asset: usdc.address,
            vaultId: vaultCounter.toNumber(),
            amount: collateralToWithdraw.toNumber(),
            index: '0',
            data: ZERO_ADDR,
          },
        ]
        const marginPoolBalanceBefore = new BigNumber(await usdc.balanceOf(marginPool.address))
        const receiverBalanceBefore = new BigNumber(await usdc.balanceOf(accountOwner1))

        await controller.operate(actionArgs, {from: accountOwner1})

        const marginPoolBalanceAfter = new BigNumber(await usdc.balanceOf(marginPool.address))
        const receiverBalanceAfter = new BigNumber(await usdc.balanceOf(accountOwner1))
        const vaultAfter = await controller.getVault(accountOwner1, vaultCounter)

        assert.equal(
          marginPoolBalanceBefore.minus(marginPoolBalanceAfter).toString(),
          collateralToWithdraw.toString(),
          'Margin pool balance long otoken balance mismatch',
        )
        assert.equal(
          receiverBalanceAfter.minus(receiverBalanceBefore).toString(),
          collateralToWithdraw.toString(),
          'Receiver long otoken balance mismatch',
        )
        assert.equal(vaultAfter.collateralAssets.length, 1, 'Vault collateral asset array length mismatch')
        assert.equal(vaultAfter.collateralAssets[0], ZERO_ADDR, 'Vault collater asset address after clearing mismatch')
        assert.equal(
          new BigNumber(vaultBefore.collateralAmounts[0])
            .minus(new BigNumber(vaultAfter.collateralAmounts[0]))
            .toString(),
          collateralToWithdraw.toString(),
          'Collateral asset amount in vault after withdraw mismatch',
        )
      })
    })
  })

  describe('Check if price is finalized', () => {
    let expiredOtoken: MockOtokenInstance
    let expiry: BigNumber

    before(async () => {
      expiry = new BigNumber(await time.latest())
      expiredOtoken = await MockOtoken.new()
      // init otoken
      await expiredOtoken.init(
        addressBook.address,
        weth.address,
        usdc.address,
        usdc.address,
        new BigNumber(200).times(new BigNumber(10).exponentiatedBy(18)),
        new BigNumber(await time.latest()),
        true,
      )

      // set not finalized
      await oracle.setIsFinalized(weth.address, expiry, true)
    })

    it('should return false when price is pushed and dispute period not over yet', async () => {
      const priceMock = new BigNumber('200')
      await oracle.setIsFinalized(weth.address, expiry, true)

      // Mock oracle returned data.
      await oracle.setIsLockingPeriodOver(weth.address, expiry, true)
      await oracle.setIsDisputePeriodOver(weth.address, expiry, false)
      await oracle.setIsFinalized(weth.address, expiry, false)
      await oracle.setExpiryPrice(weth.address, expiry, priceMock)

      const expectedResutl = false
      assert.equal(
        await controller.isPriceFinalized(expiredOtoken.address),
        expectedResutl,
        'Price is not finalized because dispute period is not over yet',
      )
    })

    it('should return true when price is finalized', async () => {
      expiredOtoken = await MockOtoken.new()
      const expiry = new BigNumber(await time.latest())
      // init otoken
      await expiredOtoken.init(
        addressBook.address,
        weth.address,
        usdc.address,
        usdc.address,
        new BigNumber(200).times(new BigNumber(10).exponentiatedBy(18)),
        expiry,
        true,
      )

      // Mock oracle: dispute period over, set price to 200.
      const priceMock = new BigNumber('200')
      await oracle.setIsLockingPeriodOver(weth.address, expiry, true)
      await oracle.setIsDisputePeriodOver(weth.address, expiry, true)
      await oracle.setExpiryPrice(weth.address, expiry, priceMock)
      await oracle.setIsFinalized(weth.address, expiry, true)

      const expectedResutl = true
      assert.equal(await controller.isPriceFinalized(expiredOtoken.address), expectedResutl, 'Price is not finalized')
    })
  })

  describe('Expiry', () => {
    it('should return false for non expired otoken', async () => {
      assert.equal(await controller.isExpired(otoken.address), false, 'Otoken expiry check mismatch')
    })

    it('should return true for expired otoken', async () => {
      // Otoken deployment
      const expiredOtoken = await MockOtoken.new()
      // init otoken
      await expiredOtoken.init(
        addressBook.address,
        weth.address,
        usdc.address,
        usdc.address,
        new BigNumber(200).times(new BigNumber(10).exponentiatedBy(18)),
        1219835219,
        true,
      )

      assert.equal(await controller.isExpired(expiredOtoken.address), true, 'Otoken expiry check mismatch')
    })
  })

  describe('Pause system', () => {
    it('should revert when pausing the system from non-owner', async () => {
      await expectRevert(controller.setSystemPaused(true, {from: random}), 'Ownable: caller is not the owner')
    })

    it('should pause system', async () => {
      const stateBefore = await controller.systemPaused()
      assert.equal(stateBefore, false, 'System already paused')

      await controller.setSystemPaused(true)

      const stateAfter = await controller.systemPaused()
      assert.equal(stateAfter, true, 'System not paused')
    })
  })
})<|MERGE_RESOLUTION|>--- conflicted
+++ resolved
@@ -1193,7 +1193,6 @@
               data: ZERO_ADDR,
             },
           ]
-<<<<<<< HEAD
 
           await trx.approve(marginPool.address, collateralDeposit, {from: accountOwner1})
           await expectRevert(
@@ -1203,17 +1202,6 @@
         })
       })
 
-=======
-
-          await trx.approve(marginPool.address, collateralDeposit, {from: accountOwner1})
-          await expectRevert(
-            controller.operate(actionArgs, {from: accountOwner1}),
-            'Controller: asset is not whitelisted to be used as collateral',
-          )
-        })
-      })
-
->>>>>>> 9abbfc14
       it('should revert when vault have more than 1 collateral type', async () => {
         const collateralToDeposit = new BigNumber('20')
         //whitelist weth to use in this test
@@ -1288,8 +1276,6 @@
         await expectRevert(controller.operate(actionArgs, {from: accountOwner1}), 'Controller: invalid vault id')
       })
 
-<<<<<<< HEAD
-=======
       it('should revert withdrawing collateral asset amount greater than the vault balance', async () => {
         const vaultCounter = new BigNumber(await controller.getAccountVaultCounter(accountOwner1))
         assert.isAbove(vaultCounter.toNumber(), 0, 'Account owner have no vault')
@@ -1312,7 +1298,6 @@
         await expectRevert(controller.operate(actionArgs, {from: accountOwner1}), 'SafeMath: subtraction overflow')
       })
 
->>>>>>> 9abbfc14
       it('should withdraw collateral to any random address where msg.sender is account owner', async () => {
         const vaultCounter = new BigNumber(await controller.getAccountVaultCounter(accountOwner1))
         assert.isAbove(vaultCounter.toNumber(), 0, 'Account owner have no vault')
