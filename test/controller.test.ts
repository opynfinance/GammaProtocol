--- conflicted
+++ resolved
@@ -158,11 +158,6 @@
       })
     })
 
-<<<<<<< HEAD
-      it('should revert depositing long otoken with amount equal to zero', async () => {
-        const vaultCounter = new BigNumber(await controllerProxy.getAccountVaultCounter(accountOwner1))
-        const collateralToDeposit = new BigNumber('20')
-=======
     describe('Open vault', () => {
       it('should revert opening a vault an an account from random address', async () => {
         const actionArgs = [
@@ -184,7 +179,6 @@
       })
 
       it('should revert opening a vault a vault with id equal to zero', async () => {
->>>>>>> 9d8a55f0
         const actionArgs = [
           {
             actionType: ActionType.OpenVault,
@@ -605,113 +599,6 @@
             },
           ]
 
-<<<<<<< HEAD
-        const marginPoolBalanceAfter = new BigNumber(await usdc.balanceOf(marginPool.address))
-        const senderBalanceAfter = new BigNumber(await usdc.balanceOf(accountOwner1))
-        const vaultAfter = await controllerProxy.getVault(accountOwner1, vaultCounter)
-
-        assert.equal(
-          marginPoolBalanceAfter.minus(marginPoolBalanceBefore).toString(),
-          collateralToDeposit.toString(),
-          'Margin pool balance collateral asset balance mismatch',
-        )
-        assert.equal(
-          senderBalanceBefore.minus(senderBalanceAfter).toString(),
-          collateralToDeposit.toString(),
-          'Sender balance collateral asset balance mismatch',
-        )
-        assert.equal(vaultAfter.collateralAssets.length, 1, 'Vault collateral assets array length mismatch')
-        assert.equal(
-          vaultAfter.collateralAssets[0],
-          usdc.address,
-          'Collateral asset address deposited into vault mismatch',
-        )
-        assert.equal(
-          new BigNumber(vaultAfter.collateralAmounts[0]).toString(),
-          collateralToDeposit.toString(),
-          'Collateral asset amount deposited into vault mismatch',
-        )
-      })
-
-      it('should deposit a whitelisted collateral asset from account operator', async () => {
-        const vaultCounter = new BigNumber(await controllerProxy.getAccountVaultCounter(accountOwner1))
-        assert.isAbove(vaultCounter.toNumber(), 0, 'Account owner have no vault')
-
-        const collateralToDeposit = new BigNumber('10')
-        const actionArgs = [
-          {
-            actionType: ActionType.DepositCollateral,
-            owner: accountOwner1,
-            sender: accountOperator1,
-            asset: usdc.address,
-            vaultId: vaultCounter.toNumber(),
-            amount: collateralToDeposit.toNumber(),
-            index: '0',
-            data: ZERO_ADDR,
-          },
-        ]
-
-        const marginPoolBalanceBefore = new BigNumber(await usdc.balanceOf(marginPool.address))
-        const senderBalanceBefore = new BigNumber(await usdc.balanceOf(accountOperator1))
-        const vaultBefore = await controllerProxy.getVault(accountOwner1, vaultCounter)
-
-        await usdc.approve(marginPool.address, collateralToDeposit, {from: accountOperator1})
-        await controllerProxy.operate(actionArgs, {from: accountOperator1})
-
-        const marginPoolBalanceAfter = new BigNumber(await usdc.balanceOf(marginPool.address))
-        const senderBalanceAfter = new BigNumber(await usdc.balanceOf(accountOperator1))
-        const vaultAfter = await controllerProxy.getVault(accountOwner1, vaultCounter)
-
-        assert.equal(
-          marginPoolBalanceAfter.minus(marginPoolBalanceBefore).toString(),
-          collateralToDeposit.toString(),
-          'Margin pool balance collateral asset balance mismatch',
-        )
-        assert.equal(
-          senderBalanceBefore.minus(senderBalanceAfter).toString(),
-          collateralToDeposit.toString(),
-          'Sender balance collateral asset balance mismatch',
-        )
-        assert.equal(vaultAfter.collateralAssets.length, 1, 'Vault collateral assets array length mismatch')
-        assert.equal(
-          vaultAfter.collateralAssets[0],
-          usdc.address,
-          'Collateral asset address deposited into vault mismatch',
-        )
-        assert.equal(
-          new BigNumber(vaultAfter.collateralAmounts[0])
-            .minus(new BigNumber(vaultBefore.collateralAmounts[0]))
-            .toString(),
-          collateralToDeposit.toString(),
-          'Long otoken amount deposited into vault mismatch',
-        )
-      })
-
-      it('should revert depositing a collateral asset with amount equal to zero', async () => {
-        const vaultCounter = new BigNumber(await controllerProxy.getAccountVaultCounter(accountOwner1))
-        assert.isAbove(vaultCounter.toNumber(), 0, 'Account owner have no vault')
-
-        const collateralToDeposit = new BigNumber('0')
-        const actionArgs = [
-          {
-            actionType: ActionType.DepositCollateral,
-            owner: accountOwner1,
-            sender: accountOwner1,
-            asset: usdc.address,
-            vaultId: vaultCounter.toNumber(),
-            amount: collateralToDeposit.toNumber(),
-            index: '0',
-            data: ZERO_ADDR,
-          },
-        ]
-
-        await usdc.approve(marginPool.address, collateralToDeposit, {from: accountOwner1})
-        await expectRevert(
-          controllerProxy.operate(actionArgs, {from: accountOwner1}),
-          'MarginAccount: invalid collateral amount',
-        )
-      })
-=======
           await expiredLongOtoken.approve(marginPool.address, collateralToDeposit, {from: accountOwner1})
           await expectRevert(
             controllerProxy.operate(actionArgs, {from: accountOwner1}),
@@ -763,7 +650,6 @@
         it('should revert withdrawing long otoken with wrong index from a vault', async () => {
           const vaultCounter = new BigNumber(await controllerProxy.getAccountVaultCounter(accountOwner1))
           assert.isAbove(vaultCounter.toNumber(), 0, 'Account owner have no vault')
->>>>>>> 9d8a55f0
 
           const collateralToWithdraw = new BigNumber('20')
           const actionArgs = [
