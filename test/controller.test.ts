--- conflicted
+++ resolved
@@ -40,11 +40,7 @@
   Call,
 }
 
-<<<<<<< HEAD
-contract('Controller', ([owner, accountOwner1, accountOperator1, holder1, terminator, random]) => {
-=======
-contract('Controller', ([owner, accountOwner1, accountOwner2, accountOperator1, holder1, random]) => {
->>>>>>> 088af464
+contract('Controller', ([owner, accountOwner1, accountOwner2, accountOperator1, holder1, terminator, random]) => {
   // ERC20 mock
   let usdc: MockERC20Instance
   let weth: MockERC20Instance
@@ -85,11 +81,8 @@
     // set whitelist module address
     await addressBook.setWhitelist(whitelist.address)
     // deploy Controller module
-<<<<<<< HEAD
-=======
     const lib = await MarginAccount.new()
     await Controller.link('MarginAccount', lib.address)
->>>>>>> 088af464
     controllerImplementation = await Controller.new()
 
     // set controller address in AddressBook
@@ -3257,7 +3250,6 @@
     })
   })
 
-<<<<<<< HEAD
   describe('Emergency shutdown', () => {
     it('should revert set terminator address from non-owner', async () => {
       await expectRevert(controllerProxy.setTerminator(terminator, {from: random}), 'Ownable: caller is not the owner')
@@ -3270,22 +3262,13 @@
 
     it('should revert when pausing the system from address other than terminator', async () => {
       await expectRevert(controllerProxy.setSystemPaused(true, {from: random}), 'Controller: sender is not terminator')
-=======
-  describe('Pause system', () => {
-    it('should revert when pausing the system from non-owner', async () => {
-      await expectRevert(controllerProxy.setSystemPaused(true, {from: random}), 'Ownable: caller is not the owner')
->>>>>>> 088af464
     })
 
     it('should pause system', async () => {
       const stateBefore = await controllerProxy.systemPaused()
       assert.equal(stateBefore, false, 'System already paused')
 
-<<<<<<< HEAD
       await controllerProxy.setSystemPaused(true, {from: terminator})
-=======
-      await controllerProxy.setSystemPaused(true)
->>>>>>> 088af464
 
       const stateAfter = await controllerProxy.systemPaused()
       assert.equal(stateAfter, true, 'System not paused')
