--- conflicted
+++ resolved
@@ -946,7 +946,6 @@
   })
 
   describe('Collateral asset', () => {
-<<<<<<< HEAD
     describe('Deposit collateral asset', () => {
       it('should deposit a whitelisted collateral asset from account owner', async () => {
         // whitelist usdc
@@ -1085,283 +1084,176 @@
         assert.isAbove(vaultCounter.toNumber(), 0, 'Account owner have no vault')
 
         const collateralToDeposit = new BigNumber('0')
-=======
-    it('should deposit a whitelisted collateral asset from account owner', async () => {
-      // whitelist usdc
-      await whitelist.whitelistCollateral(usdc.address)
-      const vaultCounter = new BigNumber(await controller.getAccountVaultCounter(accountOwner1))
-      assert.isAbove(vaultCounter.toNumber(), 0, 'Account owner have no vault')
-
-      const collateralToDeposit = new BigNumber('10')
-      const actionArgs = [
-        {
-          actionType: ActionType.DepositCollateral,
-          owner: accountOwner1,
-          sender: accountOwner1,
-          asset: usdc.address,
-          vaultId: vaultCounter.toNumber(),
-          amount: collateralToDeposit.toNumber(),
-          index: '0',
-          data: ZERO_ADDR,
-        },
-      ]
-
-      const marginPoolBalanceBefore = new BigNumber(await usdc.balanceOf(marginPool.address))
-      const senderBalanceBefore = new BigNumber(await usdc.balanceOf(accountOwner1))
-
-      await usdc.approve(marginPool.address, collateralToDeposit, {from: accountOwner1})
-      await controller.operate(actionArgs, {from: accountOwner1})
-
-      const marginPoolBalanceAfter = new BigNumber(await usdc.balanceOf(marginPool.address))
-      const senderBalanceAfter = new BigNumber(await usdc.balanceOf(accountOwner1))
-      const vaultAfter = await controller.getVault(accountOwner1, vaultCounter)
-
-      assert.equal(
-        marginPoolBalanceAfter.minus(marginPoolBalanceBefore).toString(),
-        collateralToDeposit.toString(),
-        'Margin pool balance collateral asset balance mismatch',
-      )
-      assert.equal(
-        senderBalanceBefore.minus(senderBalanceAfter).toString(),
-        collateralToDeposit.toString(),
-        'Sender balance collateral asset balance mismatch',
-      )
-      assert.equal(vaultAfter.collateralAssets.length, 1, 'Vault collateral assets array length mismatch')
-      assert.equal(
-        vaultAfter.collateralAssets[0],
-        usdc.address,
-        'Collateral asset address deposited into vault mismatch',
-      )
-      assert.equal(
-        new BigNumber(vaultAfter.collateralAmounts[0]).toString(),
-        collateralToDeposit.toString(),
-        'Collateral asset amount deposited into vault mismatch',
-      )
-    })
-
-    it('should deposit a whitelisted collateral asset from account operator', async () => {
-      const vaultCounter = new BigNumber(await controller.getAccountVaultCounter(accountOwner1))
-      assert.isAbove(vaultCounter.toNumber(), 0, 'Account owner have no vault')
-
-      const collateralToDeposit = new BigNumber('10')
-      const actionArgs = [
-        {
-          actionType: ActionType.DepositCollateral,
-          owner: accountOwner1,
-          sender: accountOperator1,
-          asset: usdc.address,
-          vaultId: vaultCounter.toNumber(),
-          amount: collateralToDeposit.toNumber(),
-          index: '0',
-          data: ZERO_ADDR,
-        },
-      ]
-
-      const marginPoolBalanceBefore = new BigNumber(await usdc.balanceOf(marginPool.address))
-      const senderBalanceBefore = new BigNumber(await usdc.balanceOf(accountOperator1))
-      const vaultBefore = await controller.getVault(accountOwner1, vaultCounter)
-
-      await usdc.approve(marginPool.address, collateralToDeposit, {from: accountOperator1})
-      await controller.operate(actionArgs, {from: accountOperator1})
-
-      const marginPoolBalanceAfter = new BigNumber(await usdc.balanceOf(marginPool.address))
-      const senderBalanceAfter = new BigNumber(await usdc.balanceOf(accountOperator1))
-      const vaultAfter = await controller.getVault(accountOwner1, vaultCounter)
-
-      assert.equal(
-        marginPoolBalanceAfter.minus(marginPoolBalanceBefore).toString(),
-        collateralToDeposit.toString(),
-        'Margin pool balance collateral asset balance mismatch',
-      )
-      assert.equal(
-        senderBalanceBefore.minus(senderBalanceAfter).toString(),
-        collateralToDeposit.toString(),
-        'Sender balance collateral asset balance mismatch',
-      )
-      assert.equal(vaultAfter.collateralAssets.length, 1, 'Vault collateral assets array length mismatch')
-      assert.equal(
-        vaultAfter.collateralAssets[0],
-        usdc.address,
-        'Collateral asset address deposited into vault mismatch',
-      )
-      assert.equal(
-        new BigNumber(vaultAfter.collateralAmounts[0])
-          .minus(new BigNumber(vaultBefore.collateralAmounts[0]))
-          .toString(),
-        collateralToDeposit.toString(),
-        'Long otoken amount deposited into vault mismatch',
-      )
-    })
-
-    it('should revert depositing a collateral asset from a msg.sender different than arg.from', async () => {
-      const vaultCounter = new BigNumber(await controller.getAccountVaultCounter(accountOwner1))
-      assert.isAbove(vaultCounter.toNumber(), 0, 'Account owner have no vault')
-
-      const collateralToDeposit = new BigNumber('10')
-      const actionArgs = [
-        {
-          actionType: ActionType.DepositCollateral,
-          owner: accountOwner1,
-          sender: random,
-          asset: usdc.address,
-          vaultId: vaultCounter.toNumber(),
-          amount: collateralToDeposit.toNumber(),
-          index: '0',
-          data: ZERO_ADDR,
-        },
-      ]
-
-      await usdc.approve(marginPool.address, collateralToDeposit, {from: accountOwner1})
-      await expectRevert(
-        controller.operate(actionArgs, {from: accountOwner1}),
-        'Controller: depositor address and msg.sender address mismatch',
-      )
-    })
-
-    it('should revert depositing a collateral asset with amount equal to zero', async () => {
-      const vaultCounter = new BigNumber(await controller.getAccountVaultCounter(accountOwner1))
-      assert.isAbove(vaultCounter.toNumber(), 0, 'Account owner have no vault')
-
-      const collateralToDeposit = new BigNumber('0')
-      const actionArgs = [
-        {
-          actionType: ActionType.DepositCollateral,
-          owner: accountOwner1,
-          sender: accountOwner1,
-          asset: usdc.address,
-          vaultId: vaultCounter.toNumber(),
-          amount: collateralToDeposit.toNumber(),
-          index: '0',
-          data: ZERO_ADDR,
-        },
-      ]
-
-      await usdc.approve(marginPool.address, collateralToDeposit, {from: accountOwner1})
-      await expectRevert(
-        controller.operate(actionArgs, {from: accountOwner1}),
-        'MarginAccount: invalid collateral amount',
-      )
-    })
-
-    it('should revert when vault have more than 1 collateral type', async () => {
-      const collateralToDeposit = new BigNumber('20')
-      //whitelist weth to use in this test
-      await whitelist.whitelistCollateral(weth.address)
-      await weth.mint(accountOwner1, collateralToDeposit)
-
-      const vaultCounter = new BigNumber(await controller.getAccountVaultCounter(accountOwner1))
-      const actionArgs = [
-        {
-          actionType: ActionType.DepositCollateral,
-          owner: accountOwner1,
-          sender: accountOwner1,
-          asset: weth.address,
-          vaultId: vaultCounter.toNumber(),
-          amount: collateralToDeposit.toNumber(),
-          index: '1',
-          data: ZERO_ADDR,
-        },
-      ]
-
-      await weth.approve(marginPool.address, collateralToDeposit, {from: accountOwner1})
-      await expectRevert(
-        controller.operate(actionArgs, {from: accountOwner1}),
-        'MarginCalculator: Too many collateral assets in the vault.',
-      )
-    })
-
-    it('should execute depositing collateral into vault in multiple actions', async () => {
-      const vaultCounter = new BigNumber(await controller.getAccountVaultCounter(accountOwner1))
-      const collateralToDeposit = new BigNumber('20')
-      const actionArgs = [
-        {
-          actionType: ActionType.DepositCollateral,
-          owner: accountOwner1,
-          sender: accountOwner1,
-          asset: usdc.address,
-          vaultId: vaultCounter.toNumber(),
-          amount: collateralToDeposit.toNumber(),
-          index: '0',
-          data: ZERO_ADDR,
-        },
-        {
-          actionType: ActionType.DepositCollateral,
-          owner: accountOwner1,
-          sender: accountOwner1,
-          asset: usdc.address,
-          vaultId: vaultCounter.toNumber(),
-          amount: collateralToDeposit.toNumber(),
-          index: '0',
-          data: ZERO_ADDR,
-        },
-      ]
-      const marginPoolBalanceBefore = new BigNumber(await usdc.balanceOf(marginPool.address))
-      const senderBalanceBefore = new BigNumber(await usdc.balanceOf(accountOwner1))
-      const vaultBefore = await controller.getVault(accountOwner1, vaultCounter)
-
-      await usdc.approve(marginPool.address, collateralToDeposit.multipliedBy(2), {from: accountOwner1})
-      await controller.operate(actionArgs, {from: accountOwner1})
-
-      const marginPoolBalanceAfter = new BigNumber(await usdc.balanceOf(marginPool.address))
-      const senderBalanceAfter = new BigNumber(await usdc.balanceOf(accountOwner1))
-      const vaultAfter = await controller.getVault(accountOwner1, vaultCounter)
-
-      assert.equal(
-        marginPoolBalanceAfter.minus(marginPoolBalanceBefore).toString(),
-        collateralToDeposit.multipliedBy(2).toString(),
-        'Margin pool collateral balance mismatch',
-      )
-      assert.equal(
-        senderBalanceBefore.minus(senderBalanceAfter).toString(),
-        collateralToDeposit.multipliedBy(2).toString(),
-        'Sender collateral asset balance mismatch',
-      )
-      assert.equal(vaultAfter.collateralAmounts.length, 1, 'Vault collateral asset array length mismatch')
-      assert.equal(
-        vaultAfter.collateralAssets[0],
-        usdc.address,
-        'Collateral asset address deposited into vault mismatch',
-      )
-      assert.equal(
-        new BigNumber(vaultAfter.collateralAmounts[0])
-          .minus(new BigNumber(vaultBefore.collateralAmounts[0]))
-          .toString(),
-        collateralToDeposit.multipliedBy(2).toString(),
-        'Collateral asset amount deposited into vault mismatch',
-      )
-    })
-
-    describe('Deposit un-whitelisted collateral asset', () => {
-      it('should revert depositing a collateral asset that is not whitelisted', async () => {
-        // deploy a shitcoin
-        const trx: MockERC20Instance = await MockERC20.new('TRX', 'TRX')
-        await trx.mint(accountOwner1, new BigNumber('1000'))
-
-        const vaultCounter = new BigNumber(await controller.getAccountVaultCounter(accountOwner1))
-        assert.isAbove(vaultCounter.toNumber(), 0, 'Account owner have no vault')
-
-        const collateralDeposit = new BigNumber('10')
->>>>>>> c991626a
         const actionArgs = [
           {
             actionType: ActionType.DepositCollateral,
             owner: accountOwner1,
             sender: accountOwner1,
-<<<<<<< HEAD
             asset: usdc.address,
             vaultId: vaultCounter.toNumber(),
             amount: collateralToDeposit.toNumber(),
-=======
-            asset: trx.address,
-            vaultId: vaultCounter.toNumber(),
-            amount: collateralDeposit.toNumber(),
->>>>>>> c991626a
-            index: '0',
-            data: ZERO_ADDR,
-          },
-        ]
-
-<<<<<<< HEAD
+            index: '0',
+            data: ZERO_ADDR,
+          },
+        ]
+
+        await usdc.approve(marginPool.address, collateralToDeposit, {from: accountOwner1})
+        await expectRevert(
+          controller.operate(actionArgs, {from: accountOwner1}),
+          'MarginAccount: invalid collateral amount',
+        )
+      })
+
+      it('should deposit a whitelisted collateral asset from account owner', async () => {
+        // whitelist usdc
+        await whitelist.whitelistCollateral(usdc.address)
+        const vaultCounter = new BigNumber(await controller.getAccountVaultCounter(accountOwner1))
+        assert.isAbove(vaultCounter.toNumber(), 0, 'Account owner have no vault')
+
+        const collateralToDeposit = new BigNumber('10')
+        const actionArgs = [
+          {
+            actionType: ActionType.DepositCollateral,
+            owner: accountOwner1,
+            sender: accountOwner1,
+            asset: usdc.address,
+            vaultId: vaultCounter.toNumber(),
+            amount: collateralToDeposit.toNumber(),
+            index: '0',
+            data: ZERO_ADDR,
+          },
+        ]
+
+        const marginPoolBalanceBefore = new BigNumber(await usdc.balanceOf(marginPool.address))
+        const senderBalanceBefore = new BigNumber(await usdc.balanceOf(accountOwner1))
+
+        await usdc.approve(marginPool.address, collateralToDeposit, {from: accountOwner1})
+        await controller.operate(actionArgs, {from: accountOwner1})
+
+        const marginPoolBalanceAfter = new BigNumber(await usdc.balanceOf(marginPool.address))
+        const senderBalanceAfter = new BigNumber(await usdc.balanceOf(accountOwner1))
+        const vaultAfter = await controller.getVault(accountOwner1, vaultCounter)
+
+        assert.equal(
+          marginPoolBalanceAfter.minus(marginPoolBalanceBefore).toString(),
+          collateralToDeposit.toString(),
+          'Margin pool balance collateral asset balance mismatch',
+        )
+        assert.equal(
+          senderBalanceBefore.minus(senderBalanceAfter).toString(),
+          collateralToDeposit.toString(),
+          'Sender balance collateral asset balance mismatch',
+        )
+        assert.equal(vaultAfter.collateralAssets.length, 1, 'Vault collateral assets array length mismatch')
+        assert.equal(
+          vaultAfter.collateralAssets[0],
+          usdc.address,
+          'Collateral asset address deposited into vault mismatch',
+        )
+        assert.equal(
+          new BigNumber(vaultAfter.collateralAmounts[0]).toString(),
+          collateralToDeposit.toString(),
+          'Collateral asset amount deposited into vault mismatch',
+        )
+      })
+
+      it('should deposit a whitelisted collateral asset from account operator', async () => {
+        const vaultCounter = new BigNumber(await controller.getAccountVaultCounter(accountOwner1))
+        assert.isAbove(vaultCounter.toNumber(), 0, 'Account owner have no vault')
+
+        const collateralToDeposit = new BigNumber('10')
+        const actionArgs = [
+          {
+            actionType: ActionType.DepositCollateral,
+            owner: accountOwner1,
+            sender: accountOperator1,
+            asset: usdc.address,
+            vaultId: vaultCounter.toNumber(),
+            amount: collateralToDeposit.toNumber(),
+            index: '0',
+            data: ZERO_ADDR,
+          },
+        ]
+
+        const marginPoolBalanceBefore = new BigNumber(await usdc.balanceOf(marginPool.address))
+        const senderBalanceBefore = new BigNumber(await usdc.balanceOf(accountOperator1))
+        const vaultBefore = await controller.getVault(accountOwner1, vaultCounter)
+
+        await usdc.approve(marginPool.address, collateralToDeposit, {from: accountOperator1})
+        await controller.operate(actionArgs, {from: accountOperator1})
+
+        const marginPoolBalanceAfter = new BigNumber(await usdc.balanceOf(marginPool.address))
+        const senderBalanceAfter = new BigNumber(await usdc.balanceOf(accountOperator1))
+        const vaultAfter = await controller.getVault(accountOwner1, vaultCounter)
+
+        assert.equal(
+          marginPoolBalanceAfter.minus(marginPoolBalanceBefore).toString(),
+          collateralToDeposit.toString(),
+          'Margin pool balance collateral asset balance mismatch',
+        )
+        assert.equal(
+          senderBalanceBefore.minus(senderBalanceAfter).toString(),
+          collateralToDeposit.toString(),
+          'Sender balance collateral asset balance mismatch',
+        )
+        assert.equal(vaultAfter.collateralAssets.length, 1, 'Vault collateral assets array length mismatch')
+        assert.equal(
+          vaultAfter.collateralAssets[0],
+          usdc.address,
+          'Collateral asset address deposited into vault mismatch',
+        )
+        assert.equal(
+          new BigNumber(vaultAfter.collateralAmounts[0])
+            .minus(new BigNumber(vaultBefore.collateralAmounts[0]))
+            .toString(),
+          collateralToDeposit.toString(),
+          'Long otoken amount deposited into vault mismatch',
+        )
+      })
+
+      it('should revert depositing a collateral asset from a msg.sender different than arg.from', async () => {
+        const vaultCounter = new BigNumber(await controller.getAccountVaultCounter(accountOwner1))
+        assert.isAbove(vaultCounter.toNumber(), 0, 'Account owner have no vault')
+
+        const collateralToDeposit = new BigNumber('10')
+        const actionArgs = [
+          {
+            actionType: ActionType.DepositCollateral,
+            owner: accountOwner1,
+            sender: random,
+            asset: usdc.address,
+            vaultId: vaultCounter.toNumber(),
+            amount: collateralToDeposit.toNumber(),
+            index: '0',
+            data: ZERO_ADDR,
+          },
+        ]
+
+        await usdc.approve(marginPool.address, collateralToDeposit, {from: accountOwner1})
+        await expectRevert(
+          controller.operate(actionArgs, {from: accountOwner1}),
+          'Controller: depositor address and msg.sender address mismatch',
+        )
+      })
+
+      it('should revert depositing a collateral asset with amount equal to zero', async () => {
+        const vaultCounter = new BigNumber(await controller.getAccountVaultCounter(accountOwner1))
+        assert.isAbove(vaultCounter.toNumber(), 0, 'Account owner have no vault')
+
+        const collateralToDeposit = new BigNumber('0')
+        const actionArgs = [
+          {
+            actionType: ActionType.DepositCollateral,
+            owner: accountOwner1,
+            sender: accountOwner1,
+            asset: usdc.address,
+            vaultId: vaultCounter.toNumber(),
+            amount: collateralToDeposit.toNumber(),
+            index: '0',
+            data: ZERO_ADDR,
+          },
+        ]
+
         await usdc.approve(marginPool.address, collateralToDeposit, {from: accountOwner1})
         await expectRevert(
           controller.operate(actionArgs, {from: accountOwner1}),
@@ -1398,7 +1290,7 @@
 
       it('should execute depositing collateral into vault in multiple actions', async () => {
         const vaultCounter = new BigNumber(await controller.getAccountVaultCounter(accountOwner1))
-        const collateralToDeposit = new BigNumber('40')
+        const collateralToDeposit = new BigNumber('20')
         const actionArgs = [
           {
             actionType: ActionType.DepositCollateral,
@@ -1487,6 +1379,125 @@
           )
         })
       })
+
+      it('should revert when vault have more than 1 collateral type', async () => {
+        const collateralToDeposit = new BigNumber('20')
+        //whitelist weth to use in this test
+        await whitelist.whitelistCollateral(weth.address)
+        await weth.mint(accountOwner1, collateralToDeposit)
+
+        const vaultCounter = new BigNumber(await controller.getAccountVaultCounter(accountOwner1))
+        const actionArgs = [
+          {
+            actionType: ActionType.DepositCollateral,
+            owner: accountOwner1,
+            sender: accountOwner1,
+            asset: weth.address,
+            vaultId: vaultCounter.toNumber(),
+            amount: collateralToDeposit.toNumber(),
+            index: '1',
+            data: ZERO_ADDR,
+          },
+        ]
+
+        await weth.approve(marginPool.address, collateralToDeposit, {from: accountOwner1})
+        await expectRevert(
+          controller.operate(actionArgs, {from: accountOwner1}),
+          'MarginCalculator: Too many collateral assets in the vault.',
+        )
+      })
+
+      it('should execute depositing collateral into vault in multiple actions', async () => {
+        const vaultCounter = new BigNumber(await controller.getAccountVaultCounter(accountOwner1))
+        const collateralToDeposit = new BigNumber('40')
+        const actionArgs = [
+          {
+            actionType: ActionType.DepositCollateral,
+            owner: accountOwner1,
+            sender: accountOwner1,
+            asset: usdc.address,
+            vaultId: vaultCounter.toNumber(),
+            amount: collateralToDeposit.toNumber(),
+            index: '0',
+            data: ZERO_ADDR,
+          },
+          {
+            actionType: ActionType.DepositCollateral,
+            owner: accountOwner1,
+            sender: accountOwner1,
+            asset: usdc.address,
+            vaultId: vaultCounter.toNumber(),
+            amount: collateralToDeposit.toNumber(),
+            index: '0',
+            data: ZERO_ADDR,
+          },
+        ]
+        const marginPoolBalanceBefore = new BigNumber(await usdc.balanceOf(marginPool.address))
+        const senderBalanceBefore = new BigNumber(await usdc.balanceOf(accountOwner1))
+        const vaultBefore = await controller.getVault(accountOwner1, vaultCounter)
+
+        await usdc.approve(marginPool.address, collateralToDeposit.multipliedBy(2), {from: accountOwner1})
+        await controller.operate(actionArgs, {from: accountOwner1})
+
+        const marginPoolBalanceAfter = new BigNumber(await usdc.balanceOf(marginPool.address))
+        const senderBalanceAfter = new BigNumber(await usdc.balanceOf(accountOwner1))
+        const vaultAfter = await controller.getVault(accountOwner1, vaultCounter)
+
+        assert.equal(
+          marginPoolBalanceAfter.minus(marginPoolBalanceBefore).toString(),
+          collateralToDeposit.multipliedBy(2).toString(),
+          'Margin pool collateral balance mismatch',
+        )
+        assert.equal(
+          senderBalanceBefore.minus(senderBalanceAfter).toString(),
+          collateralToDeposit.multipliedBy(2).toString(),
+          'Sender collateral asset balance mismatch',
+        )
+        assert.equal(vaultAfter.collateralAmounts.length, 1, 'Vault collateral asset array length mismatch')
+        assert.equal(
+          vaultAfter.collateralAssets[0],
+          usdc.address,
+          'Collateral asset address deposited into vault mismatch',
+        )
+        assert.equal(
+          new BigNumber(vaultAfter.collateralAmounts[0])
+            .minus(new BigNumber(vaultBefore.collateralAmounts[0]))
+            .toString(),
+          collateralToDeposit.multipliedBy(2).toString(),
+          'Collateral asset amount deposited into vault mismatch',
+        )
+      })
+
+      describe('Deposit un-whitelisted collateral asset', () => {
+        it('should revert depositing a collateral asset that is not whitelisted', async () => {
+          // deploy a shitcoin
+          const trx: MockERC20Instance = await MockERC20.new('TRX', 'TRX')
+          await trx.mint(accountOwner1, new BigNumber('1000'))
+
+          const vaultCounter = new BigNumber(await controller.getAccountVaultCounter(accountOwner1))
+          assert.isAbove(vaultCounter.toNumber(), 0, 'Account owner have no vault')
+
+          const collateralDeposit = new BigNumber('10')
+          const actionArgs = [
+            {
+              actionType: ActionType.DepositCollateral,
+              owner: accountOwner1,
+              sender: accountOwner1,
+              asset: trx.address,
+              vaultId: vaultCounter.toNumber(),
+              amount: collateralDeposit.toNumber(),
+              index: '0',
+              data: ZERO_ADDR,
+            },
+          ]
+
+          await trx.approve(marginPool.address, collateralDeposit, {from: accountOwner1})
+          await expectRevert(
+            controller.operate(actionArgs, {from: accountOwner1}),
+            'Controller: asset is not whitelisted to be used as collateral',
+          )
+        })
+      })
     })
 
     describe('withdraw collateral', () => {
@@ -1734,12 +1745,6 @@
             .toString(),
           collateralToWithdraw.toString(),
           'Collateral asset amount in vault after withdraw mismatch',
-=======
-        await trx.approve(marginPool.address, collateralDeposit, {from: accountOwner1})
-        await expectRevert(
-          controller.operate(actionArgs, {from: accountOwner1}),
-          'Controller: asset is not whitelisted to be used as collateral',
->>>>>>> c991626a
         )
       })
     })
