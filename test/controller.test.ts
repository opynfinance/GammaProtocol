--- conflicted
+++ resolved
@@ -1104,19 +1104,11 @@
         )
       })
 
-<<<<<<< HEAD
-      it('should revert when vault have more than 1 long otoken', async () => {
+      it('should revert when vault have more than 1 collateral type', async () => {
         const collateralToDeposit = new BigNumber('20')
         //whitelist weth to use in this test
         await whitelist.whitelistCollateral(weth.address)
         await weth.mint(accountOwner1, collateralToDeposit)
-=======
-    it('should revert when vault have more than 1 collateral type', async () => {
-      const collateralToDeposit = new BigNumber('20')
-      //whitelist weth to use in this test
-      await whitelist.whitelistCollateral(weth.address)
-      await weth.mint(accountOwner1, collateralToDeposit)
->>>>>>> b6ea6d20
 
         const vaultCounter = new BigNumber(await controller.getAccountVaultCounter(accountOwner1))
         const actionArgs = [
