import {
<<<<<<< HEAD
  MockMarginCalculatorInstance,
=======
>>>>>>> d612de7f
  MockOtokenInstance,
  MockERC20Instance,
  MockOracleInstance,
  MockChainlinkOracleInstance,
  MockAddressBookInstance,
  ControllerInstance,
} from '../build/types/truffle-types'
import BigNumber from 'bignumber.js'

const {expectRevert, time} = require('@openzeppelin/test-helpers')

const MockERC20 = artifacts.require('MockERC20.sol')
const MockOtoken = artifacts.require('MockOtoken.sol')
const MockOracle = artifacts.require('MockOracle.sol')
const MockChainlinkOracle = artifacts.require('MockChainlinkOracle.sol')
<<<<<<< HEAD
const MockMarginCalculator = artifacts.require('MockMarginCalculator.sol')
=======
>>>>>>> d612de7f
const MockAddressBook = artifacts.require('MockAddressBook.sol')
const Controller = artifacts.require('Controller.sol')

// address(0)
const ZERO_ADDR = '0x0000000000000000000000000000000000000000'

<<<<<<< HEAD
enum ActionType {
  OpenVault,
  MintShortOption,
  BurnShortOption,
  DepositLongOption,
  WithdrawLongOption,
  DepositCollateral,
  WithdrawCollateral,
  SettleVault,
  Exercise,
  Call,
}

=======
>>>>>>> d612de7f
contract('Controller', ([owner, accountOwner1, accountOperator1, random]) => {
  const batch = web3.utils.asciiToHex('ETHUSDCUSDC1596218762')
  // ERC20 mock
  let usdc: MockERC20Instance
  let weth: MockERC20Instance
  // Otoken mock
  let otoken: MockOtokenInstance
  // Chainlink mock instance
  let batchOracle: MockChainlinkOracleInstance
  // Oracle module
  let oracle: MockOracleInstance
<<<<<<< HEAD
  // calculator moduel
  let calculator: MockMarginCalculatorInstance
=======
>>>>>>> d612de7f
  // addressbook module mock
  let addressBook: MockAddressBookInstance
  // controller module
  let controller: ControllerInstance

  before('Deployment', async () => {
    // ERC20 deployment
    usdc = await MockERC20.new('USDC', 'USDC')
    weth = await MockERC20.new('WETH', 'WETH')
    // Otoken deployment
    otoken = await MockOtoken.new()
    // init otoken
    await otoken.init(
      weth.address,
      usdc.address,
      usdc.address,
      new BigNumber(200).times(new BigNumber(10).exponentiatedBy(18)),
      1753776000, // 07/29/2025 @ 8:00am (UTC)
      true,
    )
    // addressbook
    addressBook = await MockAddressBook.new()
    // deploy price feed mock
    batchOracle = await MockChainlinkOracle.new({from: owner})
    // deploy Oracle module
    oracle = await MockOracle.new(addressBook.address, {from: owner})
<<<<<<< HEAD
    // calculator deployment
    calculator = await MockMarginCalculator.new()
    // set calculator in addressbook
    await addressBook.setMarginCalculator(calculator.address)
=======
>>>>>>> d612de7f
    // set oracle in AddressBook
    await addressBook.setOracle(oracle.address)
    // deploy Controller module
    controller = await Controller.new(addressBook.address)
    // set controller address in AddressBook
    await addressBook.setController(controller.address, {from: owner})

    assert.equal(await controller.systemPaused(), false, 'System is paused')
  })

  describe('Controller initialization', () => {
    it('should revert if initilized with 0 addressBook address', async () => {
      await expectRevert(Controller.new(ZERO_ADDR), 'Invalid address book')
    })
  })

  describe('Account operator', () => {
    it('should set operator', async () => {
<<<<<<< HEAD
      await controller.setOperator(accountOperator1, true, {from: accountOwner1})

      assert.equal(await controller.isOperator(accountOwner1, accountOperator1), true, 'Operator address mismatch')
    })
  })

  describe('Vault', () => {
    // will be improved in later PR
    it('should get vault', async () => {
      const vaultId = new BigNumber(0)
      await controller.getVault(accountOwner1, vaultId)
    })

    // will be improved in later PR
    it('should get vault balance', async () => {
      const vaultId = new BigNumber(0)
      await controller.getVaultBalances(accountOwner1, vaultId)
    })
  })

  describe('Open vault', () => {
    it('should revert opening a vault an an account from random address', async () => {
      const actionArgs = [
        {
          actionType: ActionType.OpenVault,
          owner: accountOwner1,
          sender: random,
          asset: ZERO_ADDR,
          vaultId: '0',
          amount: '0',
          index: '0',
          data: ZERO_ADDR,
        },
      ]
      await expectRevert(
        controller.operate(actionArgs, {from: random}),
        'Controller: msg.sender is not authorized to run action',
      )
    })

    it('should open vault', async () => {
      const vaultCounterBefore = new BigNumber(await controller.getAccountVaultCounter(accountOwner1))
      assert.equal(vaultCounterBefore.toString(), '0', 'vault counter before mismatch')

      const actionArgs = [
        {
          actionType: ActionType.OpenVault,
          owner: accountOwner1,
          sender: accountOwner1,
          asset: ZERO_ADDR,
          vaultId: '1',
          amount: '0',
          index: '0',
          data: ZERO_ADDR,
        },
      ]
      await controller.operate(actionArgs, {from: accountOwner1})

      const vaultCounterAfter = new BigNumber(await controller.getAccountVaultCounter(accountOwner1))
      assert.equal(vaultCounterAfter.minus(vaultCounterBefore).toString(), '1', 'vault counter after mismatch')
    })

    it('should open vault from account operator', async () => {
      assert.equal(await controller.isOperator(accountOwner1, accountOperator1), true, 'Operator address mismatch')

      const vaultCounterBefore = new BigNumber(await controller.getAccountVaultCounter(accountOwner1))

      const actionArgs = [
        {
          actionType: ActionType.OpenVault,
          owner: accountOwner1,
          sender: accountOperator1,
          asset: ZERO_ADDR,
          vaultId: '2',
          amount: '0',
          index: '0',
          data: ZERO_ADDR,
        },
      ]
      await controller.operate(actionArgs, {from: accountOperator1})

      const vaultCounterAfter = new BigNumber(await controller.getAccountVaultCounter(accountOwner1))
      assert.equal(vaultCounterAfter.minus(vaultCounterBefore).toString(), '1', 'vault counter after mismatch')
    })
  })

  describe('Price', () => {
    before(async () => {
      const batch = await controller.getBatch(otoken.address)
      const expiryTimestampMock = new BigNumber('1598374220')
      const priceMock = new BigNumber('200')
      const disputePeriod = new BigNumber(60) // 1min

      await oracle.setBatchOracle(batch, batchOracle.address)
      await oracle.setDisputePeriod(batchOracle.address, disputePeriod)
      await oracle.setBatchUnderlyingPrice(batch, expiryTimestampMock, priceMock)
    })

    it('should check if price is finalized or not', async () => {
      const batch = await controller.getBatch(otoken.address)
      const otokenExpiryTimestamp = new BigNumber('1598374220')

      const expectedResutl = await oracle.isDisputePeriodOver(batch, otokenExpiryTimestamp)
      assert.equal(await controller.isPriceFinalized(otoken.address), expectedResutl, 'Price is not finalized')
    })
  })

  describe('Expiry', () => {
    it('should check if otoken expired', async () => {
      assert.equal(await controller.isExpired(otoken.address), false, 'Otoken expiry check mismatch')
=======
      assert.equal(
        await controller.isOperator(accountOwner1, accountOperator1),
        false,
        'Address is already an operator',
      )

      await controller.setOperator(accountOperator1, true, {from: accountOwner1})

      assert.equal(await controller.isOperator(accountOwner1, accountOperator1), true, 'Operator address mismatch')
    })

    it('should be able to remove operator', async () => {
      await controller.setOperator(accountOperator1, false, {from: accountOwner1})

      assert.equal(await controller.isOperator(accountOwner1, accountOperator1), false, 'Operator address mismatch')
    })
  })

  describe('Vault', () => {
    // will be improved in later PR
    it('should get vault', async () => {
      const vaultId = new BigNumber(0)
      await controller.getVault(accountOwner1, vaultId)
    })

    // will be improved in later PR
    it('should get vault balance', async () => {
      const vaultId = new BigNumber(0)
      await controller.getVaultBalances(accountOwner1, vaultId)
    })
  })

  describe('Check if price is finalized', () => {
    let expiredOtoken: MockOtokenInstance

    before(async () => {
      const lockingPeriod = new BigNumber(60) // 1min
      const disputePeriod = new BigNumber(60) // 1min

      expiredOtoken = await MockOtoken.new()
      // init otoken
      await expiredOtoken.init(
        weth.address,
        usdc.address,
        usdc.address,
        new BigNumber(200).times(new BigNumber(10).exponentiatedBy(18)),
        new BigNumber(await time.latest()),
        true,
      )

      const batch = (await controller.getBatchDetails(expiredOtoken.address))[0]
      // set batch oracle
      await oracle.setBatchOracle(batch, batchOracle.address)
      // set locking and dispute period
      await oracle.setLockingPeriod(batchOracle.address, lockingPeriod)
      await oracle.setDisputePeriod(batchOracle.address, disputePeriod)
    })

    it('should return false when price is not pushed to Oracle yet', async () => {
      assert.equal(
        await controller.isPriceFinalized(expiredOtoken.address),
        false,
        'Price is not finalized because it is not stored yet',
      )
    })

    it('should return false when price is pushed and dispute period not over yet', async () => {
      //const expiryTimestampMock = new BigNumber(await time.latest())
      const priceMock = new BigNumber('200')
      const batch = (await controller.getBatchDetails(expiredOtoken.address))[0]
      const expiryTimestampMock = (await controller.getBatchDetails(expiredOtoken.address))[4]

      // increase time after locking period
      await time.increase(61)
      await oracle.setBatchUnderlyingPrice(batch, expiryTimestampMock, priceMock)

      const expectedResutl = false
      assert.equal(
        await controller.isPriceFinalized(expiredOtoken.address),
        expectedResutl,
        'Price is not finalized because dispute period is not over yet',
      )
    })

    describe('Finalized price', () => {
      it('should return true when price is finalized', async () => {
        expiredOtoken = await MockOtoken.new()
        // init otoken
        await expiredOtoken.init(
          weth.address,
          usdc.address,
          usdc.address,
          new BigNumber(200).times(new BigNumber(10).exponentiatedBy(18)),
          new BigNumber(await time.latest()),
          true,
        )

        const batch = (await controller.getBatchDetails(expiredOtoken.address))[0]
        // set batch oracle
        await oracle.setBatchOracle(batch, batchOracle.address)
        // set locking and dispute period
        await oracle.setLockingPeriod(batchOracle.address, new BigNumber(60))
        await oracle.setDisputePeriod(batchOracle.address, new BigNumber(60))

        //const expiryTimestampMock = new BigNumber(await time.latest())
        const priceMock = new BigNumber('200')
        const expiryTimestampMock = (await controller.getBatchDetails(expiredOtoken.address))[4]

        // increase time after locking period
        await time.increase(61)
        await oracle.setBatchUnderlyingPrice(batch, expiryTimestampMock, priceMock)
        // increase time after dispute period
        await time.increase(100)

        const expectedResutl = true
        assert.equal(await controller.isPriceFinalized(expiredOtoken.address), expectedResutl, 'Price is not finalized')
      })
    })
  })

  describe('Expiry', () => {
    it('should return false for non expired otoken', async () => {
      assert.equal(await controller.isExpired(otoken.address), false, 'Otoken expiry check mismatch')
    })

    it('should return true for expired otoken', async () => {
      // Otoken deployment
      const expiredOtoken = await MockOtoken.new()
      // init otoken
      await expiredOtoken.init(
        weth.address,
        usdc.address,
        usdc.address,
        new BigNumber(200).times(new BigNumber(10).exponentiatedBy(18)),
        1219835219,
        true,
      )

      assert.equal(await controller.isExpired(expiredOtoken.address), true, 'Otoken expiry check mismatch')
>>>>>>> d612de7f
    })
  })

  describe('Pause system', () => {
    it('should revert when pausing the system from non-owner', async () => {
      await expectRevert(controller.setSystemPaused(true, {from: random}), 'Ownable: caller is not the owner')
    })

    it('should pause system', async () => {
      const stateBefore = await controller.systemPaused()
      assert.equal(stateBefore, false, 'System already paused')

      await controller.setSystemPaused(true)

      const stateAfter = await controller.systemPaused()
      assert.equal(stateAfter, true, 'System not paused')
    })
  })
})<|MERGE_RESOLUTION|>--- conflicted
+++ resolved
@@ -1,8 +1,5 @@
 import {
-<<<<<<< HEAD
   MockMarginCalculatorInstance,
-=======
->>>>>>> d612de7f
   MockOtokenInstance,
   MockERC20Instance,
   MockOracleInstance,
@@ -18,17 +15,13 @@
 const MockOtoken = artifacts.require('MockOtoken.sol')
 const MockOracle = artifacts.require('MockOracle.sol')
 const MockChainlinkOracle = artifacts.require('MockChainlinkOracle.sol')
-<<<<<<< HEAD
 const MockMarginCalculator = artifacts.require('MockMarginCalculator.sol')
-=======
->>>>>>> d612de7f
 const MockAddressBook = artifacts.require('MockAddressBook.sol')
 const Controller = artifacts.require('Controller.sol')
 
 // address(0)
 const ZERO_ADDR = '0x0000000000000000000000000000000000000000'
 
-<<<<<<< HEAD
 enum ActionType {
   OpenVault,
   MintShortOption,
@@ -42,8 +35,6 @@
   Call,
 }
 
-=======
->>>>>>> d612de7f
 contract('Controller', ([owner, accountOwner1, accountOperator1, random]) => {
   const batch = web3.utils.asciiToHex('ETHUSDCUSDC1596218762')
   // ERC20 mock
@@ -55,11 +46,8 @@
   let batchOracle: MockChainlinkOracleInstance
   // Oracle module
   let oracle: MockOracleInstance
-<<<<<<< HEAD
   // calculator moduel
   let calculator: MockMarginCalculatorInstance
-=======
->>>>>>> d612de7f
   // addressbook module mock
   let addressBook: MockAddressBookInstance
   // controller module
@@ -86,13 +74,10 @@
     batchOracle = await MockChainlinkOracle.new({from: owner})
     // deploy Oracle module
     oracle = await MockOracle.new(addressBook.address, {from: owner})
-<<<<<<< HEAD
     // calculator deployment
     calculator = await MockMarginCalculator.new()
     // set calculator in addressbook
     await addressBook.setMarginCalculator(calculator.address)
-=======
->>>>>>> d612de7f
     // set oracle in AddressBook
     await addressBook.setOracle(oracle.address)
     // deploy Controller module
@@ -111,10 +96,21 @@
 
   describe('Account operator', () => {
     it('should set operator', async () => {
-<<<<<<< HEAD
+      assert.equal(
+        await controller.isOperator(accountOwner1, accountOperator1),
+        false,
+        'Address is already an operator',
+      )
+
       await controller.setOperator(accountOperator1, true, {from: accountOwner1})
 
       assert.equal(await controller.isOperator(accountOwner1, accountOperator1), true, 'Operator address mismatch')
+    })
+
+    it('should be able to remove operator', async () => {
+      await controller.setOperator(accountOperator1, false, {from: accountOwner1})
+
+      assert.equal(await controller.isOperator(accountOwner1, accountOperator1), false, 'Operator address mismatch')
     })
   })
 
@@ -175,6 +171,7 @@
     })
 
     it('should open vault from account operator', async () => {
+      await controller.setOperator(accountOperator1, true, {from: accountOwner1})
       assert.equal(await controller.isOperator(accountOwner1, accountOperator1), true, 'Operator address mismatch')
 
       const vaultCounterBefore = new BigNumber(await controller.getAccountVaultCounter(accountOwner1))
@@ -198,63 +195,6 @@
     })
   })
 
-  describe('Price', () => {
-    before(async () => {
-      const batch = await controller.getBatch(otoken.address)
-      const expiryTimestampMock = new BigNumber('1598374220')
-      const priceMock = new BigNumber('200')
-      const disputePeriod = new BigNumber(60) // 1min
-
-      await oracle.setBatchOracle(batch, batchOracle.address)
-      await oracle.setDisputePeriod(batchOracle.address, disputePeriod)
-      await oracle.setBatchUnderlyingPrice(batch, expiryTimestampMock, priceMock)
-    })
-
-    it('should check if price is finalized or not', async () => {
-      const batch = await controller.getBatch(otoken.address)
-      const otokenExpiryTimestamp = new BigNumber('1598374220')
-
-      const expectedResutl = await oracle.isDisputePeriodOver(batch, otokenExpiryTimestamp)
-      assert.equal(await controller.isPriceFinalized(otoken.address), expectedResutl, 'Price is not finalized')
-    })
-  })
-
-  describe('Expiry', () => {
-    it('should check if otoken expired', async () => {
-      assert.equal(await controller.isExpired(otoken.address), false, 'Otoken expiry check mismatch')
-=======
-      assert.equal(
-        await controller.isOperator(accountOwner1, accountOperator1),
-        false,
-        'Address is already an operator',
-      )
-
-      await controller.setOperator(accountOperator1, true, {from: accountOwner1})
-
-      assert.equal(await controller.isOperator(accountOwner1, accountOperator1), true, 'Operator address mismatch')
-    })
-
-    it('should be able to remove operator', async () => {
-      await controller.setOperator(accountOperator1, false, {from: accountOwner1})
-
-      assert.equal(await controller.isOperator(accountOwner1, accountOperator1), false, 'Operator address mismatch')
-    })
-  })
-
-  describe('Vault', () => {
-    // will be improved in later PR
-    it('should get vault', async () => {
-      const vaultId = new BigNumber(0)
-      await controller.getVault(accountOwner1, vaultId)
-    })
-
-    // will be improved in later PR
-    it('should get vault balance', async () => {
-      const vaultId = new BigNumber(0)
-      await controller.getVaultBalances(accountOwner1, vaultId)
-    })
-  })
-
   describe('Check if price is finalized', () => {
     let expiredOtoken: MockOtokenInstance
 
@@ -362,7 +302,6 @@
       )
 
       assert.equal(await controller.isExpired(expiredOtoken.address), true, 'Otoken expiry check mismatch')
->>>>>>> d612de7f
     })
   })
 
