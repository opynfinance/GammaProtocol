import {
  MockMarginCalculatorInstance,
  MockOtokenInstance,
  MockERC20Instance,
  MockOracleInstance,
  MockAddressBookInstance,
  MockWhitelistModuleInstance,
  MarginPoolInstance,
  ControllerInstance,
} from '../build/types/truffle-types'
import BigNumber from 'bignumber.js'

const {expectRevert, time} = require('@openzeppelin/test-helpers')

const MockERC20 = artifacts.require('MockERC20.sol')
const MockOtoken = artifacts.require('MockOtoken.sol')
const MockOracle = artifacts.require('MockOracle.sol')
const MockMarginCalculator = artifacts.require('MockMarginCalculator.sol')
const MockWhitelistModule = artifacts.require('MockWhitelistModule.sol')
const MockAddressBook = artifacts.require('MockAddressBook.sol')
const MarginPool = artifacts.require('MarginPool.sol')
const Controller = artifacts.require('Controller.sol')

// address(0)
const ZERO_ADDR = '0x0000000000000000000000000000000000000000'

enum ActionType {
  OpenVault,
  MintShortOption,
  BurnShortOption,
  DepositLongOption,
  WithdrawLongOption,
  DepositCollateral,
  WithdrawCollateral,
  SettleVault,
  Exercise,
  Call,
}

contract('Controller', ([owner, accountOwner1, accountOperator1, random]) => {
  // ERC20 mock
  let usdc: MockERC20Instance
  let weth: MockERC20Instance
  // Otoken mock
  let otoken: MockOtokenInstance
  // Oracle module
  let oracle: MockOracleInstance
  // calculator module
  let calculator: MockMarginCalculatorInstance
  // margin pool module
  let marginPool: MarginPoolInstance
  // whitelist module mock
  let whitelist: MockWhitelistModuleInstance
  // addressbook module mock
  let addressBook: MockAddressBookInstance
  // controller module
  let controller: ControllerInstance

  before('Deployment', async () => {
    // ERC20 deployment
    usdc = await MockERC20.new('USDC', 'USDC')
    weth = await MockERC20.new('WETH', 'WETH')
    // Otoken deployment
    otoken = await MockOtoken.new()
    // init otoken
    await otoken.init(
      weth.address,
      usdc.address,
      usdc.address,
      new BigNumber(200).times(new BigNumber(10).exponentiatedBy(18)),
      1753776000, // 07/29/2025 @ 8:00am (UTC)
      true,
    )
    // addressbook deployment
    addressBook = await MockAddressBook.new()
    // deploy Oracle module
    oracle = await MockOracle.new(addressBook.address, {from: owner})
    // calculator deployment
    calculator = await MockMarginCalculator.new()
    // margin pool deployment
    marginPool = await MarginPool.new(addressBook.address)
    // whitelist module
    whitelist = await MockWhitelistModule.new()
    // set margin pool in addressbook
    await addressBook.setMarginPool(marginPool.address)
    // set calculator in addressbook
    await addressBook.setMarginCalculator(calculator.address)
    // set oracle in AddressBook
    await addressBook.setOracle(oracle.address)
    // set whitelist module address
    await addressBook.setWhitelist(whitelist.address)
    // deploy Controller module
    controller = await Controller.new(addressBook.address)
    // set controller address in AddressBook
    await addressBook.setController(controller.address, {from: owner})

    assert.equal(await controller.systemPaused(), false, 'System is paused')

    // make everyone rich
    await usdc.mint(accountOwner1, new BigNumber('1000'))
    await usdc.mint(accountOperator1, new BigNumber('1000'))
    await usdc.mint(random, new BigNumber('1000'))
  })

  describe('Controller initialization', () => {
    it('should revert if initilized with 0 addressBook address', async () => {
      await expectRevert(Controller.new(ZERO_ADDR), 'Invalid address book')
    })
  })

  describe('Account operator', () => {
    it('should set operator', async () => {
      assert.equal(
        await controller.isOperator(accountOwner1, accountOperator1),
        false,
        'Address is already an operator',
      )

      await controller.setOperator(accountOperator1, true, {from: accountOwner1})

      assert.equal(await controller.isOperator(accountOwner1, accountOperator1), true, 'Operator address mismatch')
    })

    it('should be able to remove operator', async () => {
      await controller.setOperator(accountOperator1, false, {from: accountOwner1})

      assert.equal(await controller.isOperator(accountOwner1, accountOperator1), false, 'Operator address mismatch')
    })
  })

  describe('Vault', () => {
    // will be improved in later PR
    it('should get vault', async () => {
      const vaultId = new BigNumber(0)
      await controller.getVault(accountOwner1, vaultId)
    })

    // will be improved in later PR
    it('should get vault balance', async () => {
      const vaultId = new BigNumber(0)
      await controller.getVaultBalances(accountOwner1, vaultId)
    })
  })

  describe('Open vault', () => {
    it('should revert opening a vault an an account from random address', async () => {
      const actionArgs = [
        {
          actionType: ActionType.OpenVault,
          owner: accountOwner1,
          sender: random,
          asset: ZERO_ADDR,
          vaultId: '1',
          amount: '0',
          index: '0',
          data: ZERO_ADDR,
        },
      ]
      await expectRevert(
        controller.operate(actionArgs, {from: random}),
        'Controller: msg.sender is not authorized to run action',
      )
    })

    it('should revert opening a vault a vault with id equal to zero', async () => {
      const actionArgs = [
        {
          actionType: ActionType.OpenVault,
          owner: accountOwner1,
          sender: accountOwner1,
          asset: ZERO_ADDR,
          vaultId: '0',
          amount: '0',
          index: '0',
          data: ZERO_ADDR,
        },
      ]
      await expectRevert(
        controller.operate(actionArgs, {from: accountOwner1}),
        'Controller: can not run actions on inexistent vault',
      )
    })

<<<<<<< HEAD
=======
    it('should revert opening multiple vaults in the same operate call', async () => {
      const actionArgs = [
        {
          actionType: ActionType.OpenVault,
          owner: accountOwner1,
          sender: accountOwner1,
          asset: ZERO_ADDR,
          vaultId: '1',
          amount: '0',
          index: '0',
          data: ZERO_ADDR,
        },
        {
          actionType: ActionType.OpenVault,
          owner: accountOwner1,
          sender: accountOwner1,
          asset: ZERO_ADDR,
          vaultId: '2',
          amount: '0',
          index: '0',
          data: ZERO_ADDR,
        },
      ]

      await expectRevert(
        controller.operate(actionArgs, {from: accountOwner1}),
        'Controller: can not run actions on different vaults',
      )
    })

>>>>>>> dbf12454
    it('should open vault', async () => {
      const vaultCounterBefore = new BigNumber(await controller.getAccountVaultCounter(accountOwner1))
      assert.equal(vaultCounterBefore.toString(), '0', 'vault counter before mismatch')

      const actionArgs = [
        {
          actionType: ActionType.OpenVault,
          owner: accountOwner1,
          sender: accountOwner1,
          asset: ZERO_ADDR,
          vaultId: vaultCounterBefore.toNumber() + 1,
          amount: '0',
          index: '0',
          data: ZERO_ADDR,
        },
      ]
      await controller.operate(actionArgs, {from: accountOwner1})

      const vaultCounterAfter = new BigNumber(await controller.getAccountVaultCounter(accountOwner1))
      assert.equal(vaultCounterAfter.minus(vaultCounterBefore).toString(), '1', 'vault counter after mismatch')
    })

    it('should open vault from account operator', async () => {
      await controller.setOperator(accountOperator1, true, {from: accountOwner1})
      assert.equal(await controller.isOperator(accountOwner1, accountOperator1), true, 'Operator address mismatch')

      const vaultCounterBefore = new BigNumber(await controller.getAccountVaultCounter(accountOwner1))

      const actionArgs = [
        {
          actionType: ActionType.OpenVault,
          owner: accountOwner1,
          sender: accountOperator1,
          asset: ZERO_ADDR,
          vaultId: vaultCounterBefore.toNumber() + 1,
          amount: '0',
          index: '0',
          data: ZERO_ADDR,
        },
      ]
      await controller.operate(actionArgs, {from: accountOperator1})

      const vaultCounterAfter = new BigNumber(await controller.getAccountVaultCounter(accountOwner1))
      assert.equal(vaultCounterAfter.minus(vaultCounterBefore).toString(), '1', 'vault counter after mismatch')
    })
  })

  describe('Long otoken', () => {
    let longOtoken: MockOtokenInstance

    before(async () => {
      const expiryTime = new BigNumber(60 * 60 * 24) // after 1 day

      longOtoken = await MockOtoken.new()
      // init otoken
      await longOtoken.init(
        weth.address,
        usdc.address,
        usdc.address,
        new BigNumber(200).times(new BigNumber(10).exponentiatedBy(18)),
        new BigNumber(await time.latest()).plus(expiryTime),
        true,
      )

      await longOtoken.mint(accountOwner1, new BigNumber('100'))
      await longOtoken.mint(accountOperator1, new BigNumber('100'))
    })

    describe('deposit long otoken', () => {
      it('should revert depositing a non-whitelisted long otoken into vault', async () => {
        const vaultCounter = new BigNumber(await controller.getAccountVaultCounter(accountOwner1))
        const collateralToDeposit = new BigNumber('20')
        const actionArgs = [
          {
            actionType: ActionType.DepositLongOption,
            owner: accountOwner1,
            sender: accountOwner1,
            asset: longOtoken.address,
            vaultId: vaultCounter.toNumber(),
            amount: collateralToDeposit.toNumber(),
            index: '0',
            data: ZERO_ADDR,
          },
        ]

        await longOtoken.approve(marginPool.address, collateralToDeposit, {from: accountOwner1})
        await expectRevert(
          controller.operate(actionArgs, {from: accountOwner1}),
          'Controller: otoken is not whitelisted to be used as collateral',
        )
      })

      it('should deposit long otoken into vault from account owner', async () => {
        // whitelist otoken
        await whitelist.whitelistOtoken(longOtoken.address)

        const vaultCounter = new BigNumber(await controller.getAccountVaultCounter(accountOwner1))
        const collateralToDeposit = new BigNumber('20')
        const actionArgs = [
          {
            actionType: ActionType.DepositLongOption,
            owner: accountOwner1,
            sender: accountOwner1,
            asset: longOtoken.address,
            vaultId: vaultCounter.toNumber(),
            amount: collateralToDeposit.toNumber(),
            index: '0',
            data: ZERO_ADDR,
          },
        ]
        const marginPoolBalanceBefore = new BigNumber(await longOtoken.balanceOf(marginPool.address))
        const senderBalanceBefore = new BigNumber(await longOtoken.balanceOf(accountOwner1))

        await longOtoken.approve(marginPool.address, collateralToDeposit, {from: accountOwner1})
        await controller.operate(actionArgs, {from: accountOwner1})

        const marginPoolBalanceAfter = new BigNumber(await longOtoken.balanceOf(marginPool.address))
        const senderBalanceAfter = new BigNumber(await longOtoken.balanceOf(accountOwner1))
        const vaultAfter = await controller.getVault(accountOwner1, vaultCounter)

        assert.equal(
          marginPoolBalanceAfter.minus(marginPoolBalanceBefore).toString(),
          collateralToDeposit.toString(),
          'Margin pool balance long otoken balance mismatch',
        )
        assert.equal(
          senderBalanceBefore.minus(senderBalanceAfter).toString(),
          collateralToDeposit.toString(),
          'Sender balance long otoken balance mismatch',
        )
        assert.equal(vaultAfter.longOtokens.length, 1, 'Vault long otoken array length mismatch')
        assert.equal(vaultAfter.longOtokens[0], longOtoken.address, 'Long otoken address deposited into vault mismatch')
        assert.equal(
          new BigNumber(vaultAfter.longAmounts[0]).toString(),
          collateralToDeposit.toString(),
          'Long otoken amount deposited into vault mismatch',
        )
      })

      it('should deposit long otoken into vault from account operator', async () => {
        assert.equal(await controller.isOperator(accountOwner1, accountOperator1), true, 'Operator address mismatch')

        const vaultCounter = new BigNumber(await controller.getAccountVaultCounter(accountOwner1))
        const collateralToDeposit = new BigNumber('20')
        const actionArgs = [
          {
            actionType: ActionType.DepositLongOption,
            owner: accountOwner1,
            sender: accountOperator1,
            asset: longOtoken.address,
            vaultId: vaultCounter.toNumber(),
            amount: collateralToDeposit.toNumber(),
            index: '0',
            data: ZERO_ADDR,
          },
        ]
        const marginPoolBalanceBefore = new BigNumber(await longOtoken.balanceOf(marginPool.address))
        const senderBalanceBefore = new BigNumber(await longOtoken.balanceOf(accountOperator1))
        const vaultBefore = await controller.getVault(accountOwner1, vaultCounter)

        await longOtoken.approve(marginPool.address, collateralToDeposit, {from: accountOperator1})
        await controller.operate(actionArgs, {from: accountOperator1})

        const marginPoolBalanceAfter = new BigNumber(await longOtoken.balanceOf(marginPool.address))
        const senderBalanceAfter = new BigNumber(await longOtoken.balanceOf(accountOperator1))
        const vaultAfter = await controller.getVault(accountOwner1, vaultCounter)

        assert.equal(
          marginPoolBalanceAfter.minus(marginPoolBalanceBefore).toString(),
          collateralToDeposit.toString(),
          'Margin pool balance long otoken balance mismatch',
        )
        assert.equal(
          senderBalanceBefore.minus(senderBalanceAfter).toString(),
          collateralToDeposit.toString(),
          'Sender balance long otoken balance mismatch',
        )
        assert.equal(vaultAfter.longOtokens.length, 1, 'Vault long otoken array length mismatch')
        assert.equal(vaultAfter.longOtokens[0], longOtoken.address, 'Long otoken address deposited into vault mismatch')
        assert.equal(
          new BigNumber(vaultAfter.longAmounts[0]).minus(new BigNumber(vaultBefore.longAmounts[0])).toString(),
          collateralToDeposit.toString(),
          'Long otoken amount deposited into vault mismatch',
        )
      })

      it('should execute depositing long otoken into vault in multiple actions', async () => {
        const vaultCounter = new BigNumber(await controller.getAccountVaultCounter(accountOwner1))
        const collateralToDeposit = new BigNumber('20')
        const actionArgs = [
          {
            actionType: ActionType.DepositLongOption,
            owner: accountOwner1,
            sender: accountOwner1,
            asset: longOtoken.address,
            vaultId: vaultCounter.toNumber(),
            amount: collateralToDeposit.toNumber(),
            index: '0',
            data: ZERO_ADDR,
          },
          {
            actionType: ActionType.DepositLongOption,
            owner: accountOwner1,
            sender: accountOwner1,
            asset: longOtoken.address,
            vaultId: vaultCounter.toNumber(),
            amount: collateralToDeposit.toNumber(),
            index: '0',
            data: ZERO_ADDR,
          },
        ]
        const marginPoolBalanceBefore = new BigNumber(await longOtoken.balanceOf(marginPool.address))
        const senderBalanceBefore = new BigNumber(await longOtoken.balanceOf(accountOwner1))
        const vaultBefore = await controller.getVault(accountOwner1, vaultCounter)

        await longOtoken.approve(marginPool.address, collateralToDeposit.multipliedBy(2), {from: accountOwner1})
        await controller.operate(actionArgs, {from: accountOwner1})

        const marginPoolBalanceAfter = new BigNumber(await longOtoken.balanceOf(marginPool.address))
        const senderBalanceAfter = new BigNumber(await longOtoken.balanceOf(accountOwner1))
        const vaultAfter = await controller.getVault(accountOwner1, vaultCounter)

        assert.equal(
          marginPoolBalanceAfter.minus(marginPoolBalanceBefore).toString(),
          collateralToDeposit.multipliedBy(2).toString(),
          'Margin pool balance long otoken balance mismatch',
        )
        assert.equal(
          senderBalanceBefore.minus(senderBalanceAfter).toString(),
          collateralToDeposit.multipliedBy(2).toString(),
          'Sender balance long otoken balance mismatch',
        )
        assert.equal(vaultAfter.longOtokens.length, 1, 'Vault long otoken array length mismatch')
        assert.equal(vaultAfter.longOtokens[0], longOtoken.address, 'Long otoken address deposited into vault mismatch')
        assert.equal(
          new BigNumber(vaultAfter.longAmounts[0]).minus(new BigNumber(vaultBefore.longAmounts[0])).toString(),
          collateralToDeposit.multipliedBy(2).toString(),
          'Long otoken amount deposited into vault mismatch',
        )
      })

      it('should revert depositing long otoken from a sender different than arg.from', async () => {
        const vaultCounter = new BigNumber(await controller.getAccountVaultCounter(accountOwner1))
        const collateralToDeposit = new BigNumber('20')
        const actionArgs = [
          {
            actionType: ActionType.DepositLongOption,
            owner: accountOwner1,
            sender: accountOwner1,
            asset: longOtoken.address,
            vaultId: vaultCounter.toNumber(),
            amount: collateralToDeposit.toNumber(),
            index: '0',
            data: ZERO_ADDR,
          },
        ]

        await longOtoken.approve(marginPool.address, collateralToDeposit, {from: accountOperator1})
        await expectRevert(
          controller.operate(actionArgs, {from: accountOperator1}),
          'Controller: depositor address and msg.sender address mismatch',
        )
      })

      it('should revert depositing long otoken with amount equal to zero', async () => {
        const vaultCounter = new BigNumber(await controller.getAccountVaultCounter(accountOwner1))
        const collateralToDeposit = new BigNumber('20')
        const actionArgs = [
          {
            actionType: ActionType.DepositLongOption,
            owner: accountOwner1,
            sender: accountOwner1,
            asset: longOtoken.address,
            vaultId: vaultCounter.toNumber(),
            amount: '0',
            index: '0',
            data: ZERO_ADDR,
          },
        ]

        await longOtoken.approve(marginPool.address, collateralToDeposit, {from: accountOwner1})
        await expectRevert(
          controller.operate(actionArgs, {from: accountOwner1}),
          'MarginAccount: invalid long otoken amount',
        )
      })

      it('should revert depositing an expired long otoken', async () => {
        // deploy expired Otoken
        const expiredLongOtoken: MockOtokenInstance = await MockOtoken.new()
        // init otoken
        await expiredLongOtoken.init(
          weth.address,
          usdc.address,
          usdc.address,
          new BigNumber(200).times(new BigNumber(10).exponentiatedBy(18)),
          '1219926985', // 2008
          true,
        )
        await expiredLongOtoken.mint(accountOwner1, new BigNumber('100'))

        // whitelist otoken
        await whitelist.whitelistOtoken(expiredLongOtoken.address)

        const vaultCounter = new BigNumber(await controller.getAccountVaultCounter(accountOwner1))
        const collateralToDeposit = new BigNumber('20')
        const actionArgs = [
          {
            actionType: ActionType.DepositLongOption,
            owner: accountOwner1,
            sender: accountOwner1,
            asset: expiredLongOtoken.address,
            vaultId: vaultCounter.toNumber(),
            amount: collateralToDeposit.toNumber(),
            index: '0',
            data: ZERO_ADDR,
          },
        ]

        await expiredLongOtoken.approve(marginPool.address, collateralToDeposit, {from: accountOwner1})
        await expectRevert(
          controller.operate(actionArgs, {from: accountOwner1}),
          'Controller: otoken used as collateral is already expired',
        )
      })

      it('should revert when vault have more than 1 long otoken', async () => {
        const expiryTime = new BigNumber(60 * 60) // after 1 hour
        const collateralToDeposit = new BigNumber('20')
        // deploy second Otoken
        const secondLongOtoken: MockOtokenInstance = await MockOtoken.new()
        // init otoken
        await secondLongOtoken.init(
          weth.address,
          usdc.address,
          usdc.address,
          new BigNumber(200).times(new BigNumber(10).exponentiatedBy(18)),
          new BigNumber(await time.latest()).plus(expiryTime),
          true,
        )
        await secondLongOtoken.mint(accountOwner1, collateralToDeposit)
        // whitelist otoken
        await whitelist.whitelistOtoken(secondLongOtoken.address)
        const vaultCounter = new BigNumber(await controller.getAccountVaultCounter(accountOwner1))
        const actionArgs = [
          {
            actionType: ActionType.DepositLongOption,
            owner: accountOwner1,
            sender: accountOwner1,
            asset: secondLongOtoken.address,
            vaultId: vaultCounter.toNumber(),
            amount: collateralToDeposit.toNumber(),
            index: '1',
            data: ZERO_ADDR,
          },
        ]

        await secondLongOtoken.approve(marginPool.address, collateralToDeposit, {from: accountOwner1})
        await expectRevert(
          controller.operate(actionArgs, {from: accountOwner1}),
          'MarginCalculator: Too many long otokens in the vault.',
        )
      })
    })

    describe('withdraw long otoken', () => {
      it('should revert withdrawing long otoken with wrong index from a vault', async () => {
        const vaultCounter = new BigNumber(await controller.getAccountVaultCounter(accountOwner1))
        assert.isAbove(vaultCounter.toNumber(), 0, 'Account owner have no vault')

        const collateralToWithdraw = new BigNumber('20')
        const actionArgs = [
          {
            actionType: ActionType.WithdrawLongOption,
            owner: accountOwner1,
            sender: accountOwner1,
            asset: longOtoken.address,
            vaultId: vaultCounter.toNumber(),
            amount: collateralToWithdraw.toNumber(),
            index: '1',
            data: ZERO_ADDR,
          },
        ]

        await expectRevert(
          controller.operate(actionArgs, {from: accountOwner1}),
          'MarginAccount: long otoken address mismatch',
        )
      })

      it('should revert withdrawing long otoken from random address other than account owner or operator', async () => {
        const vaultCounter = new BigNumber(await controller.getAccountVaultCounter(accountOwner1))
        assert.isAbove(vaultCounter.toNumber(), 0, 'Account owner have no vault')

        const collateralToWithdraw = new BigNumber('20')
        const actionArgs = [
          {
            actionType: ActionType.WithdrawLongOption,
            owner: accountOwner1,
            sender: accountOwner1,
            asset: longOtoken.address,
            vaultId: vaultCounter.toNumber(),
            amount: collateralToWithdraw.toNumber(),
            index: '0',
            data: ZERO_ADDR,
          },
        ]

        await expectRevert(
          controller.operate(actionArgs, {from: random}),
          'Controller: msg.sender is not authorized to run action',
        )
      })

      it('should withdraw long otoken to any random address where msg.sender is account owner', async () => {
        const vaultCounter = new BigNumber(await controller.getAccountVaultCounter(accountOwner1))
        assert.isAbove(vaultCounter.toNumber(), 0, 'Account owner have no vault')

        const collateralToWithdraw = new BigNumber('10')
        const actionArgs = [
          {
            actionType: ActionType.WithdrawLongOption,
            owner: accountOwner1,
            sender: random,
            asset: longOtoken.address,
            vaultId: vaultCounter.toNumber(),
            amount: collateralToWithdraw.toNumber(),
            index: '0',
            data: ZERO_ADDR,
          },
        ]
        const marginPoolBalanceBefore = new BigNumber(await longOtoken.balanceOf(marginPool.address))
        const receiverBalanceBefore = new BigNumber(await longOtoken.balanceOf(random))
        const vaultBefore = await controller.getVault(accountOwner1, vaultCounter)

        await controller.operate(actionArgs, {from: accountOwner1})

        const marginPoolBalanceAfter = new BigNumber(await longOtoken.balanceOf(marginPool.address))
        const receiverBalanceAfter = new BigNumber(await longOtoken.balanceOf(random))
        const vaultAfter = await controller.getVault(accountOwner1, vaultCounter)

        assert.equal(
          marginPoolBalanceBefore.minus(marginPoolBalanceAfter).toString(),
          collateralToWithdraw.toString(),
          'Margin pool balance long otoken balance mismatch',
        )
        assert.equal(
          receiverBalanceAfter.minus(receiverBalanceBefore).toString(),
          collateralToWithdraw.toString(),
          'Receiver long otoken balance mismatch',
        )
        assert.equal(vaultAfter.longOtokens.length, 1, 'Vault long otoken array length mismatch')
        assert.equal(
          new BigNumber(vaultBefore.longAmounts[0]).minus(new BigNumber(vaultAfter.longAmounts[0])).toString(),
          collateralToWithdraw.toString(),
          'Long otoken amount in vault after withdraw mismatch',
        )
      })

      it('should withdraw long otoken to any random address where msg.sender is account operator', async () => {
        assert.equal(await controller.isOperator(accountOwner1, accountOperator1), true, 'Operator address mismatch')

        const vaultCounter = new BigNumber(await controller.getAccountVaultCounter(accountOwner1))
        assert.isAbove(vaultCounter.toNumber(), 0, 'Account owner have no vault')

        const collateralToWithdraw = new BigNumber('10')
        const actionArgs = [
          {
            actionType: ActionType.WithdrawLongOption,
            owner: accountOwner1,
            sender: random,
            asset: longOtoken.address,
            vaultId: vaultCounter.toNumber(),
            amount: collateralToWithdraw.toNumber(),
            index: '0',
            data: ZERO_ADDR,
          },
        ]
        const marginPoolBalanceBefore = new BigNumber(await longOtoken.balanceOf(marginPool.address))
        const receiverBalanceBefore = new BigNumber(await longOtoken.balanceOf(random))
        const vaultBefore = await controller.getVault(accountOwner1, vaultCounter)

        await controller.operate(actionArgs, {from: accountOperator1})

        const marginPoolBalanceAfter = new BigNumber(await longOtoken.balanceOf(marginPool.address))
        const receiverBalanceAfter = new BigNumber(await longOtoken.balanceOf(random))
        const vaultAfter = await controller.getVault(accountOwner1, vaultCounter)

        assert.equal(
          marginPoolBalanceBefore.minus(marginPoolBalanceAfter).toString(),
          collateralToWithdraw.toString(),
          'Margin pool balance long otoken balance mismatch',
        )
        assert.equal(
          receiverBalanceAfter.minus(receiverBalanceBefore).toString(),
          collateralToWithdraw.toString(),
          'Receiver long otoken balance mismatch',
        )
        assert.equal(vaultAfter.longOtokens.length, 1, 'Vault long otoken array length mismatch')
        assert.equal(
          new BigNumber(vaultBefore.longAmounts[0]).minus(new BigNumber(vaultAfter.longAmounts[0])).toString(),
          collateralToWithdraw.toString(),
          'Long otoken amount in vault after withdraw mismatch',
        )
      })

      it('should execute withdrawing long otoken in mutliple actions', async () => {
        const vaultCounter = new BigNumber(await controller.getAccountVaultCounter(accountOwner1))
        assert.isAbove(vaultCounter.toNumber(), 0, 'Account owner have no vault')

        const collateralToWithdraw = new BigNumber('10')
        const actionArgs = [
          {
            actionType: ActionType.WithdrawLongOption,
            owner: accountOwner1,
            sender: accountOwner1,
            asset: longOtoken.address,
            vaultId: vaultCounter.toNumber(),
            amount: collateralToWithdraw.toNumber(),
            index: '0',
            data: ZERO_ADDR,
          },
          {
            actionType: ActionType.WithdrawLongOption,
            owner: accountOwner1,
            sender: accountOwner1,
            asset: longOtoken.address,
            vaultId: vaultCounter.toNumber(),
            amount: collateralToWithdraw.toNumber(),
            index: '0',
            data: ZERO_ADDR,
          },
        ]
        const marginPoolBalanceBefore = new BigNumber(await longOtoken.balanceOf(marginPool.address))
        const receiverBalanceBefore = new BigNumber(await longOtoken.balanceOf(accountOwner1))
        const vaultBefore = await controller.getVault(accountOwner1, vaultCounter)

        await controller.operate(actionArgs, {from: accountOwner1})

        const marginPoolBalanceAfter = new BigNumber(await longOtoken.balanceOf(marginPool.address))
        const receiverBalanceAfter = new BigNumber(await longOtoken.balanceOf(accountOwner1))
        const vaultAfter = await controller.getVault(accountOwner1, vaultCounter)

        assert.equal(
          marginPoolBalanceBefore.minus(marginPoolBalanceAfter).toString(),
          collateralToWithdraw.multipliedBy(2).toString(),
          'Margin pool balance long otoken balance mismatch',
        )
        assert.equal(
          receiverBalanceAfter.minus(receiverBalanceBefore).toString(),
          collateralToWithdraw.multipliedBy(2).toString(),
          'Receiver long otoken balance mismatch',
        )
        assert.equal(vaultAfter.longOtokens.length, 1, 'Vault long otoken array length mismatch')
        assert.equal(
          new BigNumber(vaultBefore.longAmounts[0]).minus(new BigNumber(vaultAfter.longAmounts[0])).toString(),
          collateralToWithdraw.multipliedBy(2).toString(),
          'Long otoken amount in vault after withdraw mismatch',
        )
      })

      it('should remove otoken address from otoken array if amount is equal to zero after withdrawing', async () => {
        const vaultCounter = new BigNumber(await controller.getAccountVaultCounter(accountOwner1))
        assert.isAbove(vaultCounter.toNumber(), 0, 'Account owner have no vault')

        const vaultBefore = await controller.getVault(accountOwner1, vaultCounter)

        const collateralToWithdraw = new BigNumber(vaultBefore.longAmounts[0])
        const actionArgs = [
          {
            actionType: ActionType.WithdrawLongOption,
            owner: accountOwner1,
            sender: accountOwner1,
            asset: longOtoken.address,
            vaultId: vaultCounter.toNumber(),
            amount: collateralToWithdraw.toNumber(),
            index: '0',
            data: ZERO_ADDR,
          },
        ]
        const marginPoolBalanceBefore = new BigNumber(await longOtoken.balanceOf(marginPool.address))
        const receiverBalanceBefore = new BigNumber(await longOtoken.balanceOf(accountOwner1))

        await controller.operate(actionArgs, {from: accountOwner1})

        const marginPoolBalanceAfter = new BigNumber(await longOtoken.balanceOf(marginPool.address))
        const receiverBalanceAfter = new BigNumber(await longOtoken.balanceOf(accountOwner1))
        const vaultAfter = await controller.getVault(accountOwner1, vaultCounter)

        assert.equal(
          marginPoolBalanceBefore.minus(marginPoolBalanceAfter).toString(),
          collateralToWithdraw.toString(),
          'Margin pool balance long otoken balance mismatch',
        )
        assert.equal(
          receiverBalanceAfter.minus(receiverBalanceBefore).toString(),
          collateralToWithdraw.toString(),
          'Receiver long otoken balance mismatch',
        )
        assert.equal(vaultAfter.longOtokens.length, 1, 'Vault long otoken array length mismatch')
        assert.equal(vaultAfter.longOtokens[0], ZERO_ADDR, 'Vault long otoken address after clearing mismatch')
        assert.equal(
          new BigNumber(vaultBefore.longAmounts[0]).minus(new BigNumber(vaultAfter.longAmounts[0])).toString(),
          collateralToWithdraw.toString(),
          'Long otoken amount in vault after withdraw mismatch',
        )
      })

      describe('withdraw expired long otoken', () => {
        let expiredLongOtoken: MockOtokenInstance

        before(async () => {
          const expiryTime = new BigNumber(60 * 60) // after 1 hour
          expiredLongOtoken = await MockOtoken.new()
          // init otoken
          await expiredLongOtoken.init(
            weth.address,
            usdc.address,
            usdc.address,
            new BigNumber(200).times(new BigNumber(10).exponentiatedBy(18)),
            new BigNumber(await time.latest()).plus(expiryTime),
            true,
          )
          // some free money for the account owner
          const collateralToDeposit = new BigNumber('100')
          await expiredLongOtoken.mint(accountOwner1, collateralToDeposit)
          // whitelist otoken
          await whitelist.whitelistOtoken(expiredLongOtoken.address, {from: owner})
          // deposit long otoken into vault
          const vaultId = new BigNumber('1')
          const actionArgs = [
            {
              actionType: ActionType.DepositLongOption,
              owner: accountOwner1,
              sender: accountOwner1,
              asset: expiredLongOtoken.address,
              vaultId: vaultId.toNumber(),
              amount: collateralToDeposit.toNumber(),
              index: '0',
              data: ZERO_ADDR,
            },
          ]
          await expiredLongOtoken.approve(marginPool.address, collateralToDeposit, {from: accountOwner1})
          await controller.operate(actionArgs, {from: accountOwner1})
          const vaultAfter = await controller.getVault(accountOwner1, vaultId)
          assert.equal(vaultAfter.longOtokens.length, 1, 'Vault long otoken array length mismatch')
          assert.equal(
            vaultAfter.longOtokens[0],
            expiredLongOtoken.address,
            'Long otoken address deposited into vault mismatch',
          )
          assert.equal(
            new BigNumber(vaultAfter.longAmounts[0]).toString(),
            collateralToDeposit.toString(),
            'Long otoken amount deposited into vault mismatch',
          )
        })

        it('should revert withdrawing an expired long otoken', async () => {
          // increment time after expiredLongOtoken expiry
          await time.increase(3601) // increase time with one hour in seconds

          const vaultId = new BigNumber('1')
          const vault = await controller.getVault(accountOwner1, vaultId)
          const collateralToWithdraw = new BigNumber(vault.longAmounts[0])
          const actionArgs = [
            {
              actionType: ActionType.WithdrawLongOption,
              owner: accountOwner1,
              sender: accountOwner1,
              asset: expiredLongOtoken.address,
              vaultId: vaultId.toNumber(),
              amount: collateralToWithdraw.toNumber(),
              index: '0',
              data: ZERO_ADDR,
            },
          ]

          assert.equal(await controller.isExpired(expiredLongOtoken.address), true, 'Long otoken is not expired yet')

          await expectRevert(
            controller.operate(actionArgs, {from: accountOwner1}),
            'Controller: can not withdraw an expired otoken',
          )
        })
      })
<<<<<<< HEAD
    })
  })

  describe('Collateral asset', () => {
    it('should deposit a whitelisted collateral asset from account owner', async () => {
      // whitelist usdc
      await whitelist.whitelistCollateral(usdc.address)
      const vaultCounter = new BigNumber(await controller.getAccountVaultCounter(accountOwner1))
      assert.isAbove(vaultCounter.toNumber(), 0, 'Account owner have no vault')

      const collateralToDeposit = new BigNumber('10')
      const actionArgs = [
        {
          actionType: ActionType.DepositCollateral,
          owner: accountOwner1,
          sender: accountOwner1,
          asset: usdc.address,
          vaultId: vaultCounter.toNumber(),
          amount: collateralToDeposit.toNumber(),
          index: '0',
          data: ZERO_ADDR,
        },
      ]

      const marginPoolBalanceBefore = new BigNumber(await usdc.balanceOf(marginPool.address))
      const senderBalanceBefore = new BigNumber(await usdc.balanceOf(accountOwner1))

      await usdc.approve(marginPool.address, collateralToDeposit, {from: accountOwner1})
      await controller.operate(actionArgs, {from: accountOwner1})

      const marginPoolBalanceAfter = new BigNumber(await usdc.balanceOf(marginPool.address))
      const senderBalanceAfter = new BigNumber(await usdc.balanceOf(accountOwner1))
      const vaultAfter = await controller.getVault(accountOwner1, vaultCounter)

      assert.equal(
        marginPoolBalanceAfter.minus(marginPoolBalanceBefore).toString(),
        collateralToDeposit.toString(),
        'Margin pool balance collateral asset balance mismatch',
      )
      assert.equal(
        senderBalanceBefore.minus(senderBalanceAfter).toString(),
        collateralToDeposit.toString(),
        'Sender balance collateral asset balance mismatch',
      )
      assert.equal(vaultAfter.collateralAssets.length, 1, 'Vault collateral assets array length mismatch')
      assert.equal(
        vaultAfter.collateralAssets[0],
        usdc.address,
        'Collateral asset address deposited into vault mismatch',
      )
      assert.equal(
        new BigNumber(vaultAfter.collateralAmounts[0]).toString(),
        collateralToDeposit.toString(),
        'Collateral asset amount deposited into vault mismatch',
      )
    })

    it('should deposit a whitelisted collateral asset from account operator', async () => {
      const vaultCounter = new BigNumber(await controller.getAccountVaultCounter(accountOwner1))
      assert.isAbove(vaultCounter.toNumber(), 0, 'Account owner have no vault')

      const collateralToDeposit = new BigNumber('10')
      const actionArgs = [
        {
          actionType: ActionType.DepositCollateral,
          owner: accountOwner1,
          sender: accountOperator1,
          asset: usdc.address,
          vaultId: vaultCounter.toNumber(),
          amount: collateralToDeposit.toNumber(),
          index: '0',
          data: ZERO_ADDR,
        },
      ]

      const marginPoolBalanceBefore = new BigNumber(await usdc.balanceOf(marginPool.address))
      const senderBalanceBefore = new BigNumber(await usdc.balanceOf(accountOperator1))
      const vaultBefore = await controller.getVault(accountOwner1, vaultCounter)

      await usdc.approve(marginPool.address, collateralToDeposit, {from: accountOperator1})
      await controller.operate(actionArgs, {from: accountOperator1})

      const marginPoolBalanceAfter = new BigNumber(await usdc.balanceOf(marginPool.address))
      const senderBalanceAfter = new BigNumber(await usdc.balanceOf(accountOperator1))
      const vaultAfter = await controller.getVault(accountOwner1, vaultCounter)

      assert.equal(
        marginPoolBalanceAfter.minus(marginPoolBalanceBefore).toString(),
        collateralToDeposit.toString(),
        'Margin pool balance collateral asset balance mismatch',
      )
      assert.equal(
        senderBalanceBefore.minus(senderBalanceAfter).toString(),
        collateralToDeposit.toString(),
        'Sender balance collateral asset balance mismatch',
      )
      assert.equal(vaultAfter.collateralAssets.length, 1, 'Vault collateral assets array length mismatch')
      assert.equal(
        vaultAfter.collateralAssets[0],
        usdc.address,
        'Collateral asset address deposited into vault mismatch',
      )
      assert.equal(
        new BigNumber(vaultAfter.collateralAmounts[0])
          .minus(new BigNumber(vaultBefore.collateralAmounts[0]))
          .toString(),
        collateralToDeposit.toString(),
        'Long otoken amount deposited into vault mismatch',
      )
    })

    it('should revert depositing a collateral asset from a msg.sender different than arg.from', async () => {
      const vaultCounter = new BigNumber(await controller.getAccountVaultCounter(accountOwner1))
      assert.isAbove(vaultCounter.toNumber(), 0, 'Account owner have no vault')

      const collateralToDeposit = new BigNumber('10')
      const actionArgs = [
        {
          actionType: ActionType.DepositCollateral,
          owner: accountOwner1,
          sender: random,
          asset: usdc.address,
          vaultId: vaultCounter.toNumber(),
          amount: collateralToDeposit.toNumber(),
          index: '0',
          data: ZERO_ADDR,
        },
      ]

      await usdc.approve(marginPool.address, collateralToDeposit, {from: accountOwner1})
      await expectRevert(
        controller.operate(actionArgs, {from: accountOwner1}),
        'Controller: depositor address and msg.sender address mismatch',
      )
    })

    it('should revert depositing a collateral asset with amount equal to zero', async () => {
      const vaultCounter = new BigNumber(await controller.getAccountVaultCounter(accountOwner1))
      assert.isAbove(vaultCounter.toNumber(), 0, 'Account owner have no vault')

      const collateralToDeposit = new BigNumber('0')
      const actionArgs = [
        {
          actionType: ActionType.DepositCollateral,
          owner: accountOwner1,
          sender: accountOwner1,
          asset: usdc.address,
          vaultId: vaultCounter.toNumber(),
          amount: collateralToDeposit.toNumber(),
          index: '0',
          data: ZERO_ADDR,
        },
      ]

      await usdc.approve(marginPool.address, collateralToDeposit, {from: accountOwner1})
      await expectRevert(
        controller.operate(actionArgs, {from: accountOwner1}),
        'MarginAccount: invalid collateral amount',
      )
    })

    it('should revert when vault have more than 1 long otoken', async () => {
      const collateralToDeposit = new BigNumber('20')
      //whitelist weth to use in this test
      await whitelist.whitelistCollateral(weth.address)
      await weth.mint(accountOwner1, collateralToDeposit)

      const vaultCounter = new BigNumber(await controller.getAccountVaultCounter(accountOwner1))
      const actionArgs = [
        {
          actionType: ActionType.DepositCollateral,
          owner: accountOwner1,
          sender: accountOwner1,
          asset: weth.address,
          vaultId: vaultCounter.toNumber(),
          amount: collateralToDeposit.toNumber(),
          index: '1',
          data: ZERO_ADDR,
        },
      ]

      await weth.approve(marginPool.address, collateralToDeposit, {from: accountOwner1})
      await expectRevert(
        controller.operate(actionArgs, {from: accountOwner1}),
        'MarginCalculator: Too many collateral assets in the vault.',
      )
    })

    it('should execute depositing collateral into vault in multiple actions', async () => {
      const vaultCounter = new BigNumber(await controller.getAccountVaultCounter(accountOwner1))
      const collateralToDeposit = new BigNumber('20')
      const actionArgs = [
        {
          actionType: ActionType.DepositCollateral,
          owner: accountOwner1,
          sender: accountOwner1,
          asset: usdc.address,
          vaultId: vaultCounter.toNumber(),
          amount: collateralToDeposit.toNumber(),
          index: '0',
          data: ZERO_ADDR,
        },
        {
          actionType: ActionType.DepositCollateral,
          owner: accountOwner1,
          sender: accountOwner1,
          asset: usdc.address,
          vaultId: vaultCounter.toNumber(),
          amount: collateralToDeposit.toNumber(),
          index: '0',
          data: ZERO_ADDR,
        },
      ]
      const marginPoolBalanceBefore = new BigNumber(await usdc.balanceOf(marginPool.address))
      const senderBalanceBefore = new BigNumber(await usdc.balanceOf(accountOwner1))
      const vaultBefore = await controller.getVault(accountOwner1, vaultCounter)

      await usdc.approve(marginPool.address, collateralToDeposit.multipliedBy(2), {from: accountOwner1})
      await controller.operate(actionArgs, {from: accountOwner1})

      const marginPoolBalanceAfter = new BigNumber(await usdc.balanceOf(marginPool.address))
      const senderBalanceAfter = new BigNumber(await usdc.balanceOf(accountOwner1))
      const vaultAfter = await controller.getVault(accountOwner1, vaultCounter)

      assert.equal(
        marginPoolBalanceAfter.minus(marginPoolBalanceBefore).toString(),
        collateralToDeposit.multipliedBy(2).toString(),
        'Margin pool collateral balance mismatch',
      )
      assert.equal(
        senderBalanceBefore.minus(senderBalanceAfter).toString(),
        collateralToDeposit.multipliedBy(2).toString(),
        'Sender collateral asset balance mismatch',
      )
      assert.equal(vaultAfter.collateralAmounts.length, 1, 'Vault collateral asset array length mismatch')
      assert.equal(
        vaultAfter.collateralAssets[0],
        usdc.address,
        'Collateral asset address deposited into vault mismatch',
      )
      assert.equal(
        new BigNumber(vaultAfter.collateralAmounts[0])
          .minus(new BigNumber(vaultBefore.collateralAmounts[0]))
          .toString(),
        collateralToDeposit.multipliedBy(2).toString(),
        'Collateral asset amount deposited into vault mismatch',
      )
    })

    describe('Deposit un-whitelisted collateral asset', () => {
      it('should revert depositing a collateral asset that is not whitelisted', async () => {
        // deploy a shitcoin
        const trx: MockERC20Instance = await MockERC20.new('TRX', 'TRX')
        await trx.mint(accountOwner1, new BigNumber('1000'))

        const vaultCounter = new BigNumber(await controller.getAccountVaultCounter(accountOwner1))
        assert.isAbove(vaultCounter.toNumber(), 0, 'Account owner have no vault')

        const collateralDeposit = new BigNumber('10')
        const actionArgs = [
          {
            actionType: ActionType.DepositCollateral,
            owner: accountOwner1,
            sender: accountOwner1,
            asset: trx.address,
            vaultId: vaultCounter.toNumber(),
            amount: collateralDeposit.toNumber(),
            index: '0',
            data: ZERO_ADDR,
          },
        ]

        await trx.approve(marginPool.address, collateralDeposit, {from: accountOwner1})
        await expectRevert(
          controller.operate(actionArgs, {from: accountOwner1}),
          'Controller: asset is not whitelisted to be used as collateral',
        )
      })
=======
>>>>>>> dbf12454
    })
  })

  describe('Check if price is finalized', () => {
    let expiredOtoken: MockOtokenInstance
    let expiry: BigNumber

    before(async () => {
      expiry = new BigNumber(await time.latest())
      expiredOtoken = await MockOtoken.new()
      // init otoken
      await expiredOtoken.init(
        weth.address,
        usdc.address,
        usdc.address,
        new BigNumber(200).times(new BigNumber(10).exponentiatedBy(18)),
        new BigNumber(await time.latest()),
        true,
      )

      // set not finalized
      await oracle.setIsFinalized(weth.address, expiry, true)
    })

    it('should return false when price is pushed and dispute period not over yet', async () => {
      const priceMock = new BigNumber('200')
      await oracle.setIsFinalized(weth.address, expiry, true)

      // Mock oracle returned data.
      await oracle.setIsLockingPeriodOver(weth.address, expiry, true)
      await oracle.setIsDisputePeriodOver(weth.address, expiry, false)
      await oracle.setIsFinalized(weth.address, expiry, false)
      await oracle.setExpiryPrice(weth.address, expiry, priceMock)

      const expectedResutl = false
      assert.equal(
        await controller.isPriceFinalized(expiredOtoken.address),
        expectedResutl,
        'Price is not finalized because dispute period is not over yet',
      )
    })

    it('should return true when price is finalized', async () => {
      expiredOtoken = await MockOtoken.new()
      const expiry = new BigNumber(await time.latest())
      // init otoken
      await expiredOtoken.init(
        weth.address,
        usdc.address,
        usdc.address,
        new BigNumber(200).times(new BigNumber(10).exponentiatedBy(18)),
        expiry,
        true,
      )

      // Mock oracle: dispute period over, set price to 200.
      const priceMock = new BigNumber('200')
      await oracle.setIsLockingPeriodOver(weth.address, expiry, true)
      await oracle.setIsDisputePeriodOver(weth.address, expiry, true)
      await oracle.setExpiryPrice(weth.address, expiry, priceMock)
      await oracle.setIsFinalized(weth.address, expiry, true)

      const expectedResutl = true
      assert.equal(await controller.isPriceFinalized(expiredOtoken.address), expectedResutl, 'Price is not finalized')
    })
  })

  describe('Expiry', () => {
    it('should return false for non expired otoken', async () => {
      assert.equal(await controller.isExpired(otoken.address), false, 'Otoken expiry check mismatch')
    })

    it('should return true for expired otoken', async () => {
      // Otoken deployment
      const expiredOtoken = await MockOtoken.new()
      // init otoken
      await expiredOtoken.init(
        weth.address,
        usdc.address,
        usdc.address,
        new BigNumber(200).times(new BigNumber(10).exponentiatedBy(18)),
        1219835219,
        true,
      )

      assert.equal(await controller.isExpired(expiredOtoken.address), true, 'Otoken expiry check mismatch')
    })
  })

  describe('Pause system', () => {
    it('should revert when pausing the system from non-owner', async () => {
      await expectRevert(controller.setSystemPaused(true, {from: random}), 'Ownable: caller is not the owner')
    })

    it('should pause system', async () => {
      const stateBefore = await controller.systemPaused()
      assert.equal(stateBefore, false, 'System already paused')

      await controller.setSystemPaused(true)

      const stateAfter = await controller.systemPaused()
      assert.equal(stateAfter, true, 'System not paused')
    })
  })
})<|MERGE_RESOLUTION|>--- conflicted
+++ resolved
@@ -181,8 +181,6 @@
       )
     })
 
-<<<<<<< HEAD
-=======
     it('should revert opening multiple vaults in the same operate call', async () => {
       const actionArgs = [
         {
@@ -213,7 +211,6 @@
       )
     })
 
->>>>>>> dbf12454
     it('should open vault', async () => {
       const vaultCounterBefore = new BigNumber(await controller.getAccountVaultCounter(accountOwner1))
       assert.equal(vaultCounterBefore.toString(), '0', 'vault counter before mismatch')
@@ -900,7 +897,6 @@
           )
         })
       })
-<<<<<<< HEAD
     })
   })
 
@@ -1179,8 +1175,6 @@
           'Controller: asset is not whitelisted to be used as collateral',
         )
       })
-=======
->>>>>>> dbf12454
     })
   })
 
