import {
  CallTesterInstance,
  MockMarginCalculatorInstance,
  MockOtokenInstance,
  MockERC20Instance,
  MockOracleInstance,
  MockWhitelistModuleInstance,
  MarginPoolInstance,
  ControllerInstance,
  AddressBookInstance,
  OwnedUpgradeabilityProxyInstance,
} from '../build/types/truffle-types'
import BigNumber from 'bignumber.js'

const {expectRevert, expectEvent, time} = require('@openzeppelin/test-helpers')

const CallTester = artifacts.require('CallTester.sol')
const MockERC20 = artifacts.require('MockERC20.sol')
const MockOtoken = artifacts.require('MockOtoken.sol')
const MockOracle = artifacts.require('MockOracle.sol')
const OwnedUpgradeabilityProxy = artifacts.require('OwnedUpgradeabilityProxy.sol')
const MockMarginCalculator = artifacts.require('MockMarginCalculator.sol')
const MockWhitelistModule = artifacts.require('MockWhitelistModule.sol')
const AddressBook = artifacts.require('AddressBook.sol')
const MarginPool = artifacts.require('MarginPool.sol')
const Controller = artifacts.require('Controller.sol')
const MarginAccount = artifacts.require('MarginAccount.sol')

// address(0)
const ZERO_ADDR = '0x0000000000000000000000000000000000000000'

enum ActionType {
  OpenVault,
  MintShortOption,
  BurnShortOption,
  DepositLongOption,
  WithdrawLongOption,
  DepositCollateral,
  WithdrawCollateral,
  SettleVault,
  Exercise,
  Call,
}

contract('Controller', ([owner, accountOwner1, accountOwner2, accountOperator1, holder1, terminator, random]) => {
  // ERC20 mock
  let usdc: MockERC20Instance
  let weth: MockERC20Instance
  // Oracle module
  let oracle: MockOracleInstance
  // calculator module
  let calculator: MockMarginCalculatorInstance
  // margin pool module
  let marginPool: MarginPoolInstance
  // whitelist module mock
  let whitelist: MockWhitelistModuleInstance
  // addressbook module mock
  let addressBook: AddressBookInstance
  // controller module
  let controllerImplementation: ControllerInstance
  let controllerProxy: ControllerInstance

  before('Deployment', async () => {
    // addressbook deployment
    addressBook = await AddressBook.new()
    // ERC20 deployment
    usdc = await MockERC20.new('USDC', 'USDC', 8)
    weth = await MockERC20.new('WETH', 'WETH', 18)
    // deploy Oracle module
    oracle = await MockOracle.new(addressBook.address, {from: owner})
    // calculator deployment
    calculator = await MockMarginCalculator.new(addressBook.address)
    // margin pool deployment
    marginPool = await MarginPool.new(addressBook.address)
    // whitelist module
    whitelist = await MockWhitelistModule.new()
    // set margin pool in addressbook
    await addressBook.setMarginPool(marginPool.address)
    // set calculator in addressbook
    await addressBook.setMarginCalculator(calculator.address)
    // set oracle in AddressBook
    await addressBook.setOracle(oracle.address)
    // set whitelist module address
    await addressBook.setWhitelist(whitelist.address)
    // deploy Controller module
    const lib = await MarginAccount.new()
    await Controller.link('MarginAccount', lib.address)
    controllerImplementation = await Controller.new()

    // set controller address in AddressBook
    await addressBook.setController(controllerImplementation.address, {from: owner})

    // check controller deployment
    const controllerProxyAddress = await addressBook.getController()
    controllerProxy = await Controller.at(controllerProxyAddress)
    const proxy: OwnedUpgradeabilityProxyInstance = await OwnedUpgradeabilityProxy.at(controllerProxyAddress)

    assert.equal(await proxy.proxyOwner(), addressBook.address, 'Proxy owner address mismatch')
    assert.equal(await controllerProxy.owner(), owner, 'Controller owner address mismatch')
    assert.equal(await controllerProxy.systemPaused(), false, 'System is paused')

    // make everyone rich
    await usdc.mint(accountOwner1, new BigNumber('1000'))
    await usdc.mint(accountOperator1, new BigNumber('1000'))
    await usdc.mint(random, new BigNumber('1000'))
  })

  describe('Controller initialization', () => {
    it('should revert when calling initialize if it is already initalized', async () => {
      await expectRevert(
        controllerProxy.initialize(addressBook.address, owner),
        'Contract instance has already been initialized',
      )
    })
  })

  describe('Account operator', () => {
    it('should set operator', async () => {
      assert.equal(
        await controllerProxy.isOperator(accountOwner1, accountOperator1),
        false,
        'Address is already an operator',
      )

      await controllerProxy.setOperator(accountOperator1, true, {from: accountOwner1})

      assert.equal(await controllerProxy.isOperator(accountOwner1, accountOperator1), true, 'Operator address mismatch')
    })

    it('should be able to remove operator', async () => {
      await controllerProxy.setOperator(accountOperator1, false, {from: accountOwner1})

      assert.equal(
        await controllerProxy.isOperator(accountOwner1, accountOperator1),
        false,
        'Operator address mismatch',
      )
    })
  })

  describe('Vault', () => {
    // will be improved in later PR
    it('should get vault', async () => {
      const vaultId = new BigNumber(0)
      await controllerProxy.getVault(accountOwner1, vaultId)
    })

    // will be improved in later PR
    it('should get vault balance', async () => {
      const vaultId = new BigNumber(0)
      await controllerProxy.getVaultBalances(accountOwner1, vaultId)
    })
  })

  describe('Open vault', () => {
    it('should revert opening a vault an an account from random address', async () => {
      const actionArgs = [
        {
          actionType: ActionType.OpenVault,
          owner: accountOwner1,
          sender: random,
          asset: ZERO_ADDR,
          vaultId: '1',
          amount: '0',
          index: '0',
          data: ZERO_ADDR,
        },
      ]
      await expectRevert(
        controllerProxy.operate(actionArgs, {from: random}),
        'Controller: msg.sender is not authorized to run action',
      )
    })

    it('should revert opening a vault a vault with id equal to zero', async () => {
      const actionArgs = [
        {
          actionType: ActionType.OpenVault,
          owner: accountOwner1,
          sender: accountOwner1,
          asset: ZERO_ADDR,
          vaultId: '0',
          amount: '0',
          index: '0',
          data: ZERO_ADDR,
        },
      ]
      await expectRevert(
        controllerProxy.operate(actionArgs, {from: accountOwner1}),
        'Controller: can not run actions on inexistent vault',
      )
    })

    it('should revert opening multiple vaults in the same operate call', async () => {
      const actionArgs = [
        {
          actionType: ActionType.OpenVault,
          owner: accountOwner1,
          sender: accountOwner1,
          asset: ZERO_ADDR,
          vaultId: '1',
          amount: '0',
          index: '0',
          data: ZERO_ADDR,
        },
        {
          actionType: ActionType.OpenVault,
          owner: accountOwner1,
          sender: accountOwner1,
          asset: ZERO_ADDR,
          vaultId: '2',
          amount: '0',
          index: '0',
          data: ZERO_ADDR,
        },
      ]

      await expectRevert(
        controllerProxy.operate(actionArgs, {from: accountOwner1}),
        'Controller: can not run actions on different vaults',
      )
    })

    it('should revert opening multiple vaults for different owners in the same operate call', async () => {
      await controllerProxy.setOperator(accountOwner1, true, {from: accountOwner2})
      const actionArgs = [
        {
          actionType: ActionType.OpenVault,
          owner: accountOwner1,
          sender: accountOwner1,
          asset: ZERO_ADDR,
          vaultId: '1',
          amount: '0',
          index: '0',
          data: ZERO_ADDR,
        },
        {
          actionType: ActionType.OpenVault,
          owner: accountOwner2,
          sender: accountOwner1,
          asset: ZERO_ADDR,
          vaultId: '1',
          amount: '0',
          index: '0',
          data: ZERO_ADDR,
        },
      ]

      await expectRevert(
        controllerProxy.operate(actionArgs, {from: accountOwner1}),
        'Controller: can not run actions for different owners',
      )
    })

    it('should open vault', async () => {
      const vaultCounterBefore = new BigNumber(await controllerProxy.getAccountVaultCounter(accountOwner1))
      assert.equal(vaultCounterBefore.toString(), '0', 'vault counter before mismatch')

      const actionArgs = [
        {
          actionType: ActionType.OpenVault,
          owner: accountOwner1,
          sender: accountOwner1,
          asset: ZERO_ADDR,
          vaultId: vaultCounterBefore.toNumber() + 1,
          amount: '0',
          index: '0',
          data: ZERO_ADDR,
        },
      ]
      await controllerProxy.operate(actionArgs, {from: accountOwner1})

      const vaultCounterAfter = new BigNumber(await controllerProxy.getAccountVaultCounter(accountOwner1))
      assert.equal(vaultCounterAfter.minus(vaultCounterBefore).toString(), '1', 'vault counter after mismatch')
    })

    it('should open vault from account operator', async () => {
      await controllerProxy.setOperator(accountOperator1, true, {from: accountOwner1})
      assert.equal(await controllerProxy.isOperator(accountOwner1, accountOperator1), true, 'Operator address mismatch')

      const vaultCounterBefore = new BigNumber(await controllerProxy.getAccountVaultCounter(accountOwner1))

      const actionArgs = [
        {
          actionType: ActionType.OpenVault,
          owner: accountOwner1,
          sender: accountOperator1,
          asset: ZERO_ADDR,
          vaultId: vaultCounterBefore.toNumber() + 1,
          amount: '0',
          index: '0',
          data: ZERO_ADDR,
        },
      ]
      await controllerProxy.operate(actionArgs, {from: accountOperator1})

      const vaultCounterAfter = new BigNumber(await controllerProxy.getAccountVaultCounter(accountOwner1))
      assert.equal(vaultCounterAfter.minus(vaultCounterBefore).toString(), '1', 'vault counter after mismatch')
    })
  })

  describe('Long otoken', () => {
    let longOtoken: MockOtokenInstance

    before(async () => {
      const expiryTime = new BigNumber(60 * 60 * 24) // after 1 day

      longOtoken = await MockOtoken.new()
      // init otoken
      await longOtoken.init(
        addressBook.address,
        weth.address,
        usdc.address,
        usdc.address,
        new BigNumber(200).times(new BigNumber(10).exponentiatedBy(18)),
        new BigNumber(await time.latest()).plus(expiryTime),
        true,
      )

      await longOtoken.mintOtoken(accountOwner1, new BigNumber('100'))
      await longOtoken.mintOtoken(accountOperator1, new BigNumber('100'))
    })

    describe('deposit long otoken', () => {
      it('should revert depositing a non-whitelisted long otoken into vault', async () => {
        const vaultCounter = new BigNumber(await controllerProxy.getAccountVaultCounter(accountOwner1))
        const collateralToDeposit = new BigNumber('20')
        const actionArgs = [
          {
            actionType: ActionType.DepositLongOption,
            owner: accountOwner1,
            sender: accountOwner1,
            asset: longOtoken.address,
            vaultId: vaultCounter.toNumber(),
            amount: collateralToDeposit.toNumber(),
            index: '0',
            data: ZERO_ADDR,
          },
        ]

        await longOtoken.approve(marginPool.address, collateralToDeposit, {from: accountOwner1})
        await expectRevert(
          controllerProxy.operate(actionArgs, {from: accountOwner1}),
          'Controller: otoken is not whitelisted to be used as collateral',
        )
      })

      it('should deposit long otoken into vault from account owner', async () => {
        // whitelist otoken
        await whitelist.whitelistOtoken(longOtoken.address)

        const vaultCounter = new BigNumber(await controllerProxy.getAccountVaultCounter(accountOwner1))
        const collateralToDeposit = new BigNumber('20')
        const actionArgs = [
          {
            actionType: ActionType.DepositLongOption,
            owner: accountOwner1,
            sender: accountOwner1,
            asset: longOtoken.address,
            vaultId: vaultCounter.toNumber(),
            amount: collateralToDeposit.toNumber(),
            index: '0',
            data: ZERO_ADDR,
          },
        ]
        const marginPoolBalanceBefore = new BigNumber(await longOtoken.balanceOf(marginPool.address))
        const senderBalanceBefore = new BigNumber(await longOtoken.balanceOf(accountOwner1))

        await longOtoken.approve(marginPool.address, collateralToDeposit, {from: accountOwner1})
        await controllerProxy.operate(actionArgs, {from: accountOwner1})

        const marginPoolBalanceAfter = new BigNumber(await longOtoken.balanceOf(marginPool.address))
        const senderBalanceAfter = new BigNumber(await longOtoken.balanceOf(accountOwner1))
        const vaultAfter = await controllerProxy.getVault(accountOwner1, vaultCounter)

        assert.equal(
          marginPoolBalanceAfter.minus(marginPoolBalanceBefore).toString(),
          collateralToDeposit.toString(),
          'Margin pool balance long otoken balance mismatch',
        )
        assert.equal(
          senderBalanceBefore.minus(senderBalanceAfter).toString(),
          collateralToDeposit.toString(),
          'Sender balance long otoken balance mismatch',
        )
        assert.equal(vaultAfter.longOtokens.length, 1, 'Vault long otoken array length mismatch')
        assert.equal(vaultAfter.longOtokens[0], longOtoken.address, 'Long otoken address deposited into vault mismatch')
        assert.equal(
          new BigNumber(vaultAfter.longAmounts[0]).toString(),
          collateralToDeposit.toString(),
          'Long otoken amount deposited into vault mismatch',
        )
      })

      it('should deposit long otoken into vault from account operator', async () => {
        assert.equal(
          await controllerProxy.isOperator(accountOwner1, accountOperator1),
          true,
          'Operator address mismatch',
        )

        const vaultCounter = new BigNumber(await controllerProxy.getAccountVaultCounter(accountOwner1))
        const collateralToDeposit = new BigNumber('20')
        const actionArgs = [
          {
            actionType: ActionType.DepositLongOption,
            owner: accountOwner1,
            sender: accountOperator1,
            asset: longOtoken.address,
            vaultId: vaultCounter.toNumber(),
            amount: collateralToDeposit.toNumber(),
            index: '0',
            data: ZERO_ADDR,
          },
        ]
        const marginPoolBalanceBefore = new BigNumber(await longOtoken.balanceOf(marginPool.address))
        const senderBalanceBefore = new BigNumber(await longOtoken.balanceOf(accountOperator1))
        const vaultBefore = await controllerProxy.getVault(accountOwner1, vaultCounter)

        await longOtoken.approve(marginPool.address, collateralToDeposit, {from: accountOperator1})
        await controllerProxy.operate(actionArgs, {from: accountOperator1})

        const marginPoolBalanceAfter = new BigNumber(await longOtoken.balanceOf(marginPool.address))
        const senderBalanceAfter = new BigNumber(await longOtoken.balanceOf(accountOperator1))
        const vaultAfter = await controllerProxy.getVault(accountOwner1, vaultCounter)

        assert.equal(
          marginPoolBalanceAfter.minus(marginPoolBalanceBefore).toString(),
          collateralToDeposit.toString(),
          'Margin pool balance long otoken balance mismatch',
        )
        assert.equal(
          senderBalanceBefore.minus(senderBalanceAfter).toString(),
          collateralToDeposit.toString(),
          'Sender balance long otoken balance mismatch',
        )
        assert.equal(vaultAfter.longOtokens.length, 1, 'Vault long otoken array length mismatch')
        assert.equal(vaultAfter.longOtokens[0], longOtoken.address, 'Long otoken address deposited into vault mismatch')
        assert.equal(
          new BigNumber(vaultAfter.longAmounts[0]).minus(new BigNumber(vaultBefore.longAmounts[0])).toString(),
          collateralToDeposit.toString(),
          'Long otoken amount deposited into vault mismatch',
        )
      })

      it('should execute depositing long otoken into vault in multiple actions', async () => {
        const vaultCounter = new BigNumber(await controllerProxy.getAccountVaultCounter(accountOwner1))
        const collateralToDeposit = new BigNumber('20')
        const actionArgs = [
          {
            actionType: ActionType.DepositLongOption,
            owner: accountOwner1,
            sender: accountOwner1,
            asset: longOtoken.address,
            vaultId: vaultCounter.toNumber(),
            amount: collateralToDeposit.toNumber(),
            index: '0',
            data: ZERO_ADDR,
          },
          {
            actionType: ActionType.DepositLongOption,
            owner: accountOwner1,
            sender: accountOwner1,
            asset: longOtoken.address,
            vaultId: vaultCounter.toNumber(),
            amount: collateralToDeposit.toNumber(),
            index: '0',
            data: ZERO_ADDR,
          },
        ]
        const marginPoolBalanceBefore = new BigNumber(await longOtoken.balanceOf(marginPool.address))
        const senderBalanceBefore = new BigNumber(await longOtoken.balanceOf(accountOwner1))
        const vaultBefore = await controllerProxy.getVault(accountOwner1, vaultCounter)

        await longOtoken.approve(marginPool.address, collateralToDeposit.multipliedBy(2), {from: accountOwner1})
        await controllerProxy.operate(actionArgs, {from: accountOwner1})

        const marginPoolBalanceAfter = new BigNumber(await longOtoken.balanceOf(marginPool.address))
        const senderBalanceAfter = new BigNumber(await longOtoken.balanceOf(accountOwner1))
        const vaultAfter = await controllerProxy.getVault(accountOwner1, vaultCounter)

        assert.equal(
          marginPoolBalanceAfter.minus(marginPoolBalanceBefore).toString(),
          collateralToDeposit.multipliedBy(2).toString(),
          'Margin pool balance long otoken balance mismatch',
        )
        assert.equal(
          senderBalanceBefore.minus(senderBalanceAfter).toString(),
          collateralToDeposit.multipliedBy(2).toString(),
          'Sender balance long otoken balance mismatch',
        )
        assert.equal(vaultAfter.longOtokens.length, 1, 'Vault long otoken array length mismatch')
        assert.equal(vaultAfter.longOtokens[0], longOtoken.address, 'Long otoken address deposited into vault mismatch')
        assert.equal(
          new BigNumber(vaultAfter.longAmounts[0]).minus(new BigNumber(vaultBefore.longAmounts[0])).toString(),
          collateralToDeposit.multipliedBy(2).toString(),
          'Long otoken amount deposited into vault mismatch',
        )
      })

      it('should revert depositing long otoken from a sender different than arg.from', async () => {
        const vaultCounter = new BigNumber(await controllerProxy.getAccountVaultCounter(accountOwner1))
        const collateralToDeposit = new BigNumber('20')
        const actionArgs = [
          {
            actionType: ActionType.DepositLongOption,
            owner: accountOwner1,
            sender: accountOwner1,
            asset: longOtoken.address,
            vaultId: vaultCounter.toNumber(),
            amount: collateralToDeposit.toNumber(),
            index: '0',
            data: ZERO_ADDR,
          },
        ]

        await longOtoken.approve(marginPool.address, collateralToDeposit, {from: accountOperator1})
        await expectRevert(
          controllerProxy.operate(actionArgs, {from: accountOperator1}),
          'Controller: depositor address and msg.sender address mismatch',
        )
      })

      it('should revert depositing long otoken with amount equal to zero', async () => {
        const vaultCounter = new BigNumber(await controllerProxy.getAccountVaultCounter(accountOwner1))
        const collateralToDeposit = new BigNumber('20')
        const actionArgs = [
          {
            actionType: ActionType.DepositLongOption,
            owner: accountOwner1,
            sender: accountOwner1,
            asset: longOtoken.address,
            vaultId: vaultCounter.toNumber(),
            amount: '0',
            index: '0',
            data: ZERO_ADDR,
          },
        ]

        await longOtoken.approve(marginPool.address, collateralToDeposit, {from: accountOwner1})
        await expectRevert(
          controllerProxy.operate(actionArgs, {from: accountOwner1}),
          'MarginAccount: invalid long otoken amount',
        )
      })

      it('should revert depositing an expired long otoken', async () => {
        // deploy expired Otoken
        const expiredLongOtoken: MockOtokenInstance = await MockOtoken.new()
        // init otoken
        await expiredLongOtoken.init(
          addressBook.address,
          weth.address,
          usdc.address,
          usdc.address,
          new BigNumber(200).times(new BigNumber(10).exponentiatedBy(18)),
          '1219926985', // 2008
          true,
        )
        await expiredLongOtoken.mintOtoken(accountOwner1, new BigNumber('100'))

        // whitelist otoken
        await whitelist.whitelistOtoken(expiredLongOtoken.address)

        const vaultCounter = new BigNumber(await controllerProxy.getAccountVaultCounter(accountOwner1))
        const collateralToDeposit = new BigNumber('20')
        const actionArgs = [
          {
            actionType: ActionType.DepositLongOption,
            owner: accountOwner1,
            sender: accountOwner1,
            asset: expiredLongOtoken.address,
            vaultId: vaultCounter.toNumber(),
            amount: collateralToDeposit.toNumber(),
            index: '0',
            data: ZERO_ADDR,
          },
        ]

        await expiredLongOtoken.approve(marginPool.address, collateralToDeposit, {from: accountOwner1})
        await expectRevert(
          controllerProxy.operate(actionArgs, {from: accountOwner1}),
          'Controller: otoken used as collateral is already expired',
        )
      })

      it('should revert when vault have more than 1 long otoken', async () => {
        const expiryTime = new BigNumber(60 * 60) // after 1 hour
        const collateralToDeposit = new BigNumber('20')
        // deploy second Otoken
        const secondLongOtoken: MockOtokenInstance = await MockOtoken.new()
        // init otoken
        await secondLongOtoken.init(
          addressBook.address,
          weth.address,
          usdc.address,
          usdc.address,
          new BigNumber(200).times(new BigNumber(10).exponentiatedBy(18)),
          new BigNumber(await time.latest()).plus(expiryTime),
          true,
        )
        await secondLongOtoken.mintOtoken(accountOwner1, collateralToDeposit)
        // whitelist otoken
        await whitelist.whitelistOtoken(secondLongOtoken.address)
        const vaultCounter = new BigNumber(await controllerProxy.getAccountVaultCounter(accountOwner1))
        const actionArgs = [
          {
            actionType: ActionType.DepositLongOption,
            owner: accountOwner1,
            sender: accountOwner1,
            asset: secondLongOtoken.address,
            vaultId: vaultCounter.toNumber(),
            amount: collateralToDeposit.toNumber(),
            index: '1',
            data: ZERO_ADDR,
          },
        ]

        await secondLongOtoken.approve(marginPool.address, collateralToDeposit, {from: accountOwner1})
        await expectRevert(
          controllerProxy.operate(actionArgs, {from: accountOwner1}),
          'MarginCalculator: Too many long otokens in the vault.',
        )
      })
    })

    describe('withdraw long otoken', () => {
      it('should revert withdrawing long otoken with wrong index from a vault', async () => {
        const vaultCounter = new BigNumber(await controllerProxy.getAccountVaultCounter(accountOwner1))
        assert.isAbove(vaultCounter.toNumber(), 0, 'Account owner have no vault')

        const collateralToWithdraw = new BigNumber('20')
        const actionArgs = [
          {
            actionType: ActionType.WithdrawLongOption,
            owner: accountOwner1,
            sender: accountOwner1,
            asset: longOtoken.address,
            vaultId: vaultCounter.toNumber(),
            amount: collateralToWithdraw.toNumber(),
            index: '1',
            data: ZERO_ADDR,
          },
        ]

        await expectRevert(
          controllerProxy.operate(actionArgs, {from: accountOwner1}),
          'MarginAccount: long otoken address mismatch',
        )
      })

      it('should revert withdrawing long otoken from random address other than account owner or operator', async () => {
        const vaultCounter = new BigNumber(await controllerProxy.getAccountVaultCounter(accountOwner1))
        assert.isAbove(vaultCounter.toNumber(), 0, 'Account owner have no vault')

        const collateralToWithdraw = new BigNumber('20')
        const actionArgs = [
          {
            actionType: ActionType.WithdrawLongOption,
            owner: accountOwner1,
            sender: accountOwner1,
            asset: longOtoken.address,
            vaultId: vaultCounter.toNumber(),
            amount: collateralToWithdraw.toNumber(),
            index: '0',
            data: ZERO_ADDR,
          },
        ]

        await expectRevert(
          controllerProxy.operate(actionArgs, {from: random}),
          'Controller: msg.sender is not authorized to run action',
        )
      })

      it('should revert withdrawing long otoken amount greater than the vault balance', async () => {
        const vaultCounter = new BigNumber(await controllerProxy.getAccountVaultCounter(accountOwner1))
        assert.isAbove(vaultCounter.toNumber(), 0, 'Account owner have no vault')

        const vaultBefore = await controllerProxy.getVault(accountOwner1, vaultCounter)
        const collateralToWithdraw = new BigNumber(vaultBefore.longAmounts[0]).plus(1)
        const actionArgs = [
          {
            actionType: ActionType.WithdrawLongOption,
            owner: accountOwner1,
            sender: accountOwner1,
            asset: longOtoken.address,
            vaultId: vaultCounter.toNumber(),
            amount: collateralToWithdraw.toNumber(),
            index: '0',
            data: ZERO_ADDR,
          },
        ]

        await expectRevert(controllerProxy.operate(actionArgs, {from: accountOwner1}), 'SafeMath: subtraction overflow')
      })

      it('should withdraw long otoken to any random address where msg.sender is account owner', async () => {
        const vaultCounter = new BigNumber(await controllerProxy.getAccountVaultCounter(accountOwner1))
        assert.isAbove(vaultCounter.toNumber(), 0, 'Account owner have no vault')

        const collateralToWithdraw = new BigNumber('10')
        const actionArgs = [
          {
            actionType: ActionType.WithdrawLongOption,
            owner: accountOwner1,
            sender: random,
            asset: longOtoken.address,
            vaultId: vaultCounter.toNumber(),
            amount: collateralToWithdraw.toNumber(),
            index: '0',
            data: ZERO_ADDR,
          },
        ]
        const marginPoolBalanceBefore = new BigNumber(await longOtoken.balanceOf(marginPool.address))
        const receiverBalanceBefore = new BigNumber(await longOtoken.balanceOf(random))
        const vaultBefore = await controllerProxy.getVault(accountOwner1, vaultCounter)

        await controllerProxy.operate(actionArgs, {from: accountOwner1})

        const marginPoolBalanceAfter = new BigNumber(await longOtoken.balanceOf(marginPool.address))
        const receiverBalanceAfter = new BigNumber(await longOtoken.balanceOf(random))
        const vaultAfter = await controllerProxy.getVault(accountOwner1, vaultCounter)

        assert.equal(
          marginPoolBalanceBefore.minus(marginPoolBalanceAfter).toString(),
          collateralToWithdraw.toString(),
          'Margin pool balance long otoken balance mismatch',
        )
        assert.equal(
          receiverBalanceAfter.minus(receiverBalanceBefore).toString(),
          collateralToWithdraw.toString(),
          'Receiver long otoken balance mismatch',
        )
        assert.equal(vaultAfter.longOtokens.length, 1, 'Vault long otoken array length mismatch')
        assert.equal(
          new BigNumber(vaultBefore.longAmounts[0]).minus(new BigNumber(vaultAfter.longAmounts[0])).toString(),
          collateralToWithdraw.toString(),
          'Long otoken amount in vault after withdraw mismatch',
        )
      })

      it('should withdraw long otoken to any random address where msg.sender is account operator', async () => {
        assert.equal(
          await controllerProxy.isOperator(accountOwner1, accountOperator1),
          true,
          'Operator address mismatch',
        )

        const vaultCounter = new BigNumber(await controllerProxy.getAccountVaultCounter(accountOwner1))
        assert.isAbove(vaultCounter.toNumber(), 0, 'Account owner have no vault')

        const collateralToWithdraw = new BigNumber('10')
        const actionArgs = [
          {
            actionType: ActionType.WithdrawLongOption,
            owner: accountOwner1,
            sender: random,
            asset: longOtoken.address,
            vaultId: vaultCounter.toNumber(),
            amount: collateralToWithdraw.toNumber(),
            index: '0',
            data: ZERO_ADDR,
          },
        ]
        const marginPoolBalanceBefore = new BigNumber(await longOtoken.balanceOf(marginPool.address))
        const receiverBalanceBefore = new BigNumber(await longOtoken.balanceOf(random))
        const vaultBefore = await controllerProxy.getVault(accountOwner1, vaultCounter)

        await controllerProxy.operate(actionArgs, {from: accountOperator1})

        const marginPoolBalanceAfter = new BigNumber(await longOtoken.balanceOf(marginPool.address))
        const receiverBalanceAfter = new BigNumber(await longOtoken.balanceOf(random))
        const vaultAfter = await controllerProxy.getVault(accountOwner1, vaultCounter)

        assert.equal(
          marginPoolBalanceBefore.minus(marginPoolBalanceAfter).toString(),
          collateralToWithdraw.toString(),
          'Margin pool balance long otoken balance mismatch',
        )
        assert.equal(
          receiverBalanceAfter.minus(receiverBalanceBefore).toString(),
          collateralToWithdraw.toString(),
          'Receiver long otoken balance mismatch',
        )
        assert.equal(vaultAfter.longOtokens.length, 1, 'Vault long otoken array length mismatch')
        assert.equal(
          new BigNumber(vaultBefore.longAmounts[0]).minus(new BigNumber(vaultAfter.longAmounts[0])).toString(),
          collateralToWithdraw.toString(),
          'Long otoken amount in vault after withdraw mismatch',
        )
      })

      it('should execute withdrawing long otoken in mutliple actions', async () => {
        const vaultCounter = new BigNumber(await controllerProxy.getAccountVaultCounter(accountOwner1))
        assert.isAbove(vaultCounter.toNumber(), 0, 'Account owner have no vault')

        const collateralToWithdraw = new BigNumber('10')
        const actionArgs = [
          {
            actionType: ActionType.WithdrawLongOption,
            owner: accountOwner1,
            sender: accountOwner1,
            asset: longOtoken.address,
            vaultId: vaultCounter.toNumber(),
            amount: collateralToWithdraw.toNumber(),
            index: '0',
            data: ZERO_ADDR,
          },
          {
            actionType: ActionType.WithdrawLongOption,
            owner: accountOwner1,
            sender: accountOwner1,
            asset: longOtoken.address,
            vaultId: vaultCounter.toNumber(),
            amount: collateralToWithdraw.toNumber(),
            index: '0',
            data: ZERO_ADDR,
          },
        ]
        const marginPoolBalanceBefore = new BigNumber(await longOtoken.balanceOf(marginPool.address))
        const receiverBalanceBefore = new BigNumber(await longOtoken.balanceOf(accountOwner1))
        const vaultBefore = await controllerProxy.getVault(accountOwner1, vaultCounter)

        await controllerProxy.operate(actionArgs, {from: accountOwner1})

        const marginPoolBalanceAfter = new BigNumber(await longOtoken.balanceOf(marginPool.address))
        const receiverBalanceAfter = new BigNumber(await longOtoken.balanceOf(accountOwner1))
        const vaultAfter = await controllerProxy.getVault(accountOwner1, vaultCounter)

        assert.equal(
          marginPoolBalanceBefore.minus(marginPoolBalanceAfter).toString(),
          collateralToWithdraw.multipliedBy(2).toString(),
          'Margin pool balance long otoken balance mismatch',
        )
        assert.equal(
          receiverBalanceAfter.minus(receiverBalanceBefore).toString(),
          collateralToWithdraw.multipliedBy(2).toString(),
          'Receiver long otoken balance mismatch',
        )
        assert.equal(vaultAfter.longOtokens.length, 1, 'Vault long otoken array length mismatch')
        assert.equal(
          new BigNumber(vaultBefore.longAmounts[0]).minus(new BigNumber(vaultAfter.longAmounts[0])).toString(),
          collateralToWithdraw.multipliedBy(2).toString(),
          'Long otoken amount in vault after withdraw mismatch',
        )
      })

      it('should remove otoken address from otoken array if amount is equal to zero after withdrawing', async () => {
        const vaultCounter = new BigNumber(await controllerProxy.getAccountVaultCounter(accountOwner1))
        assert.isAbove(vaultCounter.toNumber(), 0, 'Account owner have no vault')

        const vaultBefore = await controllerProxy.getVault(accountOwner1, vaultCounter)

        const collateralToWithdraw = new BigNumber(vaultBefore.longAmounts[0])
        const actionArgs = [
          {
            actionType: ActionType.WithdrawLongOption,
            owner: accountOwner1,
            sender: accountOwner1,
            asset: longOtoken.address,
            vaultId: vaultCounter.toNumber(),
            amount: collateralToWithdraw.toNumber(),
            index: '0',
            data: ZERO_ADDR,
          },
        ]
        const marginPoolBalanceBefore = new BigNumber(await longOtoken.balanceOf(marginPool.address))
        const receiverBalanceBefore = new BigNumber(await longOtoken.balanceOf(accountOwner1))

        await controllerProxy.operate(actionArgs, {from: accountOwner1})

        const marginPoolBalanceAfter = new BigNumber(await longOtoken.balanceOf(marginPool.address))
        const receiverBalanceAfter = new BigNumber(await longOtoken.balanceOf(accountOwner1))
        const vaultAfter = await controllerProxy.getVault(accountOwner1, vaultCounter)

        assert.equal(
          marginPoolBalanceBefore.minus(marginPoolBalanceAfter).toString(),
          collateralToWithdraw.toString(),
          'Margin pool balance long otoken balance mismatch',
        )
        assert.equal(
          receiverBalanceAfter.minus(receiverBalanceBefore).toString(),
          collateralToWithdraw.toString(),
          'Receiver long otoken balance mismatch',
        )
        assert.equal(vaultAfter.longOtokens.length, 1, 'Vault long otoken array length mismatch')
        assert.equal(vaultAfter.longOtokens[0], ZERO_ADDR, 'Vault long otoken address after clearing mismatch')
        assert.equal(
          new BigNumber(vaultBefore.longAmounts[0]).minus(new BigNumber(vaultAfter.longAmounts[0])).toString(),
          collateralToWithdraw.toString(),
          'Long otoken amount in vault after withdraw mismatch',
        )
      })

      describe('withdraw expired long otoken', () => {
        let expiredLongOtoken: MockOtokenInstance

        before(async () => {
          const expiryTime = new BigNumber(60 * 60) // after 1 hour
          expiredLongOtoken = await MockOtoken.new()
          // init otoken
          await expiredLongOtoken.init(
            addressBook.address,
            weth.address,
            usdc.address,
            usdc.address,
            new BigNumber(200).times(new BigNumber(10).exponentiatedBy(18)),
            new BigNumber(await time.latest()).plus(expiryTime),
            true,
          )
          // some free money for the account owner
          const collateralToDeposit = new BigNumber('100')
          await expiredLongOtoken.mintOtoken(accountOwner1, collateralToDeposit)
          // whitelist otoken
          await whitelist.whitelistOtoken(expiredLongOtoken.address, {from: owner})
          // deposit long otoken into vault
          const vaultId = new BigNumber('1')
          const actionArgs = [
            {
              actionType: ActionType.DepositLongOption,
              owner: accountOwner1,
              sender: accountOwner1,
              asset: expiredLongOtoken.address,
              vaultId: vaultId.toNumber(),
              amount: collateralToDeposit.toNumber(),
              index: '0',
              data: ZERO_ADDR,
            },
          ]
          await expiredLongOtoken.approve(marginPool.address, collateralToDeposit, {from: accountOwner1})
          await controllerProxy.operate(actionArgs, {from: accountOwner1})
          const vaultAfter = await controllerProxy.getVault(accountOwner1, vaultId)
          assert.equal(vaultAfter.longOtokens.length, 1, 'Vault long otoken array length mismatch')
          assert.equal(
            vaultAfter.longOtokens[0],
            expiredLongOtoken.address,
            'Long otoken address deposited into vault mismatch',
          )
          assert.equal(
            new BigNumber(vaultAfter.longAmounts[0]).toString(),
            collateralToDeposit.toString(),
            'Long otoken amount deposited into vault mismatch',
          )
        })

        it('should revert withdrawing an expired long otoken', async () => {
          // increment time after expiredLongOtoken expiry
          await time.increase(3601) // increase time with one hour in seconds

          const vaultId = new BigNumber('1')
          const vault = await controllerProxy.getVault(accountOwner1, vaultId)
          const collateralToWithdraw = new BigNumber(vault.longAmounts[0])
          const actionArgs = [
            {
              actionType: ActionType.WithdrawLongOption,
              owner: accountOwner1,
              sender: accountOwner1,
              asset: expiredLongOtoken.address,
              vaultId: vaultId.toNumber(),
              amount: collateralToWithdraw.toNumber(),
              index: '0',
              data: ZERO_ADDR,
            },
          ]

          assert.equal(
            await controllerProxy.isExpired(expiredLongOtoken.address),
            true,
            'Long otoken is not expired yet',
          )

          await expectRevert(
            controllerProxy.operate(actionArgs, {from: accountOwner1}),
            'Controller: can not withdraw an expired otoken',
          )
        })
      })
    })
  })

  describe('Collateral asset', () => {
    describe('Deposit collateral asset', () => {
      it('should deposit a whitelisted collateral asset from account owner', async () => {
        // whitelist usdc
        await whitelist.whitelistCollateral(usdc.address)
        const vaultCounter = new BigNumber(await controllerProxy.getAccountVaultCounter(accountOwner1))
        assert.isAbove(vaultCounter.toNumber(), 0, 'Account owner have no vault')

        const collateralToDeposit = new BigNumber('10')
        const actionArgs = [
          {
            actionType: ActionType.DepositCollateral,
            owner: accountOwner1,
            sender: accountOwner1,
            asset: usdc.address,
            vaultId: vaultCounter.toNumber(),
            amount: collateralToDeposit.toNumber(),
            index: '0',
            data: ZERO_ADDR,
          },
        ]

        const marginPoolBalanceBefore = new BigNumber(await usdc.balanceOf(marginPool.address))
        const senderBalanceBefore = new BigNumber(await usdc.balanceOf(accountOwner1))

        await usdc.approve(marginPool.address, collateralToDeposit, {from: accountOwner1})
        await controllerProxy.operate(actionArgs, {from: accountOwner1})

        const marginPoolBalanceAfter = new BigNumber(await usdc.balanceOf(marginPool.address))
        const senderBalanceAfter = new BigNumber(await usdc.balanceOf(accountOwner1))
        const vaultAfter = await controllerProxy.getVault(accountOwner1, vaultCounter)

        assert.equal(
          marginPoolBalanceAfter.minus(marginPoolBalanceBefore).toString(),
          collateralToDeposit.toString(),
          'Margin pool balance collateral asset balance mismatch',
        )
        assert.equal(
          senderBalanceBefore.minus(senderBalanceAfter).toString(),
          collateralToDeposit.toString(),
          'Sender balance collateral asset balance mismatch',
        )
        assert.equal(vaultAfter.collateralAssets.length, 1, 'Vault collateral assets array length mismatch')
        assert.equal(
          vaultAfter.collateralAssets[0],
          usdc.address,
          'Collateral asset address deposited into vault mismatch',
        )
        assert.equal(
          new BigNumber(vaultAfter.collateralAmounts[0]).toString(),
          collateralToDeposit.toString(),
          'Collateral asset amount deposited into vault mismatch',
        )
      })

      it('should deposit a whitelisted collateral asset from account operator', async () => {
        const vaultCounter = new BigNumber(await controllerProxy.getAccountVaultCounter(accountOwner1))
        assert.isAbove(vaultCounter.toNumber(), 0, 'Account owner have no vault')

        const collateralToDeposit = new BigNumber('10')
        const actionArgs = [
          {
            actionType: ActionType.DepositCollateral,
            owner: accountOwner1,
            sender: accountOperator1,
            asset: usdc.address,
            vaultId: vaultCounter.toNumber(),
            amount: collateralToDeposit.toNumber(),
            index: '0',
            data: ZERO_ADDR,
          },
        ]

        const marginPoolBalanceBefore = new BigNumber(await usdc.balanceOf(marginPool.address))
        const senderBalanceBefore = new BigNumber(await usdc.balanceOf(accountOperator1))
        const vaultBefore = await controllerProxy.getVault(accountOwner1, vaultCounter)

        await usdc.approve(marginPool.address, collateralToDeposit, {from: accountOperator1})
        await controllerProxy.operate(actionArgs, {from: accountOperator1})

        const marginPoolBalanceAfter = new BigNumber(await usdc.balanceOf(marginPool.address))
        const senderBalanceAfter = new BigNumber(await usdc.balanceOf(accountOperator1))
        const vaultAfter = await controllerProxy.getVault(accountOwner1, vaultCounter)

        assert.equal(
          marginPoolBalanceAfter.minus(marginPoolBalanceBefore).toString(),
          collateralToDeposit.toString(),
          'Margin pool balance collateral asset balance mismatch',
        )
        assert.equal(
          senderBalanceBefore.minus(senderBalanceAfter).toString(),
          collateralToDeposit.toString(),
          'Sender balance collateral asset balance mismatch',
        )
        assert.equal(vaultAfter.collateralAssets.length, 1, 'Vault collateral assets array length mismatch')
        assert.equal(
          vaultAfter.collateralAssets[0],
          usdc.address,
          'Collateral asset address deposited into vault mismatch',
        )
        assert.equal(
          new BigNumber(vaultAfter.collateralAmounts[0])
            .minus(new BigNumber(vaultBefore.collateralAmounts[0]))
            .toString(),
          collateralToDeposit.toString(),
          'Long otoken amount deposited into vault mismatch',
        )
      })

      it('should revert depositing a collateral asset from a msg.sender different than arg.from', async () => {
        const vaultCounter = new BigNumber(await controllerProxy.getAccountVaultCounter(accountOwner1))
        assert.isAbove(vaultCounter.toNumber(), 0, 'Account owner have no vault')

        const collateralToDeposit = new BigNumber('10')
        const actionArgs = [
          {
            actionType: ActionType.DepositCollateral,
            owner: accountOwner1,
            sender: random,
            asset: usdc.address,
            vaultId: vaultCounter.toNumber(),
            amount: collateralToDeposit.toNumber(),
            index: '0',
            data: ZERO_ADDR,
          },
        ]

        await usdc.approve(marginPool.address, collateralToDeposit, {from: accountOwner1})
        await expectRevert(
          controllerProxy.operate(actionArgs, {from: accountOwner1}),
          'Controller: depositor address and msg.sender address mismatch',
        )
      })

      it('should revert depositing a collateral asset with amount equal to zero', async () => {
        const vaultCounter = new BigNumber(await controllerProxy.getAccountVaultCounter(accountOwner1))
        assert.isAbove(vaultCounter.toNumber(), 0, 'Account owner have no vault')

        const collateralToDeposit = new BigNumber('0')
        const actionArgs = [
          {
            actionType: ActionType.DepositCollateral,
            owner: accountOwner1,
            sender: accountOwner1,
            asset: usdc.address,
            vaultId: vaultCounter.toNumber(),
            amount: collateralToDeposit.toNumber(),
            index: '0',
            data: ZERO_ADDR,
          },
        ]

        await usdc.approve(marginPool.address, collateralToDeposit, {from: accountOwner1})
        await expectRevert(
          controllerProxy.operate(actionArgs, {from: accountOwner1}),
          'MarginAccount: invalid collateral amount',
        )
      })

      it('should execute depositing collateral into vault in multiple actions', async () => {
        const vaultCounter = new BigNumber(await controllerProxy.getAccountVaultCounter(accountOwner1))
        const collateralToDeposit = new BigNumber('20')
        const actionArgs = [
          {
            actionType: ActionType.DepositCollateral,
            owner: accountOwner1,
            sender: accountOwner1,
            asset: usdc.address,
            vaultId: vaultCounter.toNumber(),
            amount: collateralToDeposit.toNumber(),
            index: '0',
            data: ZERO_ADDR,
          },
          {
            actionType: ActionType.DepositCollateral,
            owner: accountOwner1,
            sender: accountOwner1,
            asset: usdc.address,
            vaultId: vaultCounter.toNumber(),
            amount: collateralToDeposit.toNumber(),
            index: '0',
            data: ZERO_ADDR,
          },
        ]
        const marginPoolBalanceBefore = new BigNumber(await usdc.balanceOf(marginPool.address))
        const senderBalanceBefore = new BigNumber(await usdc.balanceOf(accountOwner1))
        const vaultBefore = await controllerProxy.getVault(accountOwner1, vaultCounter)

        await usdc.approve(marginPool.address, collateralToDeposit.multipliedBy(2), {from: accountOwner1})
        await controllerProxy.operate(actionArgs, {from: accountOwner1})

        const marginPoolBalanceAfter = new BigNumber(await usdc.balanceOf(marginPool.address))
        const senderBalanceAfter = new BigNumber(await usdc.balanceOf(accountOwner1))
        const vaultAfter = await controllerProxy.getVault(accountOwner1, vaultCounter)

        assert.equal(
          marginPoolBalanceAfter.minus(marginPoolBalanceBefore).toString(),
          collateralToDeposit.multipliedBy(2).toString(),
          'Margin pool collateral balance mismatch',
        )
        assert.equal(
          senderBalanceBefore.minus(senderBalanceAfter).toString(),
          collateralToDeposit.multipliedBy(2).toString(),
          'Sender collateral asset balance mismatch',
        )
        assert.equal(vaultAfter.collateralAmounts.length, 1, 'Vault collateral asset array length mismatch')
        assert.equal(
          vaultAfter.collateralAssets[0],
          usdc.address,
          'Collateral asset address deposited into vault mismatch',
        )
        assert.equal(
          new BigNumber(vaultAfter.collateralAmounts[0])
            .minus(new BigNumber(vaultBefore.collateralAmounts[0]))
            .toString(),
          collateralToDeposit.multipliedBy(2).toString(),
          'Collateral asset amount deposited into vault mismatch',
        )
      })

      describe('Deposit un-whitelisted collateral asset', () => {
        it('should revert depositing a collateral asset that is not whitelisted', async () => {
          // deploy a shitcoin
          const trx: MockERC20Instance = await MockERC20.new('TRX', 'TRX', 18)
          await trx.mint(accountOwner1, new BigNumber('1000'))

          const vaultCounter = new BigNumber(await controllerProxy.getAccountVaultCounter(accountOwner1))
          assert.isAbove(vaultCounter.toNumber(), 0, 'Account owner have no vault')

          const collateralDeposit = new BigNumber('10')
          const actionArgs = [
            {
              actionType: ActionType.DepositCollateral,
              owner: accountOwner1,
              sender: accountOwner1,
              asset: trx.address,
              vaultId: vaultCounter.toNumber(),
              amount: collateralDeposit.toNumber(),
              index: '0',
              data: ZERO_ADDR,
            },
          ]

          await trx.approve(marginPool.address, collateralDeposit, {from: accountOwner1})
          await expectRevert(
            controllerProxy.operate(actionArgs, {from: accountOwner1}),
            'Controller: asset is not whitelisted to be used as collateral',
          )
        })
      })

      it('should revert when vault have more than 1 collateral type', async () => {
        const collateralToDeposit = new BigNumber('20')
        //whitelist weth to use in this test
        await whitelist.whitelistCollateral(weth.address)
        await weth.mint(accountOwner1, collateralToDeposit)

        const vaultCounter = new BigNumber(await controllerProxy.getAccountVaultCounter(accountOwner1))
        const actionArgs = [
          {
            actionType: ActionType.DepositCollateral,
            owner: accountOwner1,
            sender: accountOwner1,
            asset: weth.address,
            vaultId: vaultCounter.toNumber(),
            amount: collateralToDeposit.toNumber(),
            index: '1',
            data: ZERO_ADDR,
          },
        ]

        await weth.approve(marginPool.address, collateralToDeposit, {from: accountOwner1})
        await expectRevert(
          controllerProxy.operate(actionArgs, {from: accountOwner1}),
          'MarginCalculator: Too many collateral assets in the vault.',
        )
      })
    })

    describe('withdraw collateral', () => {
      it('should revert withdrawing collateral asset with wrong index from a vault', async () => {
        const vaultCounter = new BigNumber(await controllerProxy.getAccountVaultCounter(accountOwner1))
        assert.isAbove(vaultCounter.toNumber(), 0, 'Account owner have no vault')

        const collateralToWithdraw = new BigNumber('20')
        const actionArgs = [
          {
            actionType: ActionType.WithdrawCollateral,
            owner: accountOwner1,
            sender: accountOwner1,
            asset: usdc.address,
            vaultId: vaultCounter.toNumber(),
            amount: collateralToWithdraw.toNumber(),
            index: '1',
            data: ZERO_ADDR,
          },
        ]

        await expectRevert(
          controllerProxy.operate(actionArgs, {from: accountOwner1}),
          'MarginAccount: collateral token address mismatch',
        )
      })

      it('should revert withdrawing collateral asset from an invalid id', async () => {
        const vaultCounter = new BigNumber(await controllerProxy.getAccountVaultCounter(accountOwner1))
        assert.isAbove(vaultCounter.toNumber(), 0, 'Account owner have no vault')

        const collateralToWithdraw = new BigNumber('20')
        const actionArgs = [
          {
            actionType: ActionType.WithdrawCollateral,
            owner: accountOwner1,
            sender: accountOwner1,
            asset: usdc.address,
            vaultId: '1350',
            amount: collateralToWithdraw.toNumber(),
            index: '1',
            data: ZERO_ADDR,
          },
        ]

        await expectRevert(controllerProxy.operate(actionArgs, {from: accountOwner1}), 'Controller: invalid vault id')
      })

      it('should revert withdrawing collateral asset amount greater than the vault balance', async () => {
        const vaultCounter = new BigNumber(await controllerProxy.getAccountVaultCounter(accountOwner1))
        assert.isAbove(vaultCounter.toNumber(), 0, 'Account owner have no vault')

        const vaultBefore = await controllerProxy.getVault(accountOwner1, vaultCounter)
        const collateralToWithdraw = new BigNumber(vaultBefore.collateralAmounts[0]).plus(1)
        const actionArgs = [
          {
            actionType: ActionType.WithdrawCollateral,
            owner: accountOwner1,
            sender: accountOwner1,
            asset: usdc.address,
            vaultId: vaultCounter.toNumber(),
            amount: collateralToWithdraw.toNumber(),
            index: '0',
            data: ZERO_ADDR,
          },
        ]

        await expectRevert(controllerProxy.operate(actionArgs, {from: accountOwner1}), 'SafeMath: subtraction overflow')
      })

      it('should withdraw collateral to any random address where msg.sender is account owner', async () => {
        const vaultCounter = new BigNumber(await controllerProxy.getAccountVaultCounter(accountOwner1))
        assert.isAbove(vaultCounter.toNumber(), 0, 'Account owner have no vault')

        const collateralToWithdraw = new BigNumber('10')
        const actionArgs = [
          {
            actionType: ActionType.WithdrawCollateral,
            owner: accountOwner1,
            sender: random,
            asset: usdc.address,
            vaultId: vaultCounter.toNumber(),
            amount: collateralToWithdraw.toNumber(),
            index: '0',
            data: ZERO_ADDR,
          },
        ]
        const marginPoolBalanceBefore = new BigNumber(await usdc.balanceOf(marginPool.address))
        const receiverBalanceBefore = new BigNumber(await usdc.balanceOf(random))
        const vaultBefore = await controllerProxy.getVault(accountOwner1, vaultCounter)

        await controllerProxy.operate(actionArgs, {from: accountOwner1})

        const marginPoolBalanceAfter = new BigNumber(await usdc.balanceOf(marginPool.address))
        const receiverBalanceAfter = new BigNumber(await usdc.balanceOf(random))
        const vaultAfter = await controllerProxy.getVault(accountOwner1, vaultCounter)

        assert.equal(
          marginPoolBalanceBefore.minus(marginPoolBalanceAfter).toString(),
          collateralToWithdraw.toString(),
          'Margin pool collateral asset balance mismatch',
        )
        assert.equal(
          receiverBalanceAfter.minus(receiverBalanceBefore).toString(),
          collateralToWithdraw.toString(),
          'Receiver collateral asset balance mismatch',
        )
        assert.equal(vaultAfter.collateralAssets.length, 1, 'Vault collateral asset array length mismatch')
        assert.equal(
          new BigNumber(vaultBefore.collateralAmounts[0])
            .minus(new BigNumber(vaultAfter.collateralAmounts[0]))
            .toString(),
          collateralToWithdraw.toString(),
          'Collateral asset amount in vault after withdraw mismatch',
        )
      })

      it('should withdraw collateral asset to any random address where msg.sender is account operator', async () => {
        assert.equal(
          await controllerProxy.isOperator(accountOwner1, accountOperator1),
          true,
          'Operator address mismatch',
        )

        const vaultCounter = new BigNumber(await controllerProxy.getAccountVaultCounter(accountOwner1))
        assert.isAbove(vaultCounter.toNumber(), 0, 'Account owner have no vault')

        const collateralToWithdraw = new BigNumber('10')
        const actionArgs = [
          {
            actionType: ActionType.WithdrawCollateral,
            owner: accountOwner1,
            sender: random,
            asset: usdc.address,
            vaultId: vaultCounter.toNumber(),
            amount: collateralToWithdraw.toNumber(),
            index: '0',
            data: ZERO_ADDR,
          },
        ]
        const marginPoolBalanceBefore = new BigNumber(await usdc.balanceOf(marginPool.address))
        const receiverBalanceBefore = new BigNumber(await usdc.balanceOf(random))
        const vaultBefore = await controllerProxy.getVault(accountOwner1, vaultCounter)

        await controllerProxy.operate(actionArgs, {from: accountOperator1})

        const marginPoolBalanceAfter = new BigNumber(await usdc.balanceOf(marginPool.address))
        const receiverBalanceAfter = new BigNumber(await usdc.balanceOf(random))
        const vaultAfter = await controllerProxy.getVault(accountOwner1, vaultCounter)

        assert.equal(
          marginPoolBalanceBefore.minus(marginPoolBalanceAfter).toString(),
          collateralToWithdraw.toString(),
          'Margin pool collateral asset balance mismatch',
        )
        assert.equal(
          receiverBalanceAfter.minus(receiverBalanceBefore).toString(),
          collateralToWithdraw.toString(),
          'Receiver collateral asset balance mismatch',
        )
        assert.equal(vaultAfter.collateralAssets.length, 1, 'Vault collateral asset array length mismatch')
        assert.equal(
          new BigNumber(vaultBefore.collateralAmounts[0])
            .minus(new BigNumber(vaultAfter.collateralAmounts[0]))
            .toString(),
          collateralToWithdraw.toString(),
          'Collateral asset amount in vault after withdraw mismatch',
        )
      })

      it('should execute withdrawing collateral asset in mutliple actions', async () => {
        const vaultCounter = new BigNumber(await controllerProxy.getAccountVaultCounter(accountOwner1))
        assert.isAbove(vaultCounter.toNumber(), 0, 'Account owner have no vault')

        const collateralToWithdraw = new BigNumber('10')
        const actionArgs = [
          {
            actionType: ActionType.WithdrawCollateral,
            owner: accountOwner1,
            sender: accountOwner1,
            asset: usdc.address,
            vaultId: vaultCounter.toNumber(),
            amount: collateralToWithdraw.toNumber(),
            index: '0',
            data: ZERO_ADDR,
          },
          {
            actionType: ActionType.WithdrawCollateral,
            owner: accountOwner1,
            sender: accountOwner1,
            asset: usdc.address,
            vaultId: vaultCounter.toNumber(),
            amount: collateralToWithdraw.toNumber(),
            index: '0',
            data: ZERO_ADDR,
          },
        ]
        const marginPoolBalanceBefore = new BigNumber(await usdc.balanceOf(marginPool.address))
        const receiverBalanceBefore = new BigNumber(await usdc.balanceOf(accountOwner1))
        const vaultBefore = await controllerProxy.getVault(accountOwner1, vaultCounter)

        await controllerProxy.operate(actionArgs, {from: accountOwner1})

        const marginPoolBalanceAfter = new BigNumber(await usdc.balanceOf(marginPool.address))
        const receiverBalanceAfter = new BigNumber(await usdc.balanceOf(accountOwner1))
        const vaultAfter = await controllerProxy.getVault(accountOwner1, vaultCounter)

        assert.equal(
          marginPoolBalanceBefore.minus(marginPoolBalanceAfter).toString(),
          collateralToWithdraw.multipliedBy(2).toString(),
          'Margin pool collateral asset balance mismatch',
        )
        assert.equal(
          receiverBalanceAfter.minus(receiverBalanceBefore).toString(),
          collateralToWithdraw.multipliedBy(2).toString(),
          'Receiver collateral asset balance mismatch',
        )
        assert.equal(vaultAfter.collateralAssets.length, 1, 'Vault long otoken array length mismatch')
        assert.equal(
          new BigNumber(vaultBefore.collateralAmounts[0])
            .minus(new BigNumber(vaultAfter.collateralAmounts[0]))
            .toString(),
          collateralToWithdraw.multipliedBy(2).toString(),
          'Collateral asset amount in vault after withdraw mismatch',
        )
      })

      it('should remove collateral asset address from collateral array if amount is equal to zero after withdrawing', async () => {
        const vaultCounter = new BigNumber(await controllerProxy.getAccountVaultCounter(accountOwner1))
        assert.isAbove(vaultCounter.toNumber(), 0, 'Account owner have no vault')

        const vaultBefore = await controllerProxy.getVault(accountOwner1, vaultCounter)

        const collateralToWithdraw = new BigNumber(vaultBefore.collateralAmounts[0])
        const actionArgs = [
          {
            actionType: ActionType.WithdrawCollateral,
            owner: accountOwner1,
            sender: accountOwner1,
            asset: usdc.address,
            vaultId: vaultCounter.toNumber(),
            amount: collateralToWithdraw.toNumber(),
            index: '0',
            data: ZERO_ADDR,
          },
        ]
        const marginPoolBalanceBefore = new BigNumber(await usdc.balanceOf(marginPool.address))
        const receiverBalanceBefore = new BigNumber(await usdc.balanceOf(accountOwner1))

        await controllerProxy.operate(actionArgs, {from: accountOwner1})

        const marginPoolBalanceAfter = new BigNumber(await usdc.balanceOf(marginPool.address))
        const receiverBalanceAfter = new BigNumber(await usdc.balanceOf(accountOwner1))
        const vaultAfter = await controllerProxy.getVault(accountOwner1, vaultCounter)

        assert.equal(
          marginPoolBalanceBefore.minus(marginPoolBalanceAfter).toString(),
          collateralToWithdraw.toString(),
          'Margin pool balance long otoken balance mismatch',
        )
        assert.equal(
          receiverBalanceAfter.minus(receiverBalanceBefore).toString(),
          collateralToWithdraw.toString(),
          'Receiver long otoken balance mismatch',
        )
        assert.equal(vaultAfter.collateralAssets.length, 1, 'Vault collateral asset array length mismatch')
        assert.equal(vaultAfter.collateralAssets[0], ZERO_ADDR, 'Vault collater asset address after clearing mismatch')
        assert.equal(
          new BigNumber(vaultBefore.collateralAmounts[0])
            .minus(new BigNumber(vaultAfter.collateralAmounts[0]))
            .toString(),
          collateralToWithdraw.toString(),
          'Collateral asset amount in vault after withdraw mismatch',
        )
      })
    })
  })

  describe('Short otoken', () => {
    let longOtoken: MockOtokenInstance
    let shortOtoken: MockOtokenInstance

    before(async () => {
      const expiryTime = new BigNumber(60 * 60 * 24) // after 1 day

      longOtoken = await MockOtoken.new()
      shortOtoken = await MockOtoken.new()
      // init otoken
      await longOtoken.init(
        addressBook.address,
        weth.address,
        usdc.address,
        usdc.address,
        new BigNumber(250).times(new BigNumber(10).exponentiatedBy(18)),
        new BigNumber(await time.latest()).plus(expiryTime),
        true,
      )
      await shortOtoken.init(
        addressBook.address,
        weth.address,
        usdc.address,
        usdc.address,
        new BigNumber(200).times(new BigNumber(10).exponentiatedBy(18)),
        new BigNumber(await time.latest()).plus(expiryTime),
        true,
      )

      // whitelist short otoken to be used in the protocol
      await whitelist.whitelistOtoken(shortOtoken.address, {from: owner})

      // give free money
      await longOtoken.mintOtoken(accountOwner1, new BigNumber('100'))
      await longOtoken.mintOtoken(accountOperator1, new BigNumber('100'))
      await usdc.mint(accountOwner1, new BigNumber('1000000'))
      await usdc.mint(accountOperator1, new BigNumber('1000000'))
      await usdc.mint(random, new BigNumber('1000000'))
    })

    describe('Mint short otoken', () => {
      it('should revert minting from random address other than owner or operator', async () => {
        const vaultCounter = new BigNumber(await controllerProxy.getAccountVaultCounter(accountOwner1))
        assert.isAbove(vaultCounter.toNumber(), 0, 'Account owner have no vault')

        const amountToMint = new BigNumber('1')
        const actionArgs = [
          {
            actionType: ActionType.MintShortOption,
            owner: accountOwner1,
            sender: random,
            asset: shortOtoken.address,
            vaultId: vaultCounter.toNumber(),
            amount: amountToMint.toNumber(),
            index: '0',
            data: ZERO_ADDR,
          },
        ]

        await expectRevert(
          controllerProxy.operate(actionArgs, {from: random}),
          'Controller: msg.sender is not authorized to run action',
        )
      })

      it('should revert minting using un-marginable collateral asset', async () => {
        const vaultCounter = new BigNumber(await controllerProxy.getAccountVaultCounter(accountOwner1))
        assert.isAbove(vaultCounter.toNumber(), 0, 'Account owner have no vault')

        const collateralToDeposit = new BigNumber(await shortOtoken.strikePrice()).dividedBy(1e18)
        const amountToMint = new BigNumber('1')
        const actionArgs = [
          {
            actionType: ActionType.MintShortOption,
            owner: accountOwner1,
            sender: accountOwner1,
            asset: shortOtoken.address,
            vaultId: vaultCounter.toNumber(),
            amount: amountToMint.toNumber(),
            index: '0',
            data: ZERO_ADDR,
          },
          {
            actionType: ActionType.DepositCollateral,
            owner: accountOwner1,
            sender: accountOwner1,
            asset: weth.address,
            vaultId: vaultCounter.toNumber(),
            amount: collateralToDeposit.toNumber(),
            index: '0',
            data: ZERO_ADDR,
          },
        ]

        // free money
        await weth.mint(accountOwner1, collateralToDeposit)

        await weth.approve(marginPool.address, collateralToDeposit, {from: accountOwner1})
        await expectRevert(
          controllerProxy.operate(actionArgs, {from: accountOwner1}),
          'MarginCalculator: collateral asset not marginable for short asset',
        )
      })

      it('mint naked short otoken from owner', async () => {
        const vaultCounter = new BigNumber(await controllerProxy.getAccountVaultCounter(accountOwner1))
        assert.isAbove(vaultCounter.toNumber(), 0, 'Account owner have no vault')

        const collateralToDeposit = new BigNumber(await shortOtoken.strikePrice()).dividedBy(1e18)
        const amountToMint = new BigNumber('1')
        const actionArgs = [
          {
            actionType: ActionType.MintShortOption,
            owner: accountOwner1,
            sender: accountOwner1,
            asset: shortOtoken.address,
            vaultId: vaultCounter.toNumber(),
            amount: amountToMint.toNumber(),
            index: '0',
            data: ZERO_ADDR,
          },
          {
            actionType: ActionType.DepositCollateral,
            owner: accountOwner1,
            sender: accountOwner1,
            asset: usdc.address,
            vaultId: vaultCounter.toNumber(),
            amount: collateralToDeposit.toNumber(),
            index: '0',
            data: ZERO_ADDR,
          },
        ]

        const marginPoolBalanceBefore = new BigNumber(await usdc.balanceOf(marginPool.address))
        const senderBalanceBefore = new BigNumber(await usdc.balanceOf(accountOwner1))
        const senderShortBalanceBefore = new BigNumber(await shortOtoken.balanceOf(accountOwner1))
        const vaultBefore = await controllerProxy.getVault(accountOwner1, vaultCounter)

        await usdc.approve(marginPool.address, collateralToDeposit, {from: accountOwner1})
        await controllerProxy.operate(actionArgs, {from: accountOwner1})

        const marginPoolBalanceAfter = new BigNumber(await usdc.balanceOf(marginPool.address))
        const senderBalanceAfter = new BigNumber(await usdc.balanceOf(accountOwner1))
        const senderShortBalanceAfter = new BigNumber(await shortOtoken.balanceOf(accountOwner1))
        const vaultAfter = await controllerProxy.getVault(accountOwner1, vaultCounter)

        assert.equal(
          marginPoolBalanceAfter.minus(marginPoolBalanceBefore).toString(),
          collateralToDeposit.toString(),
          'Margin pool collateral asset balance mismatch',
        )
        assert.equal(
          senderBalanceBefore.minus(senderBalanceAfter).toString(),
          collateralToDeposit.toString(),
          'Sender collateral asset balance mismatch',
        )
        assert.equal(vaultAfter.collateralAssets.length, 1, 'Vault collateral asset array length mismatch')
        assert.equal(vaultAfter.shortOtokens.length, 1, 'Vault short otoken array length mismatch')
        assert.equal(
          vaultAfter.collateralAssets[0],
          usdc.address,
          'Collateral asset address deposited into vault mismatch',
        )
        assert.equal(
          vaultAfter.shortOtokens[0],
          shortOtoken.address,
          'Short otoken address deposited into vault mismatch',
        )
        assert.equal(
          senderShortBalanceAfter.minus(senderShortBalanceBefore).toString(),
          amountToMint.toString(),
          'Short otoken amount minted mismatch',
        )
        assert.equal(
          new BigNumber(vaultAfter.collateralAmounts[0])
            .minus(new BigNumber(vaultBefore.collateralAmounts[0]))
            .toString(),
          collateralToDeposit.toString(),
          'Collateral asset amount deposited into vault mismatch',
        )
        assert.equal(
          new BigNumber(vaultAfter.shortAmounts[0]).toString(),
          amountToMint.toString(),
          'Short otoken amount minted into vault mismatch',
        )
      })

      it('mint naked short otoken from operator', async () => {
        const vaultCounter = new BigNumber(await controllerProxy.getAccountVaultCounter(accountOwner1))
        assert.isAbove(vaultCounter.toNumber(), 0, 'Account owner have no vault')

        const collateralToDeposit = new BigNumber(await shortOtoken.strikePrice()).dividedBy(1e18)
        const amountToMint = new BigNumber('1')
        const actionArgs = [
          {
            actionType: ActionType.MintShortOption,
            owner: accountOwner1,
            sender: accountOperator1,
            asset: shortOtoken.address,
            vaultId: vaultCounter.toNumber(),
            amount: amountToMint.toNumber(),
            index: '0',
            data: ZERO_ADDR,
          },
          {
            actionType: ActionType.DepositCollateral,
            owner: accountOwner1,
            sender: accountOperator1,
            asset: usdc.address,
            vaultId: vaultCounter.toNumber(),
            amount: collateralToDeposit.toNumber(),
            index: '0',
            data: ZERO_ADDR,
          },
        ]

        const marginPoolBalanceBefore = new BigNumber(await usdc.balanceOf(marginPool.address))
        const senderBalanceBefore = new BigNumber(await usdc.balanceOf(accountOperator1))
        const senderShortBalanceBefore = new BigNumber(await shortOtoken.balanceOf(accountOperator1))
        const vaultBefore = await controllerProxy.getVault(accountOwner1, vaultCounter)

        await usdc.approve(marginPool.address, collateralToDeposit, {from: accountOperator1})
        await controllerProxy.operate(actionArgs, {from: accountOperator1})

        const marginPoolBalanceAfter = new BigNumber(await usdc.balanceOf(marginPool.address))
        const senderBalanceAfter = new BigNumber(await usdc.balanceOf(accountOperator1))
        const senderShortBalanceAfter = new BigNumber(await shortOtoken.balanceOf(accountOperator1))
        const vaultAfter = await controllerProxy.getVault(accountOwner1, vaultCounter)

        assert.equal(
          marginPoolBalanceAfter.minus(marginPoolBalanceBefore).toString(),
          collateralToDeposit.toString(),
          'Margin pool collateral asset balance mismatch',
        )
        assert.equal(
          senderBalanceBefore.minus(senderBalanceAfter).toString(),
          collateralToDeposit.toString(),
          'Sender collateral asset balance mismatch',
        )
        assert.equal(vaultAfter.collateralAssets.length, 1, 'Vault collateral asset array length mismatch')
        assert.equal(vaultAfter.shortOtokens.length, 1, 'Vault short otoken array length mismatch')
        assert.equal(
          vaultAfter.collateralAssets[0],
          usdc.address,
          'Collateral asset address deposited into vault mismatch',
        )
        assert.equal(
          vaultAfter.shortOtokens[0],
          shortOtoken.address,
          'Short otoken address deposited into vault mismatch',
        )
        assert.equal(
          senderShortBalanceAfter.minus(senderShortBalanceBefore).toString(),
          amountToMint.toString(),
          'Short otoken amount minted mismatch',
        )
        assert.equal(
          new BigNumber(vaultAfter.collateralAmounts[0])
            .minus(new BigNumber(vaultBefore.collateralAmounts[0]))
            .toString(),
          collateralToDeposit.toString(),
          'Collateral asset amount deposited into vault mismatch',
        )
        assert.equal(
          new BigNumber(vaultAfter.shortAmounts[0]).minus(new BigNumber(vaultBefore.shortAmounts[0])).toString(),
          amountToMint.toString(),
          'Short otoken amount minted into vault mismatch',
        )
      })

      it('should revert withdrawing collateral from naked short position when net value is equal to zero', async () => {
        const vaultCounter = new BigNumber(await controllerProxy.getAccountVaultCounter(accountOwner1))
        assert.isAbove(vaultCounter.toNumber(), 0, 'Account owner have no vault')

        const vaultBefore = await controllerProxy.getVault(accountOwner1, vaultCounter)

        const netValue = (await calculator.getExcessCollateral(vaultBefore))[0]
        const isExcess = (await calculator.getExcessCollateral(vaultBefore))[1]

        assert.equal(netValue.toString(), '0', 'Position net value mistmatch')
        assert.equal(isExcess, true, 'Position collateral excess mismatch')

        const collateralToWithdraw = new BigNumber(vaultBefore.collateralAmounts[0])
        const actionArgs = [
          {
            actionType: ActionType.WithdrawCollateral,
            owner: accountOwner1,
            sender: accountOwner1,
            asset: usdc.address,
            vaultId: vaultCounter.toNumber(),
            amount: collateralToWithdraw.toNumber(),
            index: '0',
            data: ZERO_ADDR,
          },
        ]

        await expectRevert(
          controllerProxy.operate(actionArgs, {from: accountOwner1}),
          'Controller: invalid final vault state',
        )
      })

      it('should withdraw exceeded collateral from naked short position when net value > 0 ', async () => {
        const vaultCounter = new BigNumber(await controllerProxy.getAccountVaultCounter(accountOwner1))
        assert.isAbove(vaultCounter.toNumber(), 0, 'Account owner have no vault')

        // deposit more collateral
        const excessCollateralToDeposit = new BigNumber('50')
        const firstActionArgs = [
          {
            actionType: ActionType.DepositCollateral,
            owner: accountOwner1,
            sender: accountOwner1,
            asset: usdc.address,
            vaultId: vaultCounter.toNumber(),
            amount: excessCollateralToDeposit.toNumber(),
            index: '0',
            data: ZERO_ADDR,
          },
        ]
        await usdc.approve(marginPool.address, excessCollateralToDeposit, {from: accountOwner1})
        await controllerProxy.operate(firstActionArgs, {from: accountOwner1})

        const vaultBefore = await controllerProxy.getVault(accountOwner1, vaultCounter)
        const marginPoolBalanceBefore = new BigNumber(await usdc.balanceOf(marginPool.address))
        const withdrawerBalanceBefore = new BigNumber(await usdc.balanceOf(accountOwner1))

        const netValue = (await calculator.getExcessCollateral(vaultBefore))[0]
        const isExcess = (await calculator.getExcessCollateral(vaultBefore))[1]

        assert.equal(netValue.toString(), excessCollateralToDeposit.toString(), 'Position net value mistmatch')
        assert.equal(isExcess, true, 'Position collateral excess mismatch')

        const secondActionArgs = [
          {
            actionType: ActionType.WithdrawCollateral,
            owner: accountOwner1,
            sender: accountOwner1,
            asset: usdc.address,
            vaultId: vaultCounter.toNumber(),
            amount: excessCollateralToDeposit.toNumber(),
            index: '0',
            data: ZERO_ADDR,
          },
        ]

        controllerProxy.operate(secondActionArgs, {from: accountOwner1})

        const vaultAfter = await controllerProxy.getVault(accountOwner1, vaultCounter)
        const marginPoolBalanceAfter = new BigNumber(await usdc.balanceOf(marginPool.address))
        const withdrawerBalanceAfter = new BigNumber(await usdc.balanceOf(accountOwner1))

        assert.equal(
          marginPoolBalanceBefore.minus(marginPoolBalanceAfter).toString(),
          excessCollateralToDeposit.toString(),
          'Margin pool collateral asset balance mismatch',
        )
        assert.equal(
          withdrawerBalanceAfter.minus(withdrawerBalanceBefore).toString(),
          excessCollateralToDeposit.toString(),
          'Receiver collateral asset balance mismatch',
        )
        assert.equal(vaultAfter.collateralAssets.length, 1, 'Vault collateral asset array length mismatch')
        assert.equal(
          new BigNumber(vaultBefore.collateralAmounts[0])
            .minus(new BigNumber(vaultAfter.collateralAmounts[0]))
            .toString(),
          excessCollateralToDeposit.toString(),
          'Collateral asset amount in vault after withdraw mismatch',
        )
      })

      it('should revert when vault have more than 1 short otoken', async () => {
        const expiryTime = new BigNumber(60 * 60 * 24) // after 1 day
        const invalidShortOtoken: MockOtokenInstance = await MockOtoken.new()
        await invalidShortOtoken.init(
          addressBook.address,
          weth.address,
          usdc.address,
          usdc.address,
          new BigNumber(250).times(new BigNumber(10).exponentiatedBy(18)),
          new BigNumber(await time.latest()).plus(expiryTime),
          true,
        )

        await whitelist.whitelistOtoken(invalidShortOtoken.address, {from: owner})

        const vaultCounter = new BigNumber(await controllerProxy.getAccountVaultCounter(accountOwner1))
        assert.isAbove(vaultCounter.toNumber(), 0, 'Account owner have no vault')

        const collateralToDeposit = new BigNumber(await invalidShortOtoken.strikePrice()).dividedBy(1e18)
        const amountToMint = new BigNumber('1')
        const actionArgs = [
          {
            actionType: ActionType.DepositCollateral,
            owner: accountOwner1,
            sender: accountOwner1,
            asset: usdc.address,
            vaultId: vaultCounter.toNumber(),
            amount: collateralToDeposit.toNumber(),
            index: '0',
            data: ZERO_ADDR,
          },
          {
            actionType: ActionType.MintShortOption,
            owner: accountOwner1,
            sender: accountOwner1,
            asset: invalidShortOtoken.address,
            vaultId: vaultCounter.toNumber(),
            amount: amountToMint.toNumber(),
            index: '1',
            data: ZERO_ADDR,
          },
        ]

        await usdc.approve(marginPool.address, collateralToDeposit, {from: accountOwner1})
        await expectRevert(
          controllerProxy.operate(actionArgs, {from: accountOwner1}),
          'MarginCalculator: Too many short otokens in the vault.',
        )
      })

      describe('Mint un-whitelisted short otoken', () => {
        it('should revert minting an otoken that is not whitelisted in Whitelist module', async () => {
          const expiryTime = new BigNumber(60 * 60 * 24) // after 1 day

          const notWhitelistedShortOtoken: MockOtokenInstance = await MockOtoken.new()
          await notWhitelistedShortOtoken.init(
            addressBook.address,
            weth.address,
            usdc.address,
            usdc.address,
            new BigNumber(200).times(new BigNumber(10).exponentiatedBy(18)),
            new BigNumber(await time.latest()).plus(expiryTime),
            true,
          )

          const collateralToDeposit = new BigNumber(await notWhitelistedShortOtoken.strikePrice()).dividedBy(1e18)
          const amountToMint = new BigNumber('1')
          const actionArgs = [
            {
              actionType: ActionType.OpenVault,
              owner: accountOperator1,
              sender: accountOperator1,
              asset: ZERO_ADDR,
              vaultId: '1',
              amount: '0',
              index: '0',
              data: ZERO_ADDR,
            },
            {
              actionType: ActionType.MintShortOption,
              owner: accountOperator1,
              sender: accountOperator1,
              asset: notWhitelistedShortOtoken.address,
              vaultId: '1',
              amount: amountToMint.toNumber(),
              index: '0',
              data: ZERO_ADDR,
            },
            {
              actionType: ActionType.DepositCollateral,
              owner: accountOperator1,
              sender: accountOperator1,
              asset: usdc.address,
              vaultId: '1',
              amount: collateralToDeposit.toNumber(),
              index: '0',
              data: ZERO_ADDR,
            },
          ]

          await usdc.approve(marginPool.address, collateralToDeposit, {from: accountOperator1})
          await expectRevert(
            controllerProxy.operate(actionArgs, {from: accountOperator1}),
            'Controller: otoken is not whitelisted to be minted',
          )
        })
      })

      it('should mint without depositing collater and burn at the same transaction', async () => {
        const vaultCounter = new BigNumber('1')
        const amountToMint = new BigNumber('1')
        const actionArgs = [
          {
            actionType: ActionType.MintShortOption,
            owner: accountOwner1,
            sender: accountOwner1,
            asset: shortOtoken.address,
            vaultId: vaultCounter.toNumber(),
            amount: amountToMint.toNumber(),
            index: '0',
            data: ZERO_ADDR,
          },
          {
            actionType: ActionType.BurnShortOption,
            owner: accountOwner1,
            sender: accountOwner1,
            asset: shortOtoken.address,
            vaultId: vaultCounter.toNumber(),
            amount: amountToMint.toNumber(),
            index: '0',
            data: ZERO_ADDR,
          },
        ]
        const vaultBefore = await controllerProxy.getVault(accountOwner1, vaultCounter)

        await controllerProxy.operate(actionArgs, {from: accountOwner1})

        const senderShortBalanceAfter = new BigNumber(await shortOtoken.balanceOf(accountOwner1))
        const vaultAfter = await controllerProxy.getVault(accountOwner1, vaultCounter)

        assert.equal(vaultAfter.shortOtokens.length, 1, 'Vault short otoken array length mismatch')
        assert.equal(
          senderShortBalanceAfter.toString(),
          senderShortBalanceAfter.toString(),
          'Sender short otoken amount mismatch',
        )
      })
    })

    describe('Burn short otoken', () => {
      it('should revert burning short otoken with wrong index from a vault', async () => {
        const vaultCounter = new BigNumber(await controllerProxy.getAccountVaultCounter(accountOwner1))
        assert.isAbove(vaultCounter.toNumber(), 0, 'Account owner have no vault')

        const shortOtokenToBurn = new BigNumber(await shortOtoken.balanceOf(accountOwner1))
        const actionArgs = [
          {
            actionType: ActionType.BurnShortOption,
            owner: accountOwner1,
            sender: accountOwner1,
            asset: shortOtoken.address,
            vaultId: vaultCounter.toNumber(),
            amount: shortOtokenToBurn.toNumber(),
            index: '1',
            data: ZERO_ADDR,
          },
        ]

        await expectRevert(
          controllerProxy.operate(actionArgs, {from: accountOwner1}),
          'MarginAccount: short otoken address mismatch',
        )
      })

      it('should revert burning when there is no enough balance', async () => {
        // transfer operator balance
        const operatorShortBalance = new BigNumber(await shortOtoken.balanceOf(accountOperator1))
        await shortOtoken.transfer(accountOwner1, operatorShortBalance, {from: accountOperator1})

        const vaultCounter = new BigNumber(await controllerProxy.getAccountVaultCounter(accountOwner1))
        assert.isAbove(vaultCounter.toNumber(), 0, 'Account owner have no vault')

        const shortOtokenToBurn = new BigNumber(await shortOtoken.balanceOf(accountOwner1))
        const actionArgs = [
          {
            actionType: ActionType.BurnShortOption,
            owner: accountOwner1,
            sender: accountOperator1,
            asset: shortOtoken.address,
            vaultId: vaultCounter.toNumber(),
            amount: shortOtokenToBurn.toNumber(),
            index: '1',
            data: ZERO_ADDR,
          },
        ]

        await expectRevert(
          controllerProxy.operate(actionArgs, {from: accountOperator1}),
          'MarginAccount: short otoken address mismatch',
        )

        // transfer back
        await shortOtoken.transfer(accountOperator1, operatorShortBalance, {from: accountOwner1})
      })

      it('should revert burning when called from an address other than account owner or operator', async () => {
        const vaultCounter = new BigNumber(await controllerProxy.getAccountVaultCounter(accountOwner1))
        assert.isAbove(vaultCounter.toNumber(), 0, 'Account owner have no vault')

        const shortOtokenToBurn = new BigNumber(await shortOtoken.balanceOf(accountOwner1))
        const actionArgs = [
          {
            actionType: ActionType.BurnShortOption,
            owner: accountOwner1,
            sender: accountOwner1,
            asset: usdc.address,
            vaultId: vaultCounter.toNumber(),
            amount: shortOtokenToBurn.toNumber(),
            index: '1',
            data: ZERO_ADDR,
          },
        ]

        await expectRevert(
          controllerProxy.operate(actionArgs, {from: random}),
          'Controller: msg.sender is not authorized to run action',
        )
      })

      it('should burn short otoken when called from account operator', async () => {
        const vaultCounter = new BigNumber(await controllerProxy.getAccountVaultCounter(accountOwner1))
        assert.isAbove(vaultCounter.toNumber(), 0, 'Account owner have no vault')

        const vaultBefore = await controllerProxy.getVault(accountOwner1, vaultCounter)

        const shortOtokenToBurn = new BigNumber(await shortOtoken.balanceOf(accountOperator1))
        const actionArgs = [
          {
            actionType: ActionType.BurnShortOption,
            owner: accountOwner1,
            sender: accountOperator1,
            asset: shortOtoken.address,
            vaultId: vaultCounter.toNumber(),
            amount: shortOtokenToBurn.toNumber(),
            index: '0',
            data: ZERO_ADDR,
          },
        ]
        const sellerBalanceBefore = new BigNumber(await shortOtoken.balanceOf(accountOperator1))

        await controllerProxy.operate(actionArgs, {from: accountOperator1})

        const sellerBalanceAfter = new BigNumber(await shortOtoken.balanceOf(accountOperator1))
        const vaultAfter = await controllerProxy.getVault(accountOwner1, vaultCounter)

        assert.equal(
          sellerBalanceBefore.minus(sellerBalanceAfter).toString(),
          shortOtokenToBurn.toString(),
          'Short otoken burned amount mismatch',
        )
        assert.equal(vaultAfter.shortOtokens.length, 1, 'Vault short otoken array length mismatch')
        assert.equal(
          vaultAfter.shortOtokens[0],
          shortOtoken.address,
          'Vault short otoken address after burning mismatch',
        )
        assert.equal(
          new BigNumber(vaultBefore.shortAmounts[0]).minus(new BigNumber(vaultAfter.shortAmounts[0])).toString(),
          shortOtokenToBurn.toString(),
          'Short otoken amount in vault after burn mismatch',
        )
      })

      it('should remove short otoken address from short otokens array if amount is equal to zero after burning', async () => {
        // send back all short otoken to owner
        const operatorShortBalance = new BigNumber(await shortOtoken.balanceOf(accountOperator1))
        await shortOtoken.transfer(accountOwner1, operatorShortBalance, {from: accountOperator1})

        const vaultCounter = new BigNumber(await controllerProxy.getAccountVaultCounter(accountOwner1))
        assert.isAbove(vaultCounter.toNumber(), 0, 'Account owner have no vault')

        const vaultBefore = await controllerProxy.getVault(accountOwner1, vaultCounter)

        const shortOtokenToBurn = new BigNumber(vaultBefore.shortAmounts[0])
        const actionArgs = [
          {
            actionType: ActionType.BurnShortOption,
            owner: accountOwner1,
            sender: accountOwner1,
            asset: shortOtoken.address,
            vaultId: vaultCounter.toNumber(),
            amount: shortOtokenToBurn.toNumber(),
            index: '0',
            data: ZERO_ADDR,
          },
        ]
        const sellerBalanceBefore = new BigNumber(await shortOtoken.balanceOf(accountOwner1))

        await controllerProxy.operate(actionArgs, {from: accountOwner1})

        const sellerBalanceAfter = new BigNumber(await shortOtoken.balanceOf(accountOwner1))
        const vaultAfter = await controllerProxy.getVault(accountOwner1, vaultCounter)

        assert.equal(
          sellerBalanceBefore.minus(sellerBalanceAfter).toString(),
          shortOtokenToBurn.toString(),
          'Short otoken burned amount mismatch',
        )
        assert.equal(vaultAfter.shortOtokens.length, 1, 'Vault short otoken array length mismatch')
        assert.equal(vaultAfter.shortOtokens[0], ZERO_ADDR, 'Vault short otoken address after clearing mismatch')
        assert.equal(
          new BigNumber(vaultBefore.shortAmounts[0]).minus(new BigNumber(vaultAfter.shortAmounts[0])).toString(),
          shortOtokenToBurn.toString(),
          'Short otoken amount in vault after burn mismatch',
        )
      })

      describe('Burn expired otoken', () => {
        let expiredShortOtoken: MockOtokenInstance

        before(async () => {
          const vaultCounterBefore = new BigNumber(await controllerProxy.getAccountVaultCounter(accountOwner1))
          const expiryTime = new BigNumber(60 * 60) // after 1 hour
          expiredShortOtoken = await MockOtoken.new()
          // init otoken
          await expiredShortOtoken.init(
            addressBook.address,
            weth.address,
            usdc.address,
            usdc.address,
            new BigNumber(200).times(new BigNumber(10).exponentiatedBy(18)),
            new BigNumber(await time.latest()).plus(expiryTime),
            true,
          )

          // whitelist otoken to be minted
          await whitelist.whitelistOtoken(expiredShortOtoken.address, {from: owner})

          const collateralToDeposit = new BigNumber(await expiredShortOtoken.strikePrice()).dividedBy(1e18)
          const amountToMint = new BigNumber('1')
          const actionArgs = [
            {
              actionType: ActionType.OpenVault,
              owner: accountOwner1,
              sender: accountOwner1,
              asset: ZERO_ADDR,
              vaultId: vaultCounterBefore.toNumber() + 1,
              amount: '0',
              index: '0',
              data: ZERO_ADDR,
            },
            {
              actionType: ActionType.MintShortOption,
              owner: accountOwner1,
              sender: accountOwner1,
              asset: expiredShortOtoken.address,
              vaultId: vaultCounterBefore.toNumber() + 1,
              amount: amountToMint.toNumber(),
              index: '0',
              data: ZERO_ADDR,
            },
            {
              actionType: ActionType.DepositCollateral,
              owner: accountOwner1,
              sender: accountOwner1,
              asset: usdc.address,
              vaultId: vaultCounterBefore.toNumber() + 1,
              amount: collateralToDeposit.toNumber(),
              index: '0',
              data: ZERO_ADDR,
            },
          ]

          const marginPoolBalanceBefore = new BigNumber(await usdc.balanceOf(marginPool.address))
          const senderBalanceBefore = new BigNumber(await usdc.balanceOf(accountOwner1))

          await usdc.approve(marginPool.address, collateralToDeposit, {from: accountOwner1})
          await controllerProxy.operate(actionArgs, {from: accountOwner1})

          const marginPoolBalanceAfter = new BigNumber(await usdc.balanceOf(marginPool.address))
          const senderBalanceAfter = new BigNumber(await usdc.balanceOf(accountOwner1))

          assert.equal(
            marginPoolBalanceAfter.minus(marginPoolBalanceBefore).toString(),
            collateralToDeposit.toString(),
            'Margin pool collateral asset balance mismatch',
          )
          assert.equal(
            senderBalanceBefore.minus(senderBalanceAfter).toString(),
            collateralToDeposit.toString(),
            'Sender collateral asset balance mismatch',
          )
        })

        it('should revert burning an expired long otoken', async () => {
          // increment time after expiredLongOtoken expiry
          await time.increase(3601) // increase time with one hour in seconds

          const vaultId = new BigNumber(await controllerProxy.getAccountVaultCounter(accountOwner1))
          const vault = await controllerProxy.getVault(accountOwner1, vaultId)
          const shortAmountToBurn = new BigNumber('1')
          const actionArgs = [
            {
              actionType: ActionType.BurnShortOption,
              owner: accountOwner1,
              sender: accountOwner1,
              asset: expiredShortOtoken.address,
              vaultId: vaultId.toNumber(),
              amount: shortAmountToBurn.toNumber(),
              index: '0',
              data: ZERO_ADDR,
            },
          ]

          assert.equal(
            await controllerProxy.isExpired(expiredShortOtoken.address),
            true,
            'Long otoken is not expired yet',
          )

          await expectRevert(
            controllerProxy.operate(actionArgs, {from: accountOwner1}),
            'Controller: can not burn expired otoken',
          )
        })
      })
    })
  })

  describe('Exercise', () => {
    let shortOtoken: MockOtokenInstance

    before(async () => {
      const expiryTime = new BigNumber(60 * 60 * 24) // after 1 day

      shortOtoken = await MockOtoken.new()
      // init otoken
      await shortOtoken.init(
        addressBook.address,
        weth.address,
        usdc.address,
        usdc.address,
        new BigNumber(200).times(new BigNumber(10).exponentiatedBy(18)),
        new BigNumber(await time.latest()).plus(expiryTime),
        true,
      )
      // whitelist short otoken to be used in the protocol
      await whitelist.whitelistOtoken(shortOtoken.address, {from: owner})
      // give free money
      await usdc.mint(accountOwner1, new BigNumber('1000000'))
      await usdc.mint(accountOperator1, new BigNumber('1000000'))
      await usdc.mint(random, new BigNumber('1000000'))
      // open new vault, mintnaked short, sell it to holder 1
      const vaultCounter = new BigNumber(await controllerProxy.getAccountVaultCounter(accountOwner1)).plus(1)
      const collateralToDeposit = new BigNumber(await shortOtoken.strikePrice()).dividedBy(1e18)
      const amountToMint = new BigNumber('1')
      const actionArgs = [
        {
          actionType: ActionType.OpenVault,
          owner: accountOwner1,
          sender: accountOwner1,
          asset: ZERO_ADDR,
          vaultId: vaultCounter.toNumber(),
          amount: '0',
          index: '0',
          data: ZERO_ADDR,
        },
        {
          actionType: ActionType.MintShortOption,
          owner: accountOwner1,
          sender: accountOwner1,
          asset: shortOtoken.address,
          vaultId: vaultCounter.toNumber(),
          amount: amountToMint.toNumber(),
          index: '0',
          data: ZERO_ADDR,
        },
        {
          actionType: ActionType.DepositCollateral,
          owner: accountOwner1,
          sender: accountOwner1,
          asset: usdc.address,
          vaultId: vaultCounter.toNumber(),
          amount: collateralToDeposit.toNumber(),
          index: '0',
          data: ZERO_ADDR,
        },
      ]
      await usdc.approve(marginPool.address, collateralToDeposit, {from: accountOwner1})
      await controllerProxy.operate(actionArgs, {from: accountOwner1})
      // transfer minted short otoken to hodler`
      await shortOtoken.transfer(holder1, amountToMint, {from: accountOwner1})
    })

    it('should revert exercising un-expired otoken', async () => {
      const shortAmountToBurn = new BigNumber('1')
      const actionArgs = [
        {
          actionType: ActionType.Exercise,
          owner: ZERO_ADDR,
          sender: holder1,
          asset: shortOtoken.address,
          vaultId: '0',
          amount: shortAmountToBurn.toNumber(),
          index: '0',
          data: ZERO_ADDR,
        },
      ]

      assert.equal(await controllerProxy.isExpired(shortOtoken.address), false, 'Short otoken is already expired')

      await expectRevert(
        controllerProxy.operate(actionArgs, {from: holder1}),
        'Controller: can not exercise un-expired otoken',
      )
    })

    it('should revert exercising after expiry, when price is not finalized yet', async () => {
      // past time after expiry
      await time.increase(60 * 61 * 24) // increase time with one hour in seconds
      // set price in Oracle Mock, 150$ at expiry, expire ITM
      await oracle.setExpiryPrice(
        await shortOtoken.underlyingAsset(),
        new BigNumber(await shortOtoken.expiryTimestamp()),
        new BigNumber(150).times(new BigNumber(10).exponentiatedBy(18)),
      )
      // set it as not finalized in mock
      await oracle.setIsDisputePeriodOver(
        await shortOtoken.underlyingAsset(),
        new BigNumber(await shortOtoken.expiryTimestamp()),
        false,
      )

      const shortAmountToBurn = new BigNumber('1')
      const actionArgs = [
        {
          actionType: ActionType.Exercise,
          owner: ZERO_ADDR,
          sender: holder1,
          asset: shortOtoken.address,
          vaultId: '0',
          amount: shortAmountToBurn.toNumber(),
          index: '0',
          data: ZERO_ADDR,
        },
      ]

      assert.equal(await controllerProxy.isExpired(shortOtoken.address), true, 'Short otoken is not expired yet')

      await expectRevert(
        controllerProxy.operate(actionArgs, {from: holder1}),
        'Controller: otoken underlying asset price is not finalized yet',
      )
    })

    it('should revert exercising if cash value receiver address in equal to address zero', async () => {
      // set it as finalized in mock
      await oracle.setIsFinalized(
        await shortOtoken.underlyingAsset(),
        new BigNumber(await shortOtoken.expiryTimestamp()),
        true,
      )
      await oracle.setIsDisputePeriodOver(
        await shortOtoken.underlyingAsset(),
        new BigNumber(await shortOtoken.expiryTimestamp()),
        true,
      )

      const shortAmountToBurn = new BigNumber('1')
      const actionArgs = [
        {
          actionType: ActionType.Exercise,
          owner: ZERO_ADDR,
          sender: ZERO_ADDR,
          asset: shortOtoken.address,
          vaultId: '0',
          amount: shortAmountToBurn.toNumber(),
          index: '0',
          data: ZERO_ADDR,
        },
      ]

      assert.equal(await controllerProxy.isExpired(shortOtoken.address), true, 'Short otoken is not expired yet')

      await expectRevert(
        controllerProxy.operate(actionArgs, {from: holder1}),
        'Actions: cannot exercise to an invalid account',
      )
    })

    it('should exercise after expiry + price is finalized', async () => {
      const shortAmountToBurn = new BigNumber('1')
      const actionArgs = [
        {
          actionType: ActionType.Exercise,
          owner: ZERO_ADDR,
          sender: holder1,
          asset: shortOtoken.address,
          vaultId: '0',
          amount: shortAmountToBurn.toNumber(),
          index: '0',
          data: ZERO_ADDR,
        },
      ]
      assert.equal(await controllerProxy.isExpired(shortOtoken.address), true, 'Short otoken is not expired yet')

      const payout = new BigNumber('50')
      const marginPoolBalanceBefore = new BigNumber(await usdc.balanceOf(marginPool.address))
      const senderBalanceBefore = new BigNumber(await usdc.balanceOf(holder1))
      const senderShortBalanceBefore = new BigNumber(await shortOtoken.balanceOf(holder1))

      controllerProxy.operate(actionArgs, {from: holder1})

      const marginPoolBalanceAfter = new BigNumber(await usdc.balanceOf(marginPool.address))
      const senderBalanceAfter = new BigNumber(await usdc.balanceOf(holder1))
      const senderShortBalanceAfter = new BigNumber(await shortOtoken.balanceOf(holder1))

      assert.equal(
        marginPoolBalanceBefore.minus(marginPoolBalanceAfter).toString(),
        payout.toString(),
        'Margin pool collateral asset balance mismatch',
      )
      assert.equal(
        senderBalanceAfter.minus(senderBalanceBefore).toString(),
        payout.toString(),
        'Sender collateral asset balance mismatch',
      )
      assert.equal(
        senderShortBalanceBefore.minus(senderShortBalanceAfter).toString(),
        shortAmountToBurn.toString(),
        ' Burned short otoken amount mismatch',
      )
    })

    describe('Exercise multiple Otokens', () => {
      let firstOtoken: MockOtokenInstance
      let secondOtoken: MockOtokenInstance

      before(async () => {
        const expiryTime = new BigNumber(60 * 60 * 24) // after 1 day

        firstOtoken = await MockOtoken.new()
        secondOtoken = await MockOtoken.new()
        // init otoken
        await firstOtoken.init(
          addressBook.address,
          weth.address,
          usdc.address,
          usdc.address,
          new BigNumber(200).times(new BigNumber(10).exponentiatedBy(18)),
          new BigNumber(await time.latest()).plus(expiryTime),
          true,
        )
        await secondOtoken.init(
          addressBook.address,
          weth.address,
          usdc.address,
          usdc.address,
          new BigNumber(200).times(new BigNumber(10).exponentiatedBy(18)),
          new BigNumber(await time.latest()).plus(expiryTime),
          true,
        )
        // whitelist otoken to be used in the protocol
        await whitelist.whitelistOtoken(firstOtoken.address, {from: owner})
        await whitelist.whitelistOtoken(secondOtoken.address, {from: owner})
        // give free money
        await usdc.mint(accountOwner1, new BigNumber('1000000'))
        await usdc.mint(accountOperator1, new BigNumber('1000000'))
        await usdc.mint(random, new BigNumber('1000000'))
        // open new vault, mint naked short, sell it to holder 1
        const firstCollateralToDeposit = new BigNumber(await firstOtoken.strikePrice()).dividedBy(1e18)
        const secondCollateralToDeposit = new BigNumber(await secondOtoken.strikePrice()).dividedBy(1e18)
        const amountToMint = new BigNumber('1')
        let vaultCounter = new BigNumber(await controllerProxy.getAccountVaultCounter(accountOwner1)).plus(1)
        let actionArgs = [
          {
            actionType: ActionType.OpenVault,
            owner: accountOwner1,
            sender: accountOwner1,
            asset: ZERO_ADDR,
            vaultId: vaultCounter.toNumber(),
            amount: '0',
            index: '0',
            data: ZERO_ADDR,
          },
          {
            actionType: ActionType.MintShortOption,
            owner: accountOwner1,
            sender: accountOwner1,
            asset: firstOtoken.address,
            vaultId: vaultCounter.toNumber(),
            amount: amountToMint.toNumber(),
            index: '0',
            data: ZERO_ADDR,
          },
          {
            actionType: ActionType.DepositCollateral,
            owner: accountOwner1,
            sender: accountOwner1,
            asset: usdc.address,
            vaultId: vaultCounter.toNumber(),
            amount: firstCollateralToDeposit.toNumber(),
            index: '0',
            data: ZERO_ADDR,
          },
        ]
        await usdc.approve(marginPool.address, firstCollateralToDeposit, {from: accountOwner1})
        await controllerProxy.operate(actionArgs, {from: accountOwner1})

        vaultCounter = new BigNumber(await controllerProxy.getAccountVaultCounter(accountOwner1)).plus(1)
        actionArgs = [
          {
            actionType: ActionType.OpenVault,
            owner: accountOwner1,
            sender: accountOwner1,
            asset: ZERO_ADDR,
            vaultId: vaultCounter.toNumber(),
            amount: '0',
            index: '0',
            data: ZERO_ADDR,
          },
          {
            actionType: ActionType.MintShortOption,
            owner: accountOwner1,
            sender: accountOwner1,
            asset: secondOtoken.address,
            vaultId: vaultCounter.toNumber(),
            amount: amountToMint.toNumber(),
            index: '0',
            data: ZERO_ADDR,
          },
          {
            actionType: ActionType.DepositCollateral,
            owner: accountOwner1,
            sender: accountOwner1,
            asset: usdc.address,
            vaultId: vaultCounter.toNumber(),
            amount: secondCollateralToDeposit.toNumber(),
            index: '0',
            data: ZERO_ADDR,
          },
        ]
        await usdc.approve(marginPool.address, firstCollateralToDeposit, {from: accountOwner1})
        await controllerProxy.operate(actionArgs, {from: accountOwner1})
        // transfer minted short otoken to hodler
        await firstOtoken.transfer(holder1, amountToMint, {from: accountOwner1})
        await secondOtoken.transfer(holder1, amountToMint, {from: accountOwner1})
      })

      it('should exercise multiple Otokens in one transaction', async () => {
        // past time after expiry
        await time.increase(60 * 61 * 24)
        // set price in Oracle Mock, 150$ at expiry, expire ITM
        await oracle.setExpiryPrice(
          await firstOtoken.underlyingAsset(),
          new BigNumber(await firstOtoken.expiryTimestamp()),
          new BigNumber(150).times(new BigNumber(10).exponentiatedBy(18)),
        )
        await oracle.setExpiryPrice(
          await secondOtoken.underlyingAsset(),
          new BigNumber(await secondOtoken.expiryTimestamp()),
          new BigNumber(150).times(new BigNumber(10).exponentiatedBy(18)),
        )
        // set it as finalized in mock
        await oracle.setIsFinalized(
          await firstOtoken.underlyingAsset(),
          new BigNumber(await firstOtoken.expiryTimestamp()),
          true,
        )
        await oracle.setIsDisputePeriodOver(
          await firstOtoken.underlyingAsset(),
          new BigNumber(await firstOtoken.expiryTimestamp()),
          true,
        )
        await oracle.setIsDisputePeriodOver(
          await secondOtoken.underlyingAsset(),
          new BigNumber(await secondOtoken.expiryTimestamp()),
          true,
        )

        const amountToBurn = new BigNumber('1')
        const actionArgs = [
          {
            actionType: ActionType.Exercise,
            owner: ZERO_ADDR,
            sender: holder1,
            asset: firstOtoken.address,
            vaultId: '0',
            amount: amountToBurn.toNumber(),
            index: '0',
            data: ZERO_ADDR,
          },
          {
            actionType: ActionType.Exercise,
            owner: ZERO_ADDR,
            sender: holder1,
            asset: secondOtoken.address,
            vaultId: '0',
            amount: amountToBurn.toNumber(),
            index: '0',
            data: ZERO_ADDR,
          },
        ]

        const payout = new BigNumber('100')
        const marginPoolBalanceBefore = new BigNumber(await usdc.balanceOf(marginPool.address))
        const senderBalanceBefore = new BigNumber(await usdc.balanceOf(holder1))

        await controllerProxy.operate(actionArgs, {from: holder1})

        const marginPoolBalanceAfter = new BigNumber(await usdc.balanceOf(marginPool.address))
        const senderBalanceAfter = new BigNumber(await usdc.balanceOf(holder1))
        const senderFirstBalanceAfter = new BigNumber(await firstOtoken.balanceOf(holder1))
        const senderSecondBalanceAfter = new BigNumber(await secondOtoken.balanceOf(holder1))

        assert.equal(
          marginPoolBalanceBefore.minus(marginPoolBalanceAfter).toString(),
          payout.toString(),
          'Margin pool collateral asset balance mismatch',
        )
        assert.equal(
          senderBalanceAfter.minus(senderBalanceBefore).toString(),
          payout.toString(),
          'Sender collateral asset balance mismatch',
        )
        assert.equal(senderFirstBalanceAfter.toString(), '0', ' Burned first otoken amount mismatch')
        assert.equal(senderSecondBalanceAfter.toString(), '0', ' Burned first otoken amount mismatch')
      })
    })
  })

  describe('Settle vault', () => {
    let shortOtoken: MockOtokenInstance

    before(async () => {
      const expiryTime = new BigNumber(60 * 60 * 24) // after 1 day

      shortOtoken = await MockOtoken.new()
      // init otoken
      await shortOtoken.init(
        addressBook.address,
        weth.address,
        usdc.address,
        usdc.address,
        new BigNumber(200).times(new BigNumber(10).exponentiatedBy(18)),
        new BigNumber(await time.latest()).plus(expiryTime),
        true,
      )
      // whitelist otoken to be used in the protocol
      await whitelist.whitelistOtoken(shortOtoken.address, {from: owner})
      // give free money
      await usdc.mint(accountOwner1, new BigNumber('1000000'))
      await usdc.mint(accountOperator1, new BigNumber('1000000'))
      await usdc.mint(random, new BigNumber('1000000'))
      // open new vault, mint naked short, sell it to holder 1
      const collateralToDespoit = new BigNumber(await shortOtoken.strikePrice()).dividedBy(1e18)
      const amountToMint = new BigNumber('1')
      const vaultCounter = new BigNumber(await controllerProxy.getAccountVaultCounter(accountOwner1)).plus(1)
      const actionArgs = [
        {
          actionType: ActionType.OpenVault,
          owner: accountOwner1,
          sender: accountOwner1,
          asset: ZERO_ADDR,
          vaultId: vaultCounter.toNumber(),
          amount: '0',
          index: '0',
          data: ZERO_ADDR,
        },
        {
          actionType: ActionType.DepositCollateral,
          owner: accountOwner1,
          sender: accountOwner1,
          asset: usdc.address,
          vaultId: vaultCounter.toNumber(),
          amount: collateralToDespoit.toNumber(),
          index: '0',
          data: ZERO_ADDR,
        },
      ]
      await usdc.approve(marginPool.address, collateralToDespoit, {from: accountOwner1})
      await controllerProxy.operate(actionArgs, {from: accountOwner1})
    })

    it('should revert settling a vault that have no minted otoken', async () => {
      const vaultCounter = new BigNumber(await controllerProxy.getAccountVaultCounter(accountOwner1))
      const actionArgs = [
        {
          actionType: ActionType.SettleVault,
          owner: accountOwner1,
          sender: accountOwner1,
          asset: shortOtoken.address,
          vaultId: vaultCounter.toNumber(),
          amount: '0',
          index: '0',
          data: ZERO_ADDR,
        },
      ]

      await expectRevert(
        controllerProxy.operate(actionArgs, {from: accountOwner1}),
        'Controller: can not settle a vault with no otoken minted',
      )
    })

    it('should revert settling vault before expiry', async () => {
      // mint token in vault before
      const amountToMint = new BigNumber('1')
      let vaultCounter = new BigNumber(await controllerProxy.getAccountVaultCounter(accountOwner1))

      let actionArgs = [
        {
          actionType: ActionType.MintShortOption,
          owner: accountOwner1,
          sender: accountOwner1,
          asset: shortOtoken.address,
          vaultId: vaultCounter.toNumber(),
          amount: amountToMint.toString(),
          index: '0',
          data: ZERO_ADDR,
        },
      ]
      await controllerProxy.operate(actionArgs, {from: accountOwner1})
      await shortOtoken.transfer(holder1, amountToMint, {from: accountOwner1})

      vaultCounter = new BigNumber(await controllerProxy.getAccountVaultCounter(accountOwner1))
      actionArgs = [
        {
          actionType: ActionType.SettleVault,
          owner: accountOwner1,
          sender: accountOwner1,
          asset: shortOtoken.address,
          vaultId: vaultCounter.toNumber(),
          amount: '0',
          index: '0',
          data: ZERO_ADDR,
        },
      ]

      await expectRevert(
        controllerProxy.operate(actionArgs, {from: accountOwner1}),
        'Controller: can not settle vault with un-expired otoken',
      )
    })

    it('should revert settling an invalid vault', async () => {
      const vaultCounter = new BigNumber(await controllerProxy.getAccountVaultCounter(accountOwner1))
      const actionArgs = [
        {
          actionType: ActionType.SettleVault,
          owner: accountOwner1,
          sender: accountOwner1,
          asset: shortOtoken.address,
          vaultId: vaultCounter.plus(10000).toNumber(),
          amount: '0',
          index: '0',
          data: ZERO_ADDR,
        },
      ]

      await expectRevert(controllerProxy.operate(actionArgs, {from: accountOwner1}), 'Controller: invalid vault id')
    })

    it('should revert settling after expiry when price is not finalized', async () => {
      // past time after expiry
      await time.increase(60 * 61 * 24) // increase time with one hour in seconds
      // set price in Oracle Mock, 150$ at expiry, expire ITM
      await oracle.setExpiryPrice(
        await shortOtoken.underlyingAsset(),
        new BigNumber(await shortOtoken.expiryTimestamp()),
        new BigNumber(150).times(new BigNumber(10).exponentiatedBy(18)),
      )
      // set it as not finalized in mock
      await oracle.setIsFinalized(
        await shortOtoken.underlyingAsset(),
        new BigNumber(await shortOtoken.expiryTimestamp()),
        false,
      )
      await oracle.setIsDisputePeriodOver(
        await shortOtoken.underlyingAsset(),
        new BigNumber(await shortOtoken.expiryTimestamp()),
        false,
      )

      const vaultCounter = new BigNumber(await controllerProxy.getAccountVaultCounter(accountOwner1))
      const actionArgs = [
        {
          actionType: ActionType.SettleVault,
          owner: accountOwner1,
          sender: accountOwner1,
          asset: shortOtoken.address,
          vaultId: vaultCounter.toNumber(),
          amount: '0',
          index: '0',
          data: ZERO_ADDR,
        },
      ]

      assert.equal(await controllerProxy.isExpired(shortOtoken.address), true, 'Short otoken is not expired yet')

      await expectRevert(
        controllerProxy.operate(actionArgs, {from: accountOwner1}),
        'Controller: otoken underlying asset price is not finalized yet',
      )
    })

    it('should settle ITM otoken after expiry + price is finalized', async () => {
      await oracle.setIsFinalized(
        await shortOtoken.underlyingAsset(),
        new BigNumber(await shortOtoken.expiryTimestamp()),
        true,
      )
      await oracle.setIsDisputePeriodOver(
        await shortOtoken.underlyingAsset(),
        new BigNumber(await shortOtoken.expiryTimestamp()),
        true,
      )
      const vaultCounter = new BigNumber(await controllerProxy.getAccountVaultCounter(accountOwner1))
      const actionArgs = [
        {
          actionType: ActionType.SettleVault,
          owner: accountOwner1,
          sender: accountOwner1,
          asset: shortOtoken.address,
          vaultId: vaultCounter.toNumber(),
          amount: '0',
          index: '0',
          data: ZERO_ADDR,
        },
      ]

      const payout = new BigNumber('150')
      const marginPoolBalanceBefore = new BigNumber(await usdc.balanceOf(marginPool.address))
      const senderBalanceBefore = new BigNumber(await usdc.balanceOf(accountOwner1))

      controllerProxy.operate(actionArgs, {from: accountOwner1})

      const marginPoolBalanceAfter = new BigNumber(await usdc.balanceOf(marginPool.address))
      const senderBalanceAfter = new BigNumber(await usdc.balanceOf(accountOwner1))

      assert.equal(
        marginPoolBalanceBefore.minus(marginPoolBalanceAfter).toString(),
        payout.toString(),
        'Margin pool collateral asset balance mismatch',
      )
      assert.equal(
        senderBalanceAfter.minus(senderBalanceBefore).toString(),
        payout.toString(),
        'Sender collateral asset balance mismatch',
      )
    })

    describe('Settle multiple vaults ATM and OTM', () => {
      let firstShortOtoken: MockOtokenInstance
      let secondShortOtoken: MockOtokenInstance

      before(async () => {
        // give free money
        await usdc.mint(accountOwner1, new BigNumber('1000000'))
        await usdc.mint(accountOperator1, new BigNumber('1000000'))
        await usdc.mint(random, new BigNumber('1000000'))

        let expiryTime = new BigNumber(60 * 60 * 24) // after 1 day

        firstShortOtoken = await MockOtoken.new()
        await firstShortOtoken.init(
          addressBook.address,
          weth.address,
          usdc.address,
          usdc.address,
          new BigNumber(200).times(new BigNumber(10).exponentiatedBy(18)),
          new BigNumber(await time.latest()).plus(expiryTime),
          true,
        )
        // whitelist otoken to be used in the protocol
        await whitelist.whitelistOtoken(firstShortOtoken.address, {from: owner})
        // open new vault, mint naked short, sell it to holder 1
        let collateralToDespoit = new BigNumber(await firstShortOtoken.strikePrice()).dividedBy(1e18)
        let amountToMint = new BigNumber('1')
        let vaultCounter = new BigNumber(await controllerProxy.getAccountVaultCounter(accountOwner1)).plus(1)
        let actionArgs = [
          {
            actionType: ActionType.OpenVault,
            owner: accountOwner1,
            sender: accountOwner1,
            asset: ZERO_ADDR,
            vaultId: vaultCounter.toNumber(),
            amount: '0',
            index: '0',
            data: ZERO_ADDR,
          },
          {
            actionType: ActionType.MintShortOption,
            owner: accountOwner1,
            sender: accountOwner1,
            asset: firstShortOtoken.address,
            vaultId: vaultCounter.toNumber(),
            amount: amountToMint.toString(),
            index: '0',
            data: ZERO_ADDR,
          },
          {
            actionType: ActionType.DepositCollateral,
            owner: accountOwner1,
            sender: accountOwner1,
            asset: usdc.address,
            vaultId: vaultCounter.toNumber(),
            amount: collateralToDespoit.toNumber(),
            index: '0',
            data: ZERO_ADDR,
          },
        ]
        await usdc.approve(marginPool.address, collateralToDespoit, {from: accountOwner1})
        await controllerProxy.operate(actionArgs, {from: accountOwner1})

        expiryTime = new BigNumber(60 * 60 * 24 * 2) // after 1 day
        secondShortOtoken = await MockOtoken.new()
        await secondShortOtoken.init(
          addressBook.address,
          weth.address,
          usdc.address,
          usdc.address,
          new BigNumber(200).times(new BigNumber(10).exponentiatedBy(18)),
          new BigNumber(await time.latest()).plus(expiryTime),
          true,
        )
        // whitelist otoken to be used in the protocol
        await whitelist.whitelistOtoken(secondShortOtoken.address, {from: owner})
        // open new vault, mint naked short, sell it to holder 1
        collateralToDespoit = new BigNumber(await secondShortOtoken.strikePrice()).dividedBy(1e18)
        amountToMint = new BigNumber('1')
        vaultCounter = new BigNumber(await controllerProxy.getAccountVaultCounter(accountOwner1)).plus(1)
        actionArgs = [
          {
            actionType: ActionType.OpenVault,
            owner: accountOwner1,
            sender: accountOwner1,
            asset: ZERO_ADDR,
            vaultId: vaultCounter.toNumber(),
            amount: '0',
            index: '0',
            data: ZERO_ADDR,
          },
          {
            actionType: ActionType.MintShortOption,
            owner: accountOwner1,
            sender: accountOwner1,
            asset: secondShortOtoken.address,
            vaultId: vaultCounter.toNumber(),
            amount: amountToMint.toString(),
            index: '0',
            data: ZERO_ADDR,
          },
          {
            actionType: ActionType.DepositCollateral,
            owner: accountOwner1,
            sender: accountOwner1,
            asset: usdc.address,
            vaultId: vaultCounter.toNumber(),
            amount: collateralToDespoit.toNumber(),
            index: '0',
            data: ZERO_ADDR,
          },
        ]
        await usdc.approve(marginPool.address, collateralToDespoit, {from: accountOwner1})
        await controllerProxy.operate(actionArgs, {from: accountOwner1})

        await time.increaseTo(new BigNumber(await secondShortOtoken.expiryTimestamp()).plus(1000).toString())
        // set price and finalize it for both otokens
        await oracle.setExpiryPrice(
          await firstShortOtoken.underlyingAsset(),
          new BigNumber(await firstShortOtoken.expiryTimestamp()),
          new BigNumber(200).times(new BigNumber(10).exponentiatedBy(18)),
        )
        await oracle.setIsFinalized(
          await firstShortOtoken.underlyingAsset(),
          new BigNumber(await firstShortOtoken.expiryTimestamp()),
          true,
        )
        await oracle.setIsDisputePeriodOver(
          await firstShortOtoken.underlyingAsset(),
          new BigNumber(await firstShortOtoken.expiryTimestamp()),
          true,
        )
        await oracle.setExpiryPrice(
          await secondShortOtoken.underlyingAsset(),
          new BigNumber(await secondShortOtoken.expiryTimestamp()),
          new BigNumber(250).times(new BigNumber(10).exponentiatedBy(18)),
        )
        await oracle.setIsFinalized(
          await secondShortOtoken.underlyingAsset(),
          new BigNumber(await secondShortOtoken.expiryTimestamp()),
          true,
        )
        await oracle.setIsDisputePeriodOver(
          await secondShortOtoken.underlyingAsset(),
          new BigNumber(await secondShortOtoken.expiryTimestamp()),
          true,
        )
      })

      it('should settle multiple vaults in one transaction (ATM,OTM)', async () => {
        const vaultCounter = new BigNumber(await controllerProxy.getAccountVaultCounter(accountOwner1))
        const actionArgs = [
          {
            actionType: ActionType.SettleVault,
            owner: accountOwner1,
            sender: accountOwner1,
            asset: secondShortOtoken.address,
            vaultId: vaultCounter.toNumber(),
            amount: '0',
            index: '0',
            data: ZERO_ADDR,
          },
          {
            actionType: ActionType.SettleVault,
            owner: accountOwner1,
            sender: accountOwner1,
            asset: firstShortOtoken.address,
            vaultId: vaultCounter.minus(1).toNumber(),
            amount: '0',
            index: '0',
            data: ZERO_ADDR,
          },
        ]

        const payout = new BigNumber('400')
        const marginPoolBalanceBefore = new BigNumber(await usdc.balanceOf(marginPool.address))
        const senderBalanceBefore = new BigNumber(await usdc.balanceOf(accountOwner1))

        controllerProxy.operate(actionArgs, {from: accountOwner1})

        const marginPoolBalanceAfter = new BigNumber(await usdc.balanceOf(marginPool.address))
        const senderBalanceAfter = new BigNumber(await usdc.balanceOf(accountOwner1))

        assert.equal(
          marginPoolBalanceBefore.minus(marginPoolBalanceAfter).toString(),
          payout.toString(),
          'Margin pool collateral asset balance mismatch',
        )
        assert.equal(
          senderBalanceAfter.minus(senderBalanceBefore).toString(),
          payout.toString(),
          'Sender collateral asset balance mismatch',
        )
      })
    })
  })

  describe('Check if price is finalized', () => {
    let expiredOtoken: MockOtokenInstance
    let expiry: BigNumber

    before(async () => {
      expiry = new BigNumber(await time.latest())
      expiredOtoken = await MockOtoken.new()
      // init otoken
      await expiredOtoken.init(
        addressBook.address,
        weth.address,
        usdc.address,
        usdc.address,
        new BigNumber(200).times(new BigNumber(10).exponentiatedBy(18)),
        new BigNumber(await time.latest()),
        true,
      )

      // set finalized
      await oracle.setIsFinalized(weth.address, expiry, true)
      await oracle.setIsDisputePeriodOver(weth.address, expiry, true)
    })

    it('should return false when price is pushed and dispute period not over yet', async () => {
      const priceMock = new BigNumber('200')

      // Mock oracle returned data.
      await oracle.setIsLockingPeriodOver(weth.address, expiry, true)
      await oracle.setIsDisputePeriodOver(weth.address, expiry, false)
      await oracle.setExpiryPrice(weth.address, expiry, priceMock)

      const expectedResutl = false
      assert.equal(
        await controllerProxy.isPriceFinalized(expiredOtoken.address),
        expectedResutl,
        'Price is not finalized because dispute period is not over yet',
      )
    })

    it('should return true when price is finalized', async () => {
      expiredOtoken = await MockOtoken.new()
      const expiry = new BigNumber(await time.latest())
      // init otoken
      await expiredOtoken.init(
        addressBook.address,
        weth.address,
        usdc.address,
        usdc.address,
        new BigNumber(200).times(new BigNumber(10).exponentiatedBy(18)),
        expiry,
        true,
      )

      // Mock oracle: dispute period over, set price to 200.
      const priceMock = new BigNumber('200')
      await oracle.setIsLockingPeriodOver(weth.address, expiry, true)
      await oracle.setIsDisputePeriodOver(weth.address, expiry, true)
      await oracle.setExpiryPrice(weth.address, expiry, priceMock)

      const expectedResutl = true
      assert.equal(
        await controllerProxy.isPriceFinalized(expiredOtoken.address),
        expectedResutl,
        'Price is not finalized',
      )
    })
  })

  describe('Expiry', () => {
    it('should return false for non expired otoken', async () => {
      const otoken: MockOtokenInstance = await MockOtoken.new()
      await otoken.init(
        addressBook.address,
        weth.address,
        usdc.address,
        usdc.address,
        new BigNumber(200).times(new BigNumber(10).exponentiatedBy(18)),
        new BigNumber(await time.latest()).plus(60000 * 60000),
        true,
      )

      assert.equal(await controllerProxy.isExpired(otoken.address), false, 'Otoken expiry check mismatch')
    })

    it('should return true for expired otoken', async () => {
      // Otoken deployment
      const expiredOtoken = await MockOtoken.new()
      // init otoken
      await expiredOtoken.init(
        addressBook.address,
        weth.address,
        usdc.address,
        usdc.address,
        new BigNumber(200).times(new BigNumber(10).exponentiatedBy(18)),
        1219835219,
        true,
      )

      assert.equal(await controllerProxy.isExpired(expiredOtoken.address), true, 'Otoken expiry check mismatch')
    })
  })

  describe('Call action', () => {
    let callTester: CallTesterInstance

    before(async () => {
      callTester = await CallTester.new()
    })

<<<<<<< HEAD
    it('should call destination address', async () => {
=======
    it('should call any arbitrary destination address when restriction is not activated', async () => {
      const actionArgs = [
        {
          actionType: ActionType.Call,
          owner: ZERO_ADDR,
          sender: callTester.address,
          asset: ZERO_ADDR,
          vaultId: '0',
          amount: '0',
          index: '0',
          data: ZERO_ADDR,
        },
      ]

      expectEvent(await controllerProxy.operate(actionArgs, {from: accountOwner1}), 'CallExecuted', {
        from: accountOwner1,
        to: callTester.address,
        vaultOwner: ZERO_ADDR,
        vaultId: '0',
        data: ZERO_ADDR,
      })
    })

    it('should revert activating call action restriction from non-owner', async () => {
      await expectRevert(controllerProxy.setCallRestriction(true, {from: random}), 'Ownable: caller is not the owner')
    })

    it('should activate call action restriction from owner', async () => {
      await controllerProxy.setCallRestriction(true, {from: owner})

      assert.equal(await controllerProxy.callRestricted(), true, 'Call action restriction activation failed')
    })

    it('should revert calling any arbitrary address when call restriction is activated', async () => {
      const actionArgs = [
        {
          actionType: ActionType.Call,
          owner: ZERO_ADDR,
          sender: callTester.address,
          asset: ZERO_ADDR,
          vaultId: '0',
          amount: '0',
          index: '0',
          data: ZERO_ADDR,
        },
      ]

      await expectRevert(
        controllerProxy.operate(actionArgs, {from: accountOwner1}),
        'Controller: callee is not a whitelisted address',
      )
    })

    it('should call whitelisted callee address when restriction is activated', async () => {
      // whitelist callee
      await whitelist.whitelisteCallee(callTester.address, {from: owner})

>>>>>>> 42965cc6
      const actionArgs = [
        {
          actionType: ActionType.Call,
          owner: ZERO_ADDR,
          sender: callTester.address,
          asset: ZERO_ADDR,
          vaultId: '0',
          amount: '0',
          index: '0',
          data: ZERO_ADDR,
        },
      ]

      expectEvent(await controllerProxy.operate(actionArgs, {from: accountOwner1}), 'CallExecuted', {
        from: accountOwner1,
        to: callTester.address,
        vaultOwner: ZERO_ADDR,
        vaultId: '0',
        data: ZERO_ADDR,
      })
    })
  })

  describe('Emergency shutdown', () => {
    let shortOtoken: MockOtokenInstance

    before(async () => {
      const vaultCounterBefore = new BigNumber(await controllerProxy.getAccountVaultCounter(accountOwner1))
      const expiryTime = new BigNumber(60 * 60) // after 1 hour
      shortOtoken = await MockOtoken.new()
      // init otoken
      await shortOtoken.init(
        addressBook.address,
        weth.address,
        usdc.address,
        usdc.address,
        new BigNumber(200).times(new BigNumber(10).exponentiatedBy(18)),
        new BigNumber(await time.latest()).plus(expiryTime),
        true,
      )

      // whitelist otoken to be minted
      await whitelist.whitelistOtoken(shortOtoken.address, {from: owner})

      const collateralToDeposit = new BigNumber(await shortOtoken.strikePrice()).dividedBy(1e18)
      const amountToMint = new BigNumber('1')
      const actionArgs = [
        {
          actionType: ActionType.OpenVault,
          owner: accountOwner1,
          sender: accountOwner1,
          asset: ZERO_ADDR,
          vaultId: vaultCounterBefore.toNumber() + 1,
          amount: '0',
          index: '0',
          data: ZERO_ADDR,
        },
        {
          actionType: ActionType.MintShortOption,
          owner: accountOwner1,
          sender: accountOwner1,
          asset: shortOtoken.address,
          vaultId: vaultCounterBefore.toNumber() + 1,
          amount: amountToMint.toNumber(),
          index: '0',
          data: ZERO_ADDR,
        },
        {
          actionType: ActionType.DepositCollateral,
          owner: accountOwner1,
          sender: accountOwner1,
          asset: usdc.address,
          vaultId: vaultCounterBefore.toNumber() + 1,
          amount: collateralToDeposit.toNumber(),
          index: '0',
          data: ZERO_ADDR,
        },
      ]
      await usdc.approve(marginPool.address, collateralToDeposit, {from: accountOwner1})
      await controllerProxy.operate(actionArgs, {from: accountOwner1})
    })

    it('should revert set terminator address from non-owner', async () => {
      await expectRevert(controllerProxy.setTerminator(terminator, {from: random}), 'Ownable: caller is not the owner')
    })

    it('should set terminator address', async () => {
      await controllerProxy.setTerminator(terminator, {from: owner})
      assert.equal(await controllerProxy.terminator(), terminator, 'Terminator address mismatch')
    })

    it('should revert when pausing the system from address other than terminator', async () => {
      await expectRevert(controllerProxy.setSystemPaused(true, {from: random}), 'Controller: sender is not terminator')
    })

    it('should revert restarting system when already up-and-running', async () => {
      await expectRevert(
        controllerProxy.setSystemPaused(false, {from: terminator}),
        'Controller: cannot change pause status',
      )
    })

    it('should pause system', async () => {
      const stateBefore = await controllerProxy.systemPaused()
      assert.equal(stateBefore, false, 'System already paused')

      await controllerProxy.setSystemPaused(true, {from: terminator})

      const stateAfter = await controllerProxy.systemPaused()
      assert.equal(stateAfter, true, 'System not paused')
    })

    it('should revert pausing when system is already paused', async () => {
      await expectRevert(
        controllerProxy.setSystemPaused(true, {from: terminator}),
        'Controller: cannot change pause status',
      )
    })

    it('should revert opening a vault when system is paused', async () => {
      const vaultCounter = new BigNumber(await controllerProxy.getAccountVaultCounter(accountOwner1))
      const actionArgs = [
        {
          actionType: ActionType.OpenVault,
          owner: accountOwner1,
          sender: accountOwner1,
          asset: ZERO_ADDR,
          vaultId: vaultCounter.toNumber() + 1,
          amount: '0',
          index: '0',
          data: ZERO_ADDR,
        },
      ]
      await expectRevert(controllerProxy.operate(actionArgs, {from: accountOwner1}), 'Controller: system is paused')
    })

    it('should revert depositing collateral when system is paused', async () => {
      const vaultCounter = new BigNumber(await controllerProxy.getAccountVaultCounter(accountOwner1))
      const collateralToDeposit = new BigNumber(await shortOtoken.strikePrice()).dividedBy(1e18)
      const actionArgs = [
        {
          actionType: ActionType.DepositCollateral,
          owner: accountOwner1,
          sender: accountOwner1,
          asset: usdc.address,
          vaultId: vaultCounter.toNumber() + 1,
          amount: collateralToDeposit.toNumber(),
          index: '0',
          data: ZERO_ADDR,
        },
      ]
      await usdc.approve(marginPool.address, collateralToDeposit, {from: accountOwner1})
      await expectRevert(controllerProxy.operate(actionArgs, {from: accountOwner1}), 'Controller: system is paused')
    })

    it('should revert minting short otoken when system is paused', async () => {
      const vaultCounter = new BigNumber(await controllerProxy.getAccountVaultCounter(accountOwner1))
      const collateralToDeposit = new BigNumber(await shortOtoken.strikePrice()).dividedBy(1e18)
      const actionArgs = [
        {
          actionType: ActionType.MintShortOption,
          owner: accountOwner1,
          sender: accountOwner1,
          asset: shortOtoken.address,
          vaultId: vaultCounter.toNumber(),
          amount: '1',
          index: '0',
          data: ZERO_ADDR,
        },
        {
          actionType: ActionType.DepositCollateral,
          owner: accountOwner1,
          sender: accountOwner1,
          asset: usdc.address,
          vaultId: vaultCounter.toNumber(),
          amount: collateralToDeposit.toNumber(),
          index: '0',
          data: ZERO_ADDR,
        },
      ]
      await usdc.approve(marginPool.address, collateralToDeposit, {from: accountOwner1})
      await expectRevert(controllerProxy.operate(actionArgs, {from: accountOwner1}), 'Controller: system is paused')
    })

    it('should revert withdrawing collateral when system is paused', async () => {
      const vaultCounter = new BigNumber(await controllerProxy.getAccountVaultCounter(accountOwner1))
      const collateralToWithdraw = new BigNumber(await shortOtoken.strikePrice()).dividedBy(1e18)
      const actionArgs = [
        {
          actionType: ActionType.WithdrawCollateral,
          owner: accountOwner1,
          sender: accountOwner1,
          asset: usdc.address,
          vaultId: vaultCounter.toNumber(),
          amount: collateralToWithdraw.toNumber(),
          index: '0',
          data: ZERO_ADDR,
        },
      ]
      await expectRevert(controllerProxy.operate(actionArgs, {from: accountOwner1}), 'Controller: system is paused')
    })

    it('should revert burning short otoken when system is paused', async () => {
      const vaultCounter = new BigNumber(await controllerProxy.getAccountVaultCounter(accountOwner1))
      const actionArgs = [
        {
          actionType: ActionType.BurnShortOption,
          owner: accountOwner1,
          sender: accountOwner1,
          asset: shortOtoken.address,
          vaultId: vaultCounter.toNumber(),
          amount: '1',
          index: '0',
          data: ZERO_ADDR,
        },
      ]

      await expectRevert(controllerProxy.operate(actionArgs, {from: accountOwner1}), 'Controller: system is paused')
    })

    it('should settle vault when system is paused', async () => {
      // past time after expiry
      await time.increase(60 * 61) // increase time with one hour in seconds
      // set price in Oracle Mock, 150$ at expiry, expire ITM
      await oracle.setExpiryPrice(
        await shortOtoken.underlyingAsset(),
        new BigNumber(await shortOtoken.expiryTimestamp()),
        new BigNumber(150).times(new BigNumber(10).exponentiatedBy(18)),
      )
      // set it as finalized in mock
      await oracle.setIsFinalized(
        await shortOtoken.underlyingAsset(),
        new BigNumber(await shortOtoken.expiryTimestamp()),
        true,
      )
      await oracle.setIsDisputePeriodOver(
        await shortOtoken.underlyingAsset(),
        new BigNumber(await shortOtoken.expiryTimestamp()),
        true,
      )

      const vaultCounter = new BigNumber(await controllerProxy.getAccountVaultCounter(accountOwner1))
      const actionArgs = [
        {
          actionType: ActionType.SettleVault,
          owner: accountOwner1,
          sender: accountOwner1,
          asset: shortOtoken.address,
          vaultId: vaultCounter.toNumber(),
          amount: '0',
          index: '0',
          data: ZERO_ADDR,
        },
      ]

      const payout = new BigNumber('150')
      const marginPoolBalanceBefore = new BigNumber(await usdc.balanceOf(marginPool.address))
      const senderBalanceBefore = new BigNumber(await usdc.balanceOf(accountOwner1))

      controllerProxy.operate(actionArgs, {from: accountOwner1})

      const marginPoolBalanceAfter = new BigNumber(await usdc.balanceOf(marginPool.address))
      const senderBalanceAfter = new BigNumber(await usdc.balanceOf(accountOwner1))

      assert.equal(
        marginPoolBalanceBefore.minus(marginPoolBalanceAfter).toString(),
        payout.toString(),
        'Margin pool collateral asset balance mismatch',
      )
      assert.equal(
        senderBalanceAfter.minus(senderBalanceBefore).toString(),
        payout.toString(),
        'Seller collateral asset balance mismatch',
      )
    })

    it('should exercise when system is paused', async () => {
      const shortAmountToBurn = new BigNumber('1')
      // transfer to holder
      await shortOtoken.transfer(holder1, shortAmountToBurn, {from: accountOwner1})

      const actionArgs = [
        {
          actionType: ActionType.Exercise,
          owner: ZERO_ADDR,
          sender: holder1,
          asset: shortOtoken.address,
          vaultId: '0',
          amount: shortAmountToBurn.toNumber(),
          index: '0',
          data: ZERO_ADDR,
        },
      ]
      assert.equal(await controllerProxy.isExpired(shortOtoken.address), true, 'Short otoken is not expired yet')

      const payout = new BigNumber('50')
      const marginPoolBalanceBefore = new BigNumber(await usdc.balanceOf(marginPool.address))
      const senderBalanceBefore = new BigNumber(await usdc.balanceOf(holder1))
      const senderShortBalanceBefore = new BigNumber(await shortOtoken.balanceOf(holder1))

      controllerProxy.operate(actionArgs, {from: holder1})

      const marginPoolBalanceAfter = new BigNumber(await usdc.balanceOf(marginPool.address))
      const senderBalanceAfter = new BigNumber(await usdc.balanceOf(holder1))
      const senderShortBalanceAfter = new BigNumber(await shortOtoken.balanceOf(holder1))

      assert.equal(
        marginPoolBalanceBefore.minus(marginPoolBalanceAfter).toString(),
        payout.toString(),
        'Margin pool collateral asset balance mismatch',
      )
      assert.equal(
        senderBalanceAfter.minus(senderBalanceBefore).toString(),
        payout.toString(),
        'Sender collateral asset balance mismatch',
      )
      assert.equal(
        senderShortBalanceBefore.minus(senderShortBalanceAfter).toString(),
        shortAmountToBurn.toString(),
        ' Burned short otoken amount mismatch',
      )
    })
  })

  describe('Refresh configuration', () => {
    it('should revert refreshing configuration from address other than owner', async () => {
      await expectRevert(controllerProxy.refreshConfiguration({from: random}), 'Ownable: caller is not the owner')
    })

    it('should refresh configuratiom', async () => {
      // update modules
      const oracle = await MockOracle.new(addressBook.address, {from: owner})
      const calculator = await MockMarginCalculator.new(addressBook.address, {from: owner})
      const marginPool = await MarginPool.new(addressBook.address, {from: owner})
      const whitelist = await MockWhitelistModule.new({from: owner})

      await addressBook.setOracle(oracle.address)
      await addressBook.setMarginCalculator(calculator.address)
      await addressBook.setMarginPool(marginPool.address)
      await addressBook.setWhitelist(whitelist.address)

      // referesh controller configuration
      await controllerProxy.refreshConfiguration()
      const [_whitelist, _oracle, _calculator, _pool] = await controllerProxy.getConfiguration()
      assert.equal(_oracle, oracle.address, 'Oracle address mismatch after refresh')
      assert.equal(_calculator, calculator.address, 'Calculator address mismatch after refresh')
      assert.equal(_pool, marginPool.address, 'Oracle address mismatch after refresh')
      assert.equal(_whitelist, whitelist.address, 'Oracle address mismatch after refresh')
    })
  })
})<|MERGE_RESOLUTION|>--- conflicted
+++ resolved
@@ -3264,9 +3264,6 @@
       callTester = await CallTester.new()
     })
 
-<<<<<<< HEAD
-    it('should call destination address', async () => {
-=======
     it('should call any arbitrary destination address when restriction is not activated', async () => {
       const actionArgs = [
         {
@@ -3324,7 +3321,6 @@
       // whitelist callee
       await whitelist.whitelisteCallee(callTester.address, {from: owner})
 
->>>>>>> 42965cc6
       const actionArgs = [
         {
           actionType: ActionType.Call,
