import {MockERC20Instance} from '../build/types/truffle-types'

import BigNumber from 'bignumber.js'

export type vault = {
  shortAmounts: (BigNumber | string | number)[]
  longAmounts: (BigNumber | string | number)[]
  collateralAmounts: (BigNumber | string | number)[]
  shortOtokens: string[]
  longOtokens: string[]
  collateralAssets: string[]
}

/**
 * Return a valid expiry timestamp that's today + # days, 0800 UTC.
 * @param now
 * @param days
 */
export const createValidExpiry = (now: number, days: number) => {
  const multiplier = (now - 28800) / 86400
  return (Number(multiplier.toFixed(0)) + 1) * 86400 + days * 86400 + 28800
}

/**
 * Create a vault for testing
 * @param shortOtoken
 * @param longOtoken
 * @param collateralAsset
 * @param shortAmount
 * @param longAmount
 * @param collateralAmount
 */
export const createVault = (
  shortOtoken: string | undefined,
  longOtoken: string | undefined,
  collateralAsset: string | undefined,
  shortAmount: string | BigNumber | number | undefined,
  longAmount: string | BigNumber | number | undefined,
  collateralAmount: string | BigNumber | number | undefined,
): vault => {
  return {
    shortOtokens: shortOtoken ? [shortOtoken] : [],
    longOtokens: longOtoken ? [longOtoken] : [],
    collateralAssets: collateralAsset ? [collateralAsset] : [],
    shortAmounts: shortAmount !== undefined ? [shortAmount] : [],
    longAmounts: longAmount !== undefined ? [longAmount] : [],
    collateralAmounts: collateralAmount !== undefined ? [collateralAmount] : [],
  }
}

BigNumber.config({EXPONENTIAL_AT: 60})

<<<<<<< HEAD
export const createTokenAmount = (num: number | BigNumber, decimals = 18) => {
  const amount = new BigNumber(num).times(new BigNumber(10).pow(decimals))
  return amount.integerValue(BigNumber.ROUND_FLOOR).toString()
=======
export const createTokenAmount = (num: number, decimals = 8) => {
  return new BigNumber(num).times(new BigNumber(10).pow(decimals)).toString()
>>>>>>> 755337f1
}

/**
 * Create a number string that scales numbers to 1e18
 * @param num
 */
export const createScaledNumber = (num: number): string => {
  return new BigNumber(num).times(1e8).toString()
}

export const underlyingPriceToCtokenPrice = async (
  underlyingPrice: BigNumber,
  exchangeRate: BigNumber,
  underlying: MockERC20Instance,
) => {
  const underlyingDecimals = new BigNumber(await underlying.decimals())
  const cTokenDecimals = new BigNumber(8)
  return exchangeRate
    .times(underlyingPrice)
    .times(new BigNumber(10).exponentiatedBy(cTokenDecimals))
    .div(new BigNumber(10).exponentiatedBy(underlyingDecimals.plus(new BigNumber(18))))
    .integerValue(BigNumber.ROUND_DOWN)
}

/**
 * @param {number} num number to scale
 * @param {number} fromDecimal the decimals the original number has
 * @param {number} toDecimal the decimals the target number has
 * @return {BigNumber}
 */
export const changeAmountScaled = (num: number | string, fromDecimal: number, toDecimal: number) => {
  const numBN = new BigNumber(num)
  if (toDecimal === fromDecimal) {
    return numBN
  } else if (toDecimal >= fromDecimal) {
    return numBN.times(new BigNumber(10).pow(toDecimal - fromDecimal))
  } else {
    return numBN.div(new BigNumber(10).pow(fromDecimal - toDecimal)).integerValue()
  }
}<|MERGE_RESOLUTION|>--- conflicted
+++ resolved
@@ -50,14 +50,9 @@
 
 BigNumber.config({EXPONENTIAL_AT: 60})
 
-<<<<<<< HEAD
-export const createTokenAmount = (num: number | BigNumber, decimals = 18) => {
+export const createTokenAmount = (num: number | BigNumber, decimals = 8) => {
   const amount = new BigNumber(num).times(new BigNumber(10).pow(decimals))
   return amount.integerValue(BigNumber.ROUND_FLOOR).toString()
-=======
-export const createTokenAmount = (num: number, decimals = 8) => {
-  return new BigNumber(num).times(new BigNumber(10).pow(decimals)).toString()
->>>>>>> 755337f1
 }
 
 /**
