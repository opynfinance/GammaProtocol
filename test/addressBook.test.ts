import {
  MockERC20Instance,
  WhitelistInstance,
  OtokenFactoryInstance,
  UpgradeableContractV1Instance,
  UpgradeableContractV2Instance,
  OwnedUpgradeabilityProxyInstance,
  AddressBookInstance,
  ControllerInstance,
  MarginCalculatorInstance,
  OracleInstance,
} from '../build/types/truffle-types'

const {expectRevert} = require('@openzeppelin/test-helpers')

const MockERC20 = artifacts.require('MockERC20.sol')
const OtokenFactory = artifacts.require('OtokenFactory.sol')
const UpgradeableContractV1 = artifacts.require('UpgradeableContractV1.sol')
const UpgradeableContractV2 = artifacts.require('UpgradeableContractV2.sol')
const OwnedUpgradeabilityProxy = artifacts.require('OwnedUpgradeabilityProxy.sol')
const Controller = artifacts.require('Controller.sol')
const MarginCalculator = artifacts.require('MarginCalculator.sol')
const Oracle = artifacts.require('Oracle.sol')
const AddressBook = artifacts.require('AddressBook.sol')
const Whitelist = artifacts.require('Whitelist.sol')
const MarginAccount = artifacts.require('MarginAccount.sol')

contract('AddressBook', ([owner, otokenImplAdd, marginPoolAdd, liquidationManagerImpl, random]) => {
  // ERC20 mocks
  let weth: MockERC20Instance
  // addressbook instance
  let addressBook: AddressBookInstance

  before('Deployment', async () => {
    // deploy WETH token
    weth = await MockERC20.new('WETH', 'WETH', 18)
    // deploy AddressBook token
    addressBook = await AddressBook.new()
  })

  describe('Set otoken implementation address', () => {
    it('should revert adding otoken implementation address from non-owner address', async () => {
      await expectRevert(addressBook.setOtokenImpl(otokenImplAdd, {from: random}), 'Ownable: caller is not the owner')
    })

    it('should set otoken implementation address', async () => {
      await addressBook.setOtokenImpl(otokenImplAdd, {from: owner})

      assert.equal(await addressBook.getOtokenImpl(), otokenImplAdd, 'Otoken implementation address mismatch')
    })
  })

  describe('Set controller', () => {
    let controller: ControllerInstance

    before(async () => {
<<<<<<< HEAD
=======
      const lib = await MarginAccount.new()
      await Controller.link('MarginAccount', lib.address)
>>>>>>> 088af464
      controller = await Controller.new()
    })

    it('should revert adding controller from non-owner address', async () => {
      await expectRevert(
        addressBook.setController(controller.address, {from: random}),
        'Ownable: caller is not the owner',
      )
    })

    it('should set controller address', async () => {
      await addressBook.setController(controller.address, {from: owner})

      const proxy: OwnedUpgradeabilityProxyInstance = await OwnedUpgradeabilityProxy.at(
        await addressBook.getController(),
      )
      const implementationAddress = await proxy.implementation()

      assert.equal(controller.address, implementationAddress, 'Controller implementation address mismatch')
    })
  })

  describe('Set otoken factory', () => {
    let otokenFactory: OtokenFactoryInstance

    before(async () => {
      otokenFactory = await OtokenFactory.new(addressBook.address)
    })

    it('should revert adding otoken factory address from non-owner address', async () => {
      await expectRevert(
        addressBook.setOtokenFactory(otokenFactory.address, {from: random}),
        'Ownable: caller is not the owner',
      )
    })

    it('should set otoken factory address', async () => {
      await addressBook.setOtokenFactory(otokenFactory.address, {from: owner})

      assert.equal(await addressBook.getOtokenFactory(), otokenFactory.address, 'Otoken factory address mismatch')
    })
  })

  describe('Set whitelist', () => {
    let whitelist: WhitelistInstance

    before(async () => {
      whitelist = await Whitelist.new(addressBook.address)
    })

    it('should revert adding whitelist address from non-owner address', async () => {
      await expectRevert(
        addressBook.setWhitelist(whitelist.address, {from: random}),
        'Ownable: caller is not the owner',
      )
    })

    it('should set whitelist address', async () => {
      await addressBook.setWhitelist(whitelist.address, {from: owner})

      assert.equal(await addressBook.getWhitelist(), whitelist.address, 'Whitelist address mismatch')
    })
  })

  describe('Set margin pool', () => {
    it('should revert adding pool address from non-owner address', async () => {
      await expectRevert(addressBook.setMarginPool(marginPoolAdd, {from: random}), 'Ownable: caller is not the owner')
    })

    it('should set pool address', async () => {
      await addressBook.setMarginPool(marginPoolAdd, {from: owner})

      assert.equal(await addressBook.getMarginPool(), marginPoolAdd, 'Pool address mismatch')
    })
  })

  describe('Set margin calculator', () => {
    let marginCalculator: MarginCalculatorInstance

    before(async () => {
      marginCalculator = await MarginCalculator.new(addressBook.address)
    })

    it('should revert adding margin calculator address from non-owner address', async () => {
      await expectRevert(
        addressBook.setMarginCalculator(marginCalculator.address, {from: random}),
        'Ownable: caller is not the owner',
      )
    })

    it('should set margin calculator address', async () => {
      await addressBook.setMarginCalculator(marginCalculator.address, {from: owner})

      assert.equal(
        marginCalculator.address,
        await addressBook.getMarginCalculator(),
        'Margin calculator implementation address mismatch',
      )
    })
  })

  describe('Set liquidation manager', () => {
    it('should revert adding liquidation manager address from non-owner address', async () => {
      await expectRevert(
        addressBook.setLiquidationManager(liquidationManagerImpl, {from: random}),
        'Ownable: caller is not the owner',
      )
    })

    it('should set liquidation manager address', async () => {
      await addressBook.setLiquidationManager(liquidationManagerImpl, {from: owner})

      assert.equal(
        liquidationManagerImpl,
        await addressBook.getLiquidationManager(),
        'liquidation manager implementation address mismatch',
      )
    })
  })

  describe('Set oracle', () => {
    let oracle: OracleInstance

    before(async () => {
      oracle = await Oracle.new(addressBook.address)
    })

    it('should revert adding oracle address from non-owner address', async () => {
      await expectRevert(
        addressBook.setLiquidationManager(oracle.address, {from: random}),
        'Ownable: caller is not the owner',
      )
    })

    it('should set oracle address', async () => {
      await addressBook.setOracle(oracle.address, {from: owner})

      assert.equal(oracle.address, await addressBook.getOracle(), 'Oracle module implementation address mismatch')
    })
  })

  describe('Set weth', () => {
    it('should revert adding weth address from non-owner address', async () => {
      await expectRevert(addressBook.setWeth(weth.address, {from: random}), 'Ownable: caller is not the owner')
    })

    it('should set weth address', async () => {
      await addressBook.setWeth(weth.address, {from: owner})

      assert.equal(await addressBook.getWeth(), weth.address, 'WETH address mismatch')
    })
  })

  describe('Set arbitrary address', () => {
    const modulekey = web3.utils.fromAscii('newModule')
    let module: UpgradeableContractV1Instance

    before(async () => {
      module = await UpgradeableContractV1.new()
    })

    it('should revert adding arbitrary key:address from non-owner address', async () => {
      await expectRevert(
        addressBook.updateImpl(modulekey, module.address, {from: random}),
        'Ownable: caller is not the owner',
      )
    })

    it('should set new module key and address', async () => {
      await addressBook.updateImpl(modulekey, module.address, {from: owner})

      const proxy: OwnedUpgradeabilityProxyInstance = await OwnedUpgradeabilityProxy.at(
        await addressBook.getAddress(modulekey),
      )
      const implementationAddress = await proxy.implementation()

      assert.equal(module.address, implementationAddress, 'New module implementation address mismatch')
    })
  })

  describe('Upgrade contract', async () => {
    const key = web3.utils.fromAscii('ammModule')

    let v1Contract: UpgradeableContractV1Instance
    let v2Contract: UpgradeableContractV2Instance

    before(async () => {
      v1Contract = await UpgradeableContractV1.new()

      await addressBook.updateImpl(key, v1Contract.address, {from: owner})

      const proxy: OwnedUpgradeabilityProxyInstance = await OwnedUpgradeabilityProxy.at(
        await addressBook.getAddress(key),
      )
      const implementationAddress = await proxy.implementation()

      assert.equal(v1Contract.address, implementationAddress, 'AMM module implementation address mismatch')
      assert.equal((await v1Contract.getV1Version()).toString(), '1', 'AMM implementation version mismatch')
    })

    it('should upgrade contract from V1 to V2', async () => {
      // deploy V2 implementation
      v2Contract = await UpgradeableContractV2.new()

      const v1Proxy: OwnedUpgradeabilityProxyInstance = await OwnedUpgradeabilityProxy.at(
        await addressBook.getAddress(key),
      )
      const v1ImplementationAddress = await v1Proxy.implementation()

      assert.notEqual(v2Contract.address, v1ImplementationAddress, 'AMM v1 and v2 have same implementation address')

      await addressBook.updateImpl(key, v2Contract.address, {from: owner})

      const v2Proxy: OwnedUpgradeabilityProxyInstance = await OwnedUpgradeabilityProxy.at(
        await addressBook.getAddress(key),
      )
      const v2ImplementationAddress = await v2Proxy.implementation()

      assert.equal(v2Contract.address, v2ImplementationAddress, 'AMM V2 implementation address mismatch')
      assert.equal(v1Proxy.address, v2Proxy.address, 'AMM proxy address mismatch')

      v2Contract = await UpgradeableContractV2.at(await addressBook.getAddress(key))

      assert.equal((await v2Contract.getV2Version()).toString(), '2', 'AMM implementation version mismatch')
    })
  })
})<|MERGE_RESOLUTION|>--- conflicted
+++ resolved
@@ -54,11 +54,8 @@
     let controller: ControllerInstance
 
     before(async () => {
-<<<<<<< HEAD
-=======
       const lib = await MarginAccount.new()
       await Controller.link('MarginAccount', lib.address)
->>>>>>> 088af464
       controller = await Controller.new()
     })
 
