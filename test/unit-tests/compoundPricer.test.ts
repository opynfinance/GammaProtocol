import {
  MockPricerInstance,
  MockOracleInstance,
  MockERC20Instance,
  MockCTokenInstance,
  CompoundPricerInstance,
} from '../../build/types/truffle-types'

import {underlyingPriceToCtokenPrice} from '../utils'

import BigNumber from 'bignumber.js'
import {createScaledNumber} from '../utils'
const {expectRevert, time} = require('@openzeppelin/test-helpers')

const MockPricer = artifacts.require('MockPricer.sol')
const MockOracle = artifacts.require('MockOracle.sol')

const MockERC20 = artifacts.require('MockERC20.sol')
const MockCToken = artifacts.require('MockCToken.sol')
const CompoundPricer = artifacts.require('CompoundPricer.sol')

// address(0)
const ZERO_ADDR = '0x0000000000000000000000000000000000000000'

contract('CompoundPricer', ([owner, random]) => {
  let oracle: MockOracleInstance
  let weth: MockERC20Instance
  let usdc: MockERC20Instance
  let cETH: MockCTokenInstance
  let cUSDC: MockCTokenInstance
  // old pricer
  let wethPricer: MockPricerInstance
  // compound pricer
  let cethPricer: CompoundPricerInstance
  let cusdcPricer: CompoundPricerInstance

  before('Deployment', async () => {
    // deploy mock contracts
    oracle = await MockOracle.new({from: owner})
    weth = await MockERC20.new('WETH', 'WETH', 18)
    usdc = await MockERC20.new('USDC', 'USDC', 6)
    cETH = await MockCToken.new('CETH', 'CETH')
    cUSDC = await MockCToken.new('cUSDC', 'cUSDC')
    // mock underlying pricers
    wethPricer = await MockPricer.new(weth.address, oracle.address)

    await oracle.setAssetPricer(weth.address, wethPricer.address)
  })

  describe('constructor', () => {
    it('should deploy the contract successfully', async () => {
      cethPricer = await CompoundPricer.new(cETH.address, weth.address, oracle.address)
      cusdcPricer = await CompoundPricer.new(cUSDC.address, usdc.address, oracle.address)
    })
    it('should revert if initializing with cToken = 0', async () => {
      await expectRevert(
        CompoundPricer.new(ZERO_ADDR, weth.address, oracle.address),
        'CompoundPricer: cToken address can not be 0',
      )
    })
    it('should revert if initializing with underlying = 0 address', async () => {
      await expectRevert(
        CompoundPricer.new(cETH.address, ZERO_ADDR, oracle.address),
        'CompoundPricer: underlying address can not be 0',
      )
    })
    it('should revert if initializing with oracle = 0 address', async () => {
      await expectRevert(
        CompoundPricer.new(cETH.address, weth.address, ZERO_ADDR),
        'CompoundPricer: oracle address can not be 0',
      )
    })
  })

  describe('getPrice for cETH', () => {
    const ethPrice = createScaledNumber(470)
    const exchangeRate = new BigNumber('200192735438752381581313918')
    before('mock data in chainlink pricer and cToken', async () => {
      await oracle.setRealTimePrice(usdc.address, '100000000')
<<<<<<< HEAD
      await wethPricer.setPrice(ethPrice)
=======
      await oracle.setRealTimePrice(weth.address, ethPrice)
      // await wethPricer.setPrice(ethPrice)
>>>>>>> c2b51d07
      await cETH.setExchangeRate(exchangeRate)
    })
    it('should return the price in 1e8', async () => {
      // how much 1e8 cToken worth in USD
      const cTokenprice = await cethPricer.getPrice()
      const expectResult = await underlyingPriceToCtokenPrice(new BigNumber(ethPrice), exchangeRate, weth)
      assert.equal(cTokenprice.toString(), expectResult.toString())
      // hard coded answer
      // 1 cETH = 9.4 USD
      assert.equal(cTokenprice.toString(), '940905856')
    })
    it('should return the new price after resetting answer in underlying pricer', async () => {
      const newPrice = createScaledNumber(500)
      // await wethPricer.setPrice(newPrice)
      await oracle.setRealTimePrice(weth.address, newPrice)
      const cTokenPrice = await cethPricer.getPrice()
      const expectedResult = await underlyingPriceToCtokenPrice(new BigNumber(newPrice), exchangeRate, weth)
      assert.equal(cTokenPrice.toString(), expectedResult.toString())
    })
    it('should revert if price is lower than 0', async () => {
      // await wethPricer.setPrice('0')
      await oracle.setRealTimePrice(weth.address, '0')
      await expectRevert(cethPricer.getPrice(), 'CompoundPricer: underlying price is 0')
    })
  })

  describe('getPrice for cUSDC', () => {
    const usdPrice = createScaledNumber(1)
    const exchangeRate = new BigNumber('211619877757422')

    before('mock data in chainlink pricer and cToken', async () => {
      await oracle.setStablePrice(usdc.address, '100000000')
      await cUSDC.setExchangeRate(exchangeRate)
    })

    it('should return the price in 1e8', async () => {
      // how much 1e8 cToken worth in USD
      const cTokenprice = await cusdcPricer.getPrice()
      const expectResult = await underlyingPriceToCtokenPrice(new BigNumber(usdPrice), exchangeRate, usdc)
      assert.equal(cTokenprice.toString(), expectResult.toString())
      // hard coded answer
      // 1 cUSDC = 0.02 USD
      assert.equal(cTokenprice.toString(), '2116198') // 0.0211 usd
    })
    it('should return the new price after resetting answer in underlying pricer', async () => {
      const newPrice = createScaledNumber(1.1)
      await oracle.setStablePrice(usdc.address, newPrice)
      const cTokenPrice = await cusdcPricer.getPrice()
      const expectedResult = await underlyingPriceToCtokenPrice(new BigNumber(newPrice), exchangeRate, usdc)
      assert.equal(cTokenPrice.toString(), expectedResult.toString())
    })
<<<<<<< HEAD
    it('should revert if price is 0', async () => {
      await oracle.setStablePrice(usdc.address, '0')
      await expectRevert(cusdcPricer.getPrice(), 'Oracle: Pricer for this asset not set')
    })
=======
>>>>>>> c2b51d07
  })

  describe('setExpiryPrice', () => {
    let expiry: number
    const ethPrice = new BigNumber(createScaledNumber(300))
    const exchangeRate = new BigNumber('200192735438752381581313918')

    before('setup oracle record for weth price', async () => {
      expiry = (await time.latest()) + time.duration.days(30).toNumber()
    })

    it("should revert if oracle don't have price of underlying yet", async () => {
      await expectRevert(cethPricer.setExpiryPriceInOracle(expiry), 'CompoundPricer: underlying price not set yet')
    })

    it('should set price successfully by arbitrary address', async () => {
      await oracle.setExpiryPrice(weth.address, expiry, ethPrice)
      await cethPricer.setExpiryPriceInOracle(expiry, {from: random})
      const [price] = await oracle.getExpiryPrice(cETH.address, expiry)
      const expectedResult = await underlyingPriceToCtokenPrice(ethPrice, exchangeRate, weth)
      assert.equal(price.toString(), expectedResult.toString())
    })
  })
})<|MERGE_RESOLUTION|>--- conflicted
+++ resolved
@@ -77,12 +77,8 @@
     const exchangeRate = new BigNumber('200192735438752381581313918')
     before('mock data in chainlink pricer and cToken', async () => {
       await oracle.setRealTimePrice(usdc.address, '100000000')
-<<<<<<< HEAD
-      await wethPricer.setPrice(ethPrice)
-=======
       await oracle.setRealTimePrice(weth.address, ethPrice)
       // await wethPricer.setPrice(ethPrice)
->>>>>>> c2b51d07
       await cETH.setExchangeRate(exchangeRate)
     })
     it('should return the price in 1e8', async () => {
@@ -134,13 +130,6 @@
       const expectedResult = await underlyingPriceToCtokenPrice(new BigNumber(newPrice), exchangeRate, usdc)
       assert.equal(cTokenPrice.toString(), expectedResult.toString())
     })
-<<<<<<< HEAD
-    it('should revert if price is 0', async () => {
-      await oracle.setStablePrice(usdc.address, '0')
-      await expectRevert(cusdcPricer.getPrice(), 'Oracle: Pricer for this asset not set')
-    })
-=======
->>>>>>> c2b51d07
   })
 
   describe('setExpiryPrice', () => {
