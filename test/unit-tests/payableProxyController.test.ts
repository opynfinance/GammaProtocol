--- conflicted
+++ resolved
@@ -444,15 +444,13 @@
           data: ZERO_ADDR,
         },
       ]
-<<<<<<< HEAD
+      
       const finalMarginPool = (await marginPoolV2.whitelistedRibbonVault(accountOwner1))
         ? marginPoolV2.address
         : marginPool.address
 
       await usdc.approve(finalMarginPool, collateralToDeposit, { from: accountOwner1 })
-=======
-      await usdc.approve(marginPool.address, collateralToDeposit, { from: accountOwner1 })
->>>>>>> 1b3c62d0
+
       await payableProxyController.operate(actionArgs, accountOwner1, { from: accountOwner1 })
       // transfer minted short otoken to hodler`
       await shortOtoken.transfer(holder1, amountToMint.toString(), { from: accountOwner1 })
