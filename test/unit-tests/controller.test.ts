--- conflicted
+++ resolved
@@ -53,12 +53,6 @@
     let usdc: MockERC20Instance
     let weth: MockERC20Instance
     let weth2: MockERC20Instance
-<<<<<<< HEAD
-    // mock a pricer
-    let wethPricer: MockPricerInstance
-    let weth2Pricer: MockPricerInstance
-=======
->>>>>>> c2b51d07
 
     // Oracle module
     let oracle: MockOracleInstance
@@ -121,14 +115,6 @@
       await usdc.mint(accountOwner1, createTokenAmount(10000, usdcDecimals))
       await usdc.mint(accountOperator1, createTokenAmount(10000, usdcDecimals))
       await usdc.mint(random, createTokenAmount(10000, usdcDecimals))
-
-      // deply mock pricer (to get live price and set expiry price)
-      wethPricer = await MockPricer.new(weth.address, oracle.address)
-      weth2Pricer = await MockPricer.new(weth2.address, oracle.address)
-
-      await oracle.setStablePrice(usdc.address, createTokenAmount(1, 8))
-      await oracle.setAssetPricer(weth.address, wethPricer.address, {from: owner})
-      await oracle.setAssetPricer(weth2.address, weth2Pricer.address, {from: owner})
     })
 
     describe('Controller initialization', () => {
@@ -3053,8 +3039,8 @@
           false,
         )
 
-        await wethPricer.setPrice(createTokenAmount(400))
-        await weth2Pricer.setPrice(createTokenAmount(400))
+        await oracle.setRealTimePrice(weth.address, createTokenAmount(400))
+        await oracle.setRealTimePrice(weth2.address, createTokenAmount(400))
 
         await whitelist.whitelistOtoken(call.address)
         const vaultCounter = new BigNumber(await controllerProxy.getAccountVaultCounter(accountOwner1)).plus(1)
