--- conflicted
+++ resolved
@@ -1,23 +1,13 @@
-<<<<<<< HEAD
 import {ethers} from 'ethers'
-import {AddressBookInstance, OracleInstance} from '../build/types/truffle-types'
-=======
 import {OracleInstance} from '../build/types/truffle-types'
->>>>>>> 29ead138
 
 const BigNumber = require('bignumber.js')
 const {expectEvent, expectRevert} = require('@openzeppelin/test-helpers')
 
 const Oracle = artifacts.require('Oracle.sol')
 
-<<<<<<< HEAD
 contract('Oracle', ([owner, batchOracle, random]) => {
   const batch = web3.utils.asciiToHex('ETHUSDCUSDC1596218762')
-  // AddressBook module
-  let addressBook: AddressBookInstance
-=======
-contract('Oracle', ([owner]) => {
->>>>>>> 29ead138
   // Oracle module
   let oracle: OracleInstance
 
