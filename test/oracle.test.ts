import {MockChainlinkOracleInstance, MockAddressBookInstance, OracleInstance} from '../build/types/truffle-types'
import BigNumber from 'bignumber.js'

<<<<<<< HEAD
const {expectEvent, expectRevert, time, BN} = require('@openzeppelin/test-helpers')
=======
const {expectRevert, time, BN} = require('@openzeppelin/test-helpers')
>>>>>>> 0871b4b6

const MockChainlinkOracle = artifacts.require('MockChainlinkOracle.sol')
const MockAddressBook = artifacts.require('MockAddressBook.sol')
const Oracle = artifacts.require('Oracle.sol')

// address(0)
const ZERO_ADDR = '0x0000000000000000000000000000000000000000'

contract('Oracle', ([owner, controllerAddress, random]) => {
  const batch = web3.utils.asciiToHex('ETHUSDCUSDC1596218762')
  // Chainlink mock instance
  let batchOracle: MockChainlinkOracleInstance
  // AddressBook module
  let addressBook: MockAddressBookInstance
  // Oracle module
  let oracle: OracleInstance

  before('Deployment', async () => {
    // deploy price feed mock
    batchOracle = await MockChainlinkOracle.new({from: owner})
    // addressbook module
    addressBook = await MockAddressBook.new({from: owner})
    // set controller address in AddressBook
    await addressBook.setController(controllerAddress, {from: owner})
    // deploy Whitelist module
    oracle = await Oracle.new(addressBook.address, {from: owner})
  })

  describe('Oracle deployment', () => {
    it('shout revert if deployed with 0 addressBook address', async () => {
      await expectRevert(Oracle.new(ZERO_ADDR), 'Invalid address book')
    })
  })

  describe('Batch oracle', () => {
    it('should revert setting batch oracle from non-owner address', async () => {
      await expectRevert(
        oracle.setBatchOracle(batch, batchOracle.address, {from: random}),
        'Ownable: caller is not the owner',
      )
    })

    it('should set batch oracle', async () => {
      await oracle.setBatchOracle(batch, batchOracle.address, {from: owner})

      assert.equal(await oracle.getBatchOracle(batch), batchOracle.address, 'batch oracle address mismatch')
    })
  })

  describe('Oracle locking period', () => {
    const lockingPeriod = new BigNumber(60 * 15) // 15min

    it('should revert setting oracle locking period from non-owner address', async () => {
      await expectRevert(
        oracle.setLockingPeriod(batchOracle.address, lockingPeriod, {from: random}),
        'Ownable: caller is not the owner',
      )
    })

    it('should set oracle locking period', async () => {
      await oracle.setLockingPeriod(batchOracle.address, lockingPeriod, {from: owner})

      assert.equal(
        (await oracle.getOracleLockingPeriod(batchOracle.address)).toString(),
        lockingPeriod.toString(),
        'oracle locking period mismatch',
      )
    })

    it('should check if locking period is over', async () => {
<<<<<<< HEAD
      const isOver = await oracle.isLockingPeriodOver(batchOracle.address, await time.latest(), {from: owner})
=======
      const isOver = await oracle.isLockingPeriodOver(batch, await time.latest(), {from: owner})
>>>>>>> 0871b4b6
      const expectedResult = false
      assert.equal(isOver, expectedResult, 'locking period check mismatch')
    })
  })

  describe('Oracle dispute period', () => {
    const disputePeriod = new BigNumber(60 * 45) // 45min

    it('should revert setting oracle locking period from non-owner address', async () => {
      await expectRevert(
        oracle.setDisputePeriod(batchOracle.address, disputePeriod, {from: random}),
        'Ownable: caller is not the owner',
      )
    })

    it('should set oracle dispute period', async () => {
      await oracle.setDisputePeriod(batchOracle.address, disputePeriod, {from: owner})

      assert.equal(
        (await oracle.getOracleDisputePeriod(batchOracle.address)).toString(),
        disputePeriod.toString(),
        'oracle dispute period mismatch',
      )
    })

    it('should check if dispute period is over when price timestamp equal to zero', async () => {
<<<<<<< HEAD
      const isOver = await oracle.isDisputePeriodOver(batchOracle.address, await time.latest(), {from: owner})
=======
      const isOver = await oracle.isDisputePeriodOver(batch, await time.latest(), {from: owner})
      const expectedResult = false
      assert.equal(isOver, expectedResult, 'dispute period check mismatch')
    })
  })

  describe('Set batch underlying asset price', () => {
    let batchExpiry: BigNumber
    let roundBack: BigNumber
    let priorRoundTimestamp: BigNumber
    // expected underlying price at that timestamp
    let batchUnderlyingPrice: BigNumber

    before(async () => {
      batchExpiry = new BigNumber(await time.latest())
      roundBack = new BigNumber(1)
      priorRoundTimestamp = roundBack.plus(1)
      // expected underlying price at that timestamp
      batchUnderlyingPrice = new BigNumber(200)
    })

    it('should revert setting price if locking period is not over', async () => {
      // set round back timestamp, in this scenario price got pushed to feed 10 min after batch expiry
      await batchOracle.setRoundTimestamp(roundBack, batchExpiry.plus(60 * 10))
      // set prior round timestamp
      await batchOracle.setRoundTimestamp(priorRoundTimestamp, batchExpiry.minus(60 * 10))
      // set price feed
      await batchOracle.setRoundAnswer(roundBack, batchUnderlyingPrice)

      await expectRevert(
        oracle.setBatchUnderlyingPrice(batch, batchExpiry, roundBack, {from: controllerAddress}),
        'Oracle: locking period is not over yet',
      )
    })

    it('should revert setting price if caller is not controller', async () => {
      await expectRevert(
        oracle.setBatchUnderlyingPrice(batch, batchExpiry, roundBack, {from: random}),
        'Oracle: Sender is not Controller',
      )
    })

    it('should set price at round back equal to 1', async () => {
      // advance time to pass batch locking period (15 min)
      await time.increase(new BN(60 * 15.5))

      // set round back timestamp, in this scenario price got pushed to feed 10 min after batch expiry
      await batchOracle.setRoundTimestamp(roundBack, batchExpiry.plus(60 * 10))
      // set prior round timestamp
      await batchOracle.setRoundTimestamp(priorRoundTimestamp, batchExpiry.minus(60 * 10))
      // set price feed
      await batchOracle.setRoundAnswer(roundBack, batchUnderlyingPrice)

      // current timestamp at which price will be submitted to our Oracle module
      const onchainPriceTimestamp = new BigNumber(await time.latest())
      // set batch underlying price
      await oracle.setBatchUnderlyingPrice(batch, batchExpiry, roundBack, {from: controllerAddress})

      // get batch price
      const price = await oracle.getBatchPrice(batch, batchExpiry)

      assert.equal(price[0].toString(), batchUnderlyingPrice.toString(), 'batch underlying price mismatch')
      // checking difference between timestamp is less than 2, used this because of lack timestamp precision
      assert.isAtMost(
        new BigNumber(price[1]).minus(onchainPriceTimestamp).toNumber(),
        2,
        'batch underlying price on-chain timestamp mismatch',
      )
    })

    it('should revert setting price from controller module if dispute period already started', async () => {
      await expectRevert(
        oracle.setBatchUnderlyingPrice(batch, batchExpiry, roundBack, {from: controllerAddress}),
        'Oracle: dispute period started',
      )

      // re-set oracle to zero address
      await oracle.setBatchOracle(batch, batchOracle.address, {from: owner})
    })

    it('should revert setting price if batch oracle is equal to address zero', async () => {
      // set oracle to zero address
      await oracle.setBatchOracle(batch, ZERO_ADDR, {from: owner})

      await expectRevert(
        oracle.setBatchUnderlyingPrice(batch, batchExpiry, roundBack, {from: controllerAddress}),
        'Oracle: no oracle for this specific batch',
      )

      // re-set oracle to non-zero address
      await oracle.setBatchOracle(batch, batchOracle.address, {from: owner})
    })

    it('should set price at round back=1, and chainlink roundback price=3', async () => {
      batchUnderlyingPrice = new BigNumber(500)
      batchExpiry = new BigNumber(await time.latest())

      // advance time to pass batch locking period (15 min)
      await time.increase(new BN(60 * 15.5))

      // set round back timestamp, in this scenario price got pushed to feed 10 min after batch expiry
      await batchOracle.setRoundTimestamp(roundBack, batchExpiry.plus(60 * 15))
      // set roundback+1 timestamp
      await batchOracle.setRoundTimestamp(roundBack.plus(1), batchExpiry.plus(60 * 10))
      // set roundback+2 timestamp
      await batchOracle.setRoundTimestamp(roundBack.plus(2), batchExpiry.plus(60 * 5))
      // set roundback+2 timestamp
      await batchOracle.setRoundTimestamp(roundBack.plus(3), batchExpiry.plus(60))
      // set roundback+3 timestamp
      await batchOracle.setRoundTimestamp(roundBack.plus(4), batchExpiry.minus(60 * 2))

      // set price feed
      await batchOracle.setRoundAnswer(roundBack.plus(3), batchUnderlyingPrice)

      // current timestamp at which price will be submitted to our Oracle module
      const onchainPriceTimestamp = new BigNumber(await time.latest())
      // set batch underlying price
      await oracle.setBatchUnderlyingPrice(batch, batchExpiry, roundBack, {from: controllerAddress})

      // get batch price
      const price = await oracle.getBatchPrice(batch, batchExpiry)

      assert.equal(price[0].toString(), batchUnderlyingPrice.toString(), 'batch underlying price mismatch')
      // checking difference between timestamp is less than 2, used this because of lack timestamp precision
      assert.isAtMost(
        new BigNumber(price[1]).minus(onchainPriceTimestamp).toNumber(),
        2,
        'batch underlying price on-chain timestamp mismatch',
      )
    })

    it('isDisputePeriodOver should retun false when batch price timestamp is not updated', async () => {
      const isOver = await oracle.isDisputePeriodOver(batch, batchExpiry)
>>>>>>> 0871b4b6
      const expectedResult = false
      assert.equal(isOver, expectedResult, 'dispute period check mismatch')
    })

    it('isDisputePeriodOver should retun true when now >  updateTimestamp + disputePeriod', async () => {
      await time.increase(60 * 60)
      const isOver = await oracle.isDisputePeriodOver(batch, batchExpiry)
      const expectedResult = true
      assert.equal(isOver, expectedResult, 'dispute period check mismatch')
    })
  })

  describe('Set batch underlying asset price', () => {
    let batchExpiry: BigNumber
    let roundBack: BigNumber
    let priorRoundTimestamp: BigNumber
    // expected underlying price at that timestamp
    let batchUnderlyingPrice: BigNumber

    before(async () => {
      batchExpiry = new BigNumber(await time.latest())
      roundBack = new BigNumber(1)
      priorRoundTimestamp = roundBack.plus(1)
      // expected underlying price at that timestamp
      batchUnderlyingPrice = new BigNumber(200)
    })

    it('should revert setting price if locking period is not over', async () => {
      // set round back timestamp, in this scenario price got pushed to feed 10 min after batch expiry
      await batchOracle.setRoundTimestamp(roundBack, batchExpiry.plus(60 * 10))
      // set prior round timestamp
      await batchOracle.setRoundTimestamp(priorRoundTimestamp, batchExpiry.minus(60 * 10))
      // set price feed
      await batchOracle.setRoundAnswer(roundBack, batchUnderlyingPrice)

      await expectRevert(
        oracle.setBatchUnderlyingPrice(batch, batchExpiry, roundBack, {from: controllerAddress}),
        'Oracle: locking period is not over yet',
      )
    })

    it('should revert setting price from sender other than Controller', async () => {
      // advance time to pass batch locking period (15 min)
      await time.increase(new BN(60 * 15.5))

      // set round back timestamp, in this scenario price got pushed to feed 10 min after batch expiry
      await batchOracle.setRoundTimestamp(roundBack, batchExpiry.plus(60 * 10))
      // set prior round timestamp
      await batchOracle.setRoundTimestamp(priorRoundTimestamp, batchExpiry.minus(60 * 10))
      // set price feed
      await batchOracle.setRoundAnswer(roundBack, batchUnderlyingPrice)

      await expectRevert(
        oracle.setBatchUnderlyingPrice(batch, batchExpiry, roundBack, {from: random}),
        'Oracle: Sender is not Controller',
      )
    })

    it('should set price at round back equal to 1', async () => {
      // set round back timestamp, in this scenario price got pushed to feed 10 min after batch expiry
      await batchOracle.setRoundTimestamp(roundBack, batchExpiry.plus(60 * 10))
      // set prior round timestamp
      await batchOracle.setRoundTimestamp(priorRoundTimestamp, batchExpiry.minus(60 * 10))
      // set price feed
      await batchOracle.setRoundAnswer(roundBack, batchUnderlyingPrice)

      // current timestamp at which price will be submitted to our Oracle module
      const onchainPriceTimestamp = new BigNumber(await time.latest())
      // set batch underlying price
      await oracle.setBatchUnderlyingPrice(batch, batchExpiry, roundBack, {from: controllerAddress})

      // get batch price
      const price = await oracle.getBatchPrice(batch, batchExpiry)

      assert.equal(price[0].toString(), batchUnderlyingPrice.toString(), 'batch underlying price mismatch')
      // checking difference between timestamp is less than 2, used this because of lack timestamp precision
      assert.isAtMost(
        new BigNumber(price[1]).minus(onchainPriceTimestamp).toNumber(),
        2,
        'batch underlying price on-chain timestamp mismatch',
      )
    })

    it('should revert setting price from controller module if dispute period already started', async () => {
      await expectRevert(
        oracle.setBatchUnderlyingPrice(batch, batchExpiry, roundBack, {from: controllerAddress}),
        'Oracle: dispute period started',
      )

      // re-set oracle to zero address
      await oracle.setBatchOracle(batch, batchOracle.address, {from: owner})
    })

    it('should revert setting price if batch oracle is equal to address zero', async () => {
      // set oracle to zero address
      await oracle.setBatchOracle(batch, ZERO_ADDR, {from: owner})

      await expectRevert(
        oracle.setBatchUnderlyingPrice(batch, batchExpiry, roundBack, {from: controllerAddress}),
        'Oracle: no oracle for this specific batch',
      )

      // re-set oracle to zero address
      await oracle.setBatchOracle(batch, batchOracle.address, {from: owner})
    })

    it('should set price at round back=1, and chainlink roundback price=3', async () => {
      batchUnderlyingPrice = new BigNumber(500)
      batchExpiry = new BigNumber(await time.latest())

      // advance time to pass batch locking period (15 min)
      await time.increase(new BN(60 * 15.5))

      // set round back timestamp, in this scenario price got pushed to feed 10 min after batch expiry
      await batchOracle.setRoundTimestamp(roundBack, batchExpiry.plus(60 * 15))
      // set roundback+1 timestamp
      await batchOracle.setRoundTimestamp(roundBack.plus(1), batchExpiry.plus(60 * 10))
      // set roundback+2 timestamp
      await batchOracle.setRoundTimestamp(roundBack.plus(2), batchExpiry.plus(60 * 5))
      // set roundback+2 timestamp
      await batchOracle.setRoundTimestamp(roundBack.plus(3), batchExpiry.plus(60))
      // set roundback+3 timestamp
      await batchOracle.setRoundTimestamp(roundBack.plus(4), batchExpiry.minus(60 * 2))

      // set price feed
      await batchOracle.setRoundAnswer(roundBack.plus(3), batchUnderlyingPrice)

      // current timestamp at which price will be submitted to our Oracle module
      const onchainPriceTimestamp = new BigNumber(await time.latest())
      // set batch underlying price
      await oracle.setBatchUnderlyingPrice(batch, batchExpiry, roundBack, {from: controllerAddress})

      // get batch price
      const price = await oracle.getBatchPrice(batch, batchExpiry)

      assert.equal(price[0].toString(), batchUnderlyingPrice.toString(), 'batch underlying price mismatch')
      // checking difference between timestamp is less than 2, used this because of lack timestamp precision
      assert.isAtMost(
        new BigNumber(price[1]).minus(onchainPriceTimestamp).toNumber(),
        2,
        'batch underlying price on-chain timestamp mismatch',
      )
    })

    describe('Dispute price', () => {
      it('should revert disputing price during dispute period from non-owner', async () => {
        const disputePrice = new BigNumber(300)

        await expectRevert(
          oracle.disputeBatchPrice(batch, batchExpiry, disputePrice, {from: random}),
          'Ownable: caller is not the owner',
        )
      })

      it('should dispute price during dispute period', async () => {
        const disputePrice = new BigNumber(300)

        await oracle.disputeBatchPrice(batch, batchExpiry, disputePrice, {from: owner})

        const price = await oracle.getBatchPrice(batch, batchExpiry)

        assert.equal(price[0].toString(), disputePrice.toString(), 'batch underlying price mismatch')
      })

      it('should revert disputing price after dispute period over', async () => {
        await time.increase(new BN(60 * 46))

        const disputePrice = new BigNumber(300)

        await expectRevert(
          oracle.disputeBatchPrice(batch, batchExpiry, disputePrice, {from: owner}),
          'Oracle: dispute period over',
        )
      })
    })
  })
})<|MERGE_RESOLUTION|>--- conflicted
+++ resolved
@@ -1,11 +1,7 @@
 import {MockChainlinkOracleInstance, MockAddressBookInstance, OracleInstance} from '../build/types/truffle-types'
 import BigNumber from 'bignumber.js'
 
-<<<<<<< HEAD
-const {expectEvent, expectRevert, time, BN} = require('@openzeppelin/test-helpers')
-=======
 const {expectRevert, time, BN} = require('@openzeppelin/test-helpers')
->>>>>>> 0871b4b6
 
 const MockChainlinkOracle = artifacts.require('MockChainlinkOracle.sol')
 const MockAddressBook = artifacts.require('MockAddressBook.sol')
@@ -76,11 +72,7 @@
     })
 
     it('should check if locking period is over', async () => {
-<<<<<<< HEAD
       const isOver = await oracle.isLockingPeriodOver(batchOracle.address, await time.latest(), {from: owner})
-=======
-      const isOver = await oracle.isLockingPeriodOver(batch, await time.latest(), {from: owner})
->>>>>>> 0871b4b6
       const expectedResult = false
       assert.equal(isOver, expectedResult, 'locking period check mismatch')
     })
@@ -107,10 +99,7 @@
     })
 
     it('should check if dispute period is over when price timestamp equal to zero', async () => {
-<<<<<<< HEAD
       const isOver = await oracle.isDisputePeriodOver(batchOracle.address, await time.latest(), {from: owner})
-=======
-      const isOver = await oracle.isDisputePeriodOver(batch, await time.latest(), {from: owner})
       const expectedResult = false
       assert.equal(isOver, expectedResult, 'dispute period check mismatch')
     })
@@ -243,7 +232,6 @@
 
     it('isDisputePeriodOver should retun false when batch price timestamp is not updated', async () => {
       const isOver = await oracle.isDisputePeriodOver(batch, batchExpiry)
->>>>>>> 0871b4b6
       const expectedResult = false
       assert.equal(isOver, expectedResult, 'dispute period check mismatch')
     })
