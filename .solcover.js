--- conflicted
+++ resolved
@@ -7,12 +7,7 @@
   skipFiles: [
     'Migrations.sol',
     'mocks/',
-<<<<<<< HEAD
-    'packages/'
-=======
     'packages/',
-    'Controller.sol',
     'external/canonical-weth'
->>>>>>> a095b779
   ]
 }