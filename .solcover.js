module.exports = {
  client: require('ganache-cli'),
  providerOptions: {
    mnemonic: "candy maple cake sugar pudding cream honey rich smooth crumble sweet treat"
  },
  skipFiles: [
    'Migrations.sol',
    'packages/oz/SafeMath.sol',
    'packages/oz/Address.sol',
    'packages/oz/Context.sol',
    'packages/oz/IERC20.sol',
    'packages/oz/Ownable.sol',
    'packages/oz/Create2.sol',
    'packages/oz/upgradeability/ContextUpgradeSafe.sol',
    'packages/oz/upgradeability/ERC20Initializable.sol',
    'packages/oz/upgradeability/Initializable.sol',
<<<<<<< HEAD
=======
    'packages/canonical-weth/WETH9.sol',
>>>>>>> 861e75ae
    'packages/BokkyPooBahsDateTimeLibrary.sol'
  ]
}<|MERGE_RESOLUTION|>--- conflicted
+++ resolved
@@ -14,10 +14,7 @@
     'packages/oz/upgradeability/ContextUpgradeSafe.sol',
     'packages/oz/upgradeability/ERC20Initializable.sol',
     'packages/oz/upgradeability/Initializable.sol',
-<<<<<<< HEAD
-=======
     'packages/canonical-weth/WETH9.sol',
->>>>>>> 861e75ae
     'packages/BokkyPooBahsDateTimeLibrary.sol'
   ]
 }