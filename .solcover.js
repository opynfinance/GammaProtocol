--- conflicted
+++ resolved
@@ -5,31 +5,8 @@
   },
   skipFiles: [
     'Migrations.sol',
-<<<<<<< HEAD
     'mocks/',
     'packages/',
-=======
-    'mocks/MockAddressBook.sol',
-    'mocks/MockOracle.sol',
-    'mocks/MockMarginCalculator.sol',
-    'packages/oz/SafeMath.sol',
-    'packages/oz/Address.sol',
-    'packages/oz/Context.sol',
-    'packages/oz/IERC20.sol',
-    'packages/oz/Ownable.sol',
-    'packages/oz/Create2.sol',
-    'packages/oz/ReentrancyGuard.sol',
-    'packages/oz/upgradeability/ContextUpgradeSafe.sol',
-    'packages/oz/upgradeability/ERC20Initializable.sol',
-    'packages/oz/upgradeability/Initializable.sol',
-    'packages/oz/upgradeability/OwnedUpgradeabilityProxy.sol',
-    'packages/oz/upgradeability/Proxy.sol',
-    'packages/oz/upgradeability/UpgradeabilityProxy.sol',
-    'packages/oz/upgradeability/VersionedInitializable.sol',
-    'packages/canonical-weth/WETH9.sol',
-    'packages/BokkyPooBahsDateTimeLibrary.sol',
-    'packages/oz/SignedSafeMath.sol',
     'Controller.sol'
->>>>>>> ea563b41
   ]
 }